#/**********************************************************************
#** This program is part of 'MOOSE', the
#** Messaging Object Oriented Simulation Environment,
#** also known as GENESIS 3 base code.
#**           copyright (C) 2003- 2006 Upinder S. Bhalla. and NCBS
#** It is made available under the terms of the
#** GNU General Public License version 2
#** See the file COPYING.LIB for the full notice.
#**********************************************************************/
#######################################################################
# NOTE:
# This Makefile is compatible with _GNU Make_.
# This does not work with nmake or borland make.
# You may have to specify some variables when calling gnu make as 
# described in the comments below. The defaults should work on most
# Unix clones. 
########################################################################

# Linux compilation:
# We recommend two levels of compilation: either full debug, with gdb,
# unit tests and all the rest, or an optimized version for production
# simulations, without any unit tests or assertions. If you want some
# intermediate levels, edit the flags.
######################################################################
#
#     ADDITIONAL COMMANDLINE VARIABLES FOR MAKE
#
######################################################################     
# The variable BUILD determines if it should be optimized (release)
# or a debug version (default).
# make can be run with a command line parameter like below:
# make clean BUILD=debug
# make BUILD=debug
# another option is to define BUILD as an environment variable:
# export BUILD=debug
# make clean
# make
#
# There are some more variables which just need to be defined for 
# controlling the compilation and the value does not matter. These are:
#
# USE_GSL - use GNU Scientific Library for integration in kinetic simulations
# 
# USE_READLINE - use the readline library which provides command history and 
# 		better command line editing capabilities
# 
# GENERATE_WRAPPERS - useful for python interface developers. The binary created 
# 		with this option looks for a directory named 'generated' in the
# 		working directory and creates a wrapper class ( one .h file 
# 		and a .cpp file ) and partial code for the swig interface file
# 		(pymoose.i). These files with some modification can be used for
# 		generating the python interface using swig.
#
# USE_MPI - compile with support for parallel computing through MPICH library
#
# USE_SBML (default value: 1) - compile with support for the Systems Biology
# 		Markup Language (SBML). This allows you to read and write chemical 
# 		kinetic models in the simulator-indpendent SBML format.
# 

# Default values for flags. The operator ?= assigns the given value only if the
# variable is not already defined.
USE_SBML?=0


# BUILD (= debug, release)
ifndef BUILD
BUILD=debug
endif

#If using mac uncomment the following lines
# PLATFORM=mac
#export PLATFORM

# Get the processor architecture - i686 or x86_64
# All these should be taken care of in a script, not in the 
# Makefile. But we are
ifndef MACHINE
MACHINE=i686 
endif
# We are assuming all non-win32 systems to be POSIX compliant
# and thus have the command uname for getting Unix system name
ifneq ($(OSTYPE),win32)
MACHINE=$(shell uname -m)
PLATFORM := $(shell uname -s)
endif

# Get the python version
ifneq ($(OSTYPE),win32)
PYTHON_VERSION := $(subst ., ,$(lastword $(shell python --version 2>&1)))
PYTHON_VERSION_MAJOR := $(word 1,${PYTHON_VERSION})
PYTHON_VERSION_MINOR := $(word 2,${PYTHON_VERSION})
INSTALLED_PYTHON := python${PYTHON_VERSION_MAJOR}.${PYTHON_VERSION_MINOR}
endif

# Debug mode:

ifeq ($(BUILD),debug)
CXXFLAGS = -g -pthread -fpermissive -fno-strict-aliasing -fPIC -fno-inline-functions -Wall -Wno-long-long -pedantic -DDO_UNIT_TESTS -DUSE_GENESIS_PARSER
USE_GSL = 1
endif
# Optimized mode:
ifeq ($(BUILD),release)
CXXFLAGS  = -O3 -pthread -fpermissive -fno-strict-aliasing -fPIC -Wall -Wno-long-long -pedantic -DNDEBUG -DUSE_GENESIS_PARSER
USE_GSL = 1
endif
# Profiling mode:
ifeq ($(BUILD),profile)
CXXFLAGS  = -O3 -pg  -pthread -fpermissive -fno-strict-aliasing -fPIC -Wall -Wno-long-long -pedantic -DNDEBUG -DUSE_GENESIS_PARSER  
USE_GSL = 1
endif
# Threading mode:
ifeq ($(BUILD),thread)
CXXFLAGS  = -O3 -pthread -Wall -Wno-long-long -pedantic -DNDEBUG -DUSE_GENESIS_PARSER  
USE_GSL = 1
endif

# MPI mode:
ifeq ($(BUILD),mpi)
CXXFLAGS  = -g -pthread -Wall -Wno-long-long -pedantic -DDO_UNIT_TESTS -DUSE_GENESIS_PARSER
USE_MPI = 1
USE_GSL = 1
endif

# optimized MPI mode:
ifeq ($(BUILD),ompi)
CXXFLAGS  = -O3 -pthread -Wall -Wno-long-long -pedantic -DNDEBUG -DUSE_GENESIS_PARSER
USE_MPI = 1
USE_GSL = 1
endif

# optimised mode but with unit tests.
ifeq ($(BUILD),odebug)
CXXFLAGS = -O3 -pthread -Wall -Wno-long-long -pedantic -DDO_UNIT_TESTS -DUSE_GENESIS_PARSER
USE_GSL = 1
endif

# including SMOLDYN
ifdef USE_SMOLDYN
CXXFLAGS = -g -pthread -Wall -Wno-long-long -pedantic -DDO_UNIT_TESTS -DUSE_GENESIS_PARSER
USE_GSL = 1
endif

##########################################################################
#
# MAC OS X compilation, Debug mode:
ifeq ($(PLATFORM),Darwin)
CXXFLAGS += -DMACOSX # GCC compiler also sets __APPLE__ for Mac OS X which can be used instead
CXXFLAGS += -Wno-deprecated -force_cpusubtype_ALL -mmacosx-version-min=10.4
endif
# Use the options below for compiling on GCC4.1
# GNU C++ 4.1 and newer might need -ffriend-injection
#
#CXXFLAGS  =	-g -Wall -pedantic -DDO_UNIT_TESTS -ffriend-injection -DUSE_GENESIS_PARSER

# Insert the svn revision no. into the code as a preprocessor macro.
# Only for release versions we want to pass SVN=0 to make.
ifndef SVN
SVN?=1
endif
ifneq ($(SVN),0)
SVN_REVISION=$(shell svnversion)
ifneq ($(SVN_REVISION),export)
CXXFLAGS+=-DSVN_REVISION=\"$(SVN_REVISION)\"
endif
endif


# Libraries are defined below.
SUBLIBS = 
# Notice that pthread is included by default
LIBS =	-L/usr/lib -L/usr/local/lib -lpthread

#LIBS = 	-lm
#ifeq ($(BUILD),thread)
#LIBS += -lpthread
#endif

# For 64 bit Linux systems add paths to 64 bit libraries 
ifeq ($(PLATFORM),Linux)
CXXFLAGS += -DLINUX
ifeq ($(MACHINE),x86_64)
LIBS+= -L/lib64 -L/usr/lib64
endif
endif

##########################################################################
#
# Developer options (Don't try these unless you are writing new code!)
##########################################################################

# To use GSL, pass USE_GSL=true ( anything on the right will do) in make command line
ifdef USE_GSL
LIBS+= $(shell gsl-config --libs)
CXXFLAGS+= -DUSE_GSL
else
LIBS+= -lm
endif

# For parallel (MPI) version:
ifdef USE_MUSIC
USE_MPI = 1		# Automatically enable MPI if USE_MUSIC is on
CXXFLAGS += -DUSE_MUSIC
LIBS += -lmusic
endif

# The -DMPICH_IGNORE_CXX_SEEK flag is because of a bug in the
# MPI-2 standard. Enabled by default because it use crops up
# often enough. You won't need if if you are not using MPICH, or
# if your version of MPICH has fixed the issue.
ifdef USE_MPI
# CXXFLAGS += -DUSE_MPI
CXXFLAGS += -DUSE_MPI -DMPICH_IGNORE_CXX_SEEK
endif

#use this for readline library
#CXXFLAGS = -g -Wall -pedantic -DDO_UNIT_TESTS -DUSE_GENESIS_PARSER -DUSE_READLINE


<<<<<<< HEAD
# To use GSL, pass USE_GSL=true ( anything on the right will do) in make command line
ifdef USE_GSL
#LIBS+= $(shell gsl-config --libs)
#LIBS+= -L/usr/lib -Wl,--no-as-needed -lgsl -lgslcblas -lm
LIBS+= -L/usr/lib -lgsl -lgslcblas -lm
CXXFLAGS+= -DUSE_GSL
else
LIBS+= -lm
endif
=======
>>>>>>> 63c1e612

#harsha
# To use SBML, pass USE_SBML=1 in make command line
ifeq ($(USE_SBML),1)
LIBS+= -lsbml
CXXFLAGS+=-DUSE_SBML 
LDFLAGS += -L/usr/lib
SBML_DIR = sbml
SBML_LIB = sbml/_sbml.o 
endif

# To use Smoldyn, pass USE_SMOLDYN=true ( anything on the right will do) in make command line
ifdef USE_SMOLDYN
#LIBS+= -L/usr/local/lib -lsmoldyn
CXXFLAGS+= -DUSE_SMOLDYN
SMOLDYN_DIR = smol
SMOLDYN_LIB = smol/_smol.o /usr/local/lib/libsmoldyn.a
LIBS += -lsmoldyn
endif

# To compile with readline support pass USE_READLINE=true in make command line
ifdef USE_READLINE
LIBS+= -lreadline
CXXFLAGS+= -DUSE_READLINE
endif

# To compile with curses support (terminal aware printing) pass USE_CURSES=true in make command line
ifdef USE_CURSES
LIBS += -lcurses
CXXFLAGS+= -DUSE_CURSES
endif

ifdef USE_MUSIC
	MUSIC_DIR = music
	MUSIC_LIB = music/music.o
endif

# Here we automagically change compilers to deal with MPI.
ifdef USE_MPI
	CXX = mpicxx
#	CXX = /usr/local/mvapich2/bin/mpicxx
#	PARALLEL_DIR = parallel
#	PARALLEL_LIB = parallel/parallel.o
else
	CXX = g++
#	CXX = CC	# Choose between Solaris CC and g++ on a Solaris machine
endif

ifdef USE_HDF5
	CXXFLAGS+= -DUSE_HDF5  -DH5_NO_DEPRECATED_SYMBOLS -I/usr/local/hdf5/include
	LIBS+= -lhdf5
endif

LD = ld

SUBDIR = \
	basecode \
	msg \
	shell \
	biophysics\
	hsolve\
	randnum\
	scheduling\
	builtins\
	device\
	kinetics \
	ksolve \
	regressionTests \
	utility \
	geom \
	mesh \
	manager \
	$(SMOLDYN_DIR) \
	$(SBML_DIR) \


# Used for 'make clean'
CLEANSUBDIR = $(SUBDIR) $(PARALLEL_DIR) pymoose

OBJLIBS =	\
	basecode/_basecode.o \
	msg/_msg.o \
	shell/_shell.o \
	biophysics/_biophysics.o \
	hsolve/_hsolve.o \
	randnum/_randnum.o \
	scheduling/_scheduling.o \
	builtins/_builtins.o \
	device/_device.o \
	kinetics/_kinetics.o \
	ksolve/_ksolve.o \
	regressionTests/_rt.o \
	utility/_utility.o \
	geom/_geom.o \
	mesh/_mesh.o \
	manager/_manager.o \
	$(SMOLDYN_LIB) \
	$(SBML_LIB) \

export CXX
export CXXFLAGS
export LD
export LIBS
export USE_GSL
export USE_SBML

all: moose pymoose

moose: libs $(OBJLIBS) $(PARALLEL_LIB)
	$(CXX) $(CXXFLAGS) $(OBJLIBS) $(PARALLEL_LIB) $(LIBS) -o moose
	@echo "Moose compilation finished"

libmoose.so: libs
	$(CXX) -G $(LIBS) -o libmoose.so
	@echo "Created dynamic library"


# There are some unix/gcc specific paths here. Should be cleaned up later.
pymoose: python/moose/_moose.so
pymoose: CXXFLAGS += -DPYMOOSE -I/usr/include/${INSTALLED_PYTHON} # Should be updated according to location of user include directory
pymoose: OBJLIBS += pymoose/_pymoose.o basecode/_basecode_pymoose.o
pymoose: OBJLIBS := $(filter-out basecode/_basecode.o,$(OBJLIBS))
pymoose: LIBS += -l${INSTALLED_PYTHON}	

python/moose/_moose.so: libs $(OBJLIBS) basecode/_basecode_pymoose.o
	$(MAKE) -C pymoose
	$(CXX) -shared $(LDFLAGS) $(CXXFLAGS) -o $@ $(OBJLIBS) $(LIBS)
	@echo "pymoose module built."

# This will generate an object file without main
basecode/_basecode_pymoose.o: 	
	$(MAKE) -C basecode pymoose 
	@echo "_basecode_pymoose.o built"
libs:
	@(for i in $(SUBDIR) $(PARALLEL_DIR); do $(MAKE) -C $$i; done)
	@echo "All Libs compiled"

clean:
	@(for i in $(CLEANSUBDIR) ; do $(MAKE) -C $$i clean;  done)
	-rm -rf moose  core.* DOCS/html python/moose/*.so python/moose/*.pyc  <|MERGE_RESOLUTION|>--- conflicted
+++ resolved
@@ -188,15 +188,6 @@
 #
 # Developer options (Don't try these unless you are writing new code!)
 ##########################################################################
-
-# To use GSL, pass USE_GSL=true ( anything on the right will do) in make command line
-ifdef USE_GSL
-LIBS+= $(shell gsl-config --libs)
-CXXFLAGS+= -DUSE_GSL
-else
-LIBS+= -lm
-endif
-
 # For parallel (MPI) version:
 ifdef USE_MUSIC
 USE_MPI = 1		# Automatically enable MPI if USE_MUSIC is on
@@ -217,7 +208,6 @@
 #CXXFLAGS = -g -Wall -pedantic -DDO_UNIT_TESTS -DUSE_GENESIS_PARSER -DUSE_READLINE
 
 
-<<<<<<< HEAD
 # To use GSL, pass USE_GSL=true ( anything on the right will do) in make command line
 ifdef USE_GSL
 #LIBS+= $(shell gsl-config --libs)
@@ -227,8 +217,6 @@
 else
 LIBS+= -lm
 endif
-=======
->>>>>>> 63c1e612
 
 #harsha
 # To use SBML, pass USE_SBML=1 in make command line
