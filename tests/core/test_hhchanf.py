--- conflicted
+++ resolved
@@ -60,21 +60,12 @@
     xgate = moose.element(f'{channel.path}/gateX')
     alpha = '0.01 * (10 - v) / exp((10 - v)/10 - 1)'
     beta = '0.125 * exp( - v/80)'
-<<<<<<< HEAD
-    xgate.alpha = alpha
-    xgate.beta = beta
-    assert xgate.alpha == alpha, 'alpha not set'
-    assert xgate.beta == beta, 'beta not set'
-    assert xgate.tau == '', 'tau not reset'
-    assert xgate.inf == '', 'inf not reset'
-=======
     xgate.alphaExpr = alpha
     xgate.betaExpr = beta
     assert xgate.alphaExpr == alpha, 'alpha not set'
     assert xgate.betaExpr == beta, 'beta not set'
     assert xgate.tauExpr == '', 'tau not reset'
     assert xgate.infExpr == '', 'inf not reset'
->>>>>>> 7b07f112
     
 
 def test_hhgatef_tau_inf(channel):
@@ -83,22 +74,14 @@
     xgate = moose.element(f'{channel.path}/gateX')
     alpha = '0.01 * (10 - v) / exp((10 - v)/10 - 1)'
     beta = '0.125 * exp( - v/80)'
-<<<<<<< HEAD
-    xgate.tau = alpha
-    xgate.inf = beta
-    assert xgate.tau == alpha, 'tau not set'
-    assert xgate.inf == beta, 'inf not set'
-    assert xgate.alpha == '', 'alpha not reset'
-    assert xgate.beta == '', 'beta not reset'
-=======
     xgate.tauExpr = alpha
     xgate.infExpr = beta
     assert xgate.tauExpr == alpha, 'tau not set'
     assert xgate.infExpr == beta, 'inf not set'
     assert xgate.alphaExpr == '', 'alpha not reset'
     assert xgate.betaExpr == '', 'beta not reset'
->>>>>>> 7b07f112
-
+
+    
 def test_complex_expr(channel):    
     channel.Xpower = 3
     channel.Ypower = 1
@@ -108,19 +91,6 @@
     # These are based on NeuroML - for some reason the A parameter is
     # double that in the paper
     mtau ='~(alpha:=1500 * exp(81 *((v - 10e-3) - (-39e-3))), beta:=1500 * exp(-66 * (v - 10e-3) - (-39e-3)), alpha + beta == 0? 0: min(1/(alpha+beta), 5e-5))'
-<<<<<<< HEAD
-    mgate.tau = mtau
-    minf = '~(alpha:=1500 * exp(81 *((v - 10e-3) - (-39e-3))), beta:=1500 * exp(-66 * (v - 10e-3) - (-39e-3)), alpha/(alpha+beta))'
-    mgate.inf = minf
-    htau = '~(alpha:=120*exp(((v - 10e-3) - (-0.04))/(-0.01123596)), beta:=120 * exp(((v - 10e-3) - (-0.04)) / 0.01123596), alpha + beta == 0? 0: min(1/(alpha+beta), 2.25e-4))'
-    hgate.tau = htau
-    hinf = '~(alpha:=120*exp(((v - 10e-3) - (-0.04))/(-0.01123596)), beta:=120 * exp(((v - 10e-3) - (-0.04)) / 0.01123596), alpha/(alpha+beta))'
-    hgate.inf = hinf
-    assert mgate.tau == mtau, 'tau not set'
-    assert mgate.inf == minf, 'inf not set'
-    assert hgate.tau == htau, 'tau not set'
-    assert hgate.inf == hinf, 'inf not set'
-=======
     mgate.tauExpr = mtau
     minf = '~(alpha:=1500 * exp(81 *((v - 10e-3) - (-39e-3))), beta:=1500 * exp(-66 * (v - 10e-3) - (-39e-3)), alpha/(alpha+beta))'
     mgate.infExpr = minf
@@ -132,7 +102,6 @@
     assert mgate.infExpr == minf, 'inf not set'
     assert hgate.tauExpr == htau, 'tau not set'
     assert hgate.infExpr == hinf, 'inf not set'
->>>>>>> 7b07f112
     
     
 def test_hh_k_vclamp(container, steptime=5.0):
