<<<<<<< HEAD
# -*- coding: utf-8 -*-
# rc19.py ---
#
# Filename: rc19.py
# Description:
# Author: Subhasis Ray
# Maintainer:
# Created: Sat May 24 14:10:22 2014 (+0530)
# Version:
# Last-Updated:
#           By:
#     Update #: 0
# URL:
# Keywords:
# Compatibility:
#
#

# Commentary:
#
#
#
#

# Change log:
#
#
#
#
# This program is free software; you can redistribute it and/or
# modify it under the terms of the GNU General Public License as
# published by the Free Software Foundation; either version 3, or
# (at your option) any later version.
#
# This program is distributed in the hope that it will be useful,
# but WITHOUT ANY WARRANTY; without even the implied warranty of
# MERCHANTABILITY or FITNESS FOR A PARTICULAR PURPOSE.  See the GNU
# General Public License for more details.
#
# You should have received a copy of the GNU General Public License
# along with this program; see the file COPYING.  If not, write to
# the Free Software Foundation, Inc., 51 Franklin Street, Fifth
# Floor, Boston, MA 02110-1301, USA.
#
#

# Code:
=======
>>>>>>> 6a4b1020
"""Cell morphology and passive properties from Branco et al 2010."""
from __future__ import print_function
__author__ = 'Subhasis Ray, Dilawar Sing'

import sys

import moose
from moose import utils as mutils
from synapse import *
import numpy as np
from settings import *
from nachannel import *
from kchannel import *
from cachannel import *
from hchannel import *

# locations of the synapses
# synapse_locations = [#(9, 2), # this one seems garbage : loc should be within 0-1
#                      (13, 1),
#                      (13, 0.875),
#                      (13, 0.75),
#                      (13, 0.625),
#                      (13, 0.5),
#                      (13, 0.375),
#                      (13, 0.25),
#                      (13, 0.125),
#                      (13, 0)]

# This has been generated and edited from dumping the locations in the
# neuron model
synloc = [
    'dend_13_0',
    'dend_13_1',
    'dend_13_2',
    'dend_13_3',
    'dend_13_4',
    'dend_13_5',
    'dend_13_6',
    'dend_13_7',
    'dend_13_8',]

# synapse stimulation order
# stim_order = [# [2, 9], # What is this?
#               [0, 1, 2, 3, 4, 5, 6, 7, 8],
#               [8, 7, 6, 5, 4, 3, 2, 1, 0]]
stim_order = [[8]]

color = {0: 'darkcyan',
         1: 'darkmagenta'}

library = moose.Neutral('/library')
model_container = moose.Neutral('/model')
data_container = moose.Neutral('/data')

simdt = 5e-6

def make_prototype(passive=True):
    path = '%s/rc19' % (library.path)
    pfile = 'rc19.p'
    try:
        return moose.element(path)
    except ValueError:
        pass
    if not passive:
        make_na()
        make_kv()
        make_km()
        make_kca()
        make_cat()
        make_cahva()
        make_h()
    try:
        proto = moose.element(path)
    except ValueError:
        print('Loading model %s to %s' % (pfile, path))
        proto = moose.loadModel(pfile, path, 'ee') # hsolve is not functional yet
        for comp in proto[0].children:
            comp.initVm = -75e-3
        for chan in moose.wildcardFind('%s/##[ISA=HHChannel]'):
            chan.Gbar *= tadj
    return proto

def setup_model(model_path, synapse_locations, passive=False, solver='hsolve'):
    """Set up a single cell model under `model_path` with synapses
    created in the compartments listed in `synapse_locations`.


    `model_path` - location where the model should be created.

    `synapse_locations`: compartment names for the synapses.

    """
    cell = moose.copy(make_prototype(passive), model_path)
    if solver.lower() == 'hsolve':
        hsolve = moose.HSolve( '%s/solve' % (cell.path))
        hsolve.dt = simdt
        hsolve.target = cell.path
    syninfo_list = []
    for compname in synapse_locations:
        comppath = '%s/%s' % (cell.path, compname)
        print('1111 Creating synapse in', comppath)
        compartment = moose.element(comppath)
        syninfo = make_synapse(compartment)
        syninfo_list.append(syninfo)
        # connect  pulse stimulus
        stim_path = '%s/%s/stim' % (cell.path, compname)
        print('2222 Creating stimuls in', stim_path)
        stim = moose.PulseGen(stim_path)
        moose.connect(stim, 'output', syninfo['spike'], 'Vm')
        syninfo['stimulus'] = stim
    return {'neuron': cell,
            'syninfo': syninfo_list}

def setup_recording(data_path, neuron, syninfo_list):
    """Record Vm from soma and synaptic conductances from synapses in
    syninfo_list

    """
    neuron_path = neuron.path
    data_container = moose.Neutral(data_path)
    soma_vm = moose.Table('%s/Vm_soma' % (data_path))
    soma_path = '%s/soma_1' % (neuron_path)
    print('5555 Soma path', soma_path)
    soma = moose.element(soma_path)
    moose.connect(soma_vm, 'requestOut', soma, 'getVm')
    ampa_data = moose.Neutral('%s/G_AMPA' % (data_path))
    nmda_data = moose.Neutral('%s/G_NMDA' % (data_path))
    ampa_gk = []
    nmda_gk = []

    # Record synaptic conductances
    for syninfo in syninfo_list:
        compname = syninfo['spike'].parent.name
        tab = moose.Table('%s/Gk_nmda_%s' % (nmda_data.path, compname))
        moose.connect(tab, 'requestOut', syninfo['nmda'], 'getGk')
        nmda_gk.append(tab)
        tab = moose.Table('%s/Gk_ampa_%s' % (ampa_data.path, compname))
        moose.connect(tab, 'requestOut', syninfo['ampa'], 'getGk')
        ampa_gk.append(tab)
    return {'ampa_gk': ampa_gk,
            'nmda_gk': nmda_gk,
            'soma_vm': soma_vm,
            'data': data_container}

def setup_experiment(name, stim_order, onset, interval, passive=False, solver='hsolve'):
    """Setup an experiment with specified stimulation order. `stim_order` is a
    series of integers specifying the compartment numbers along dendritic
    branch dend_13. `onset` is time of onset of stimulation protocol.
    `inteval` is the interval between stimulation time of
    successive synapses."""
    model_container = moose.Neutral('/model/%s' % (name))
    model_info = setup_model(model_container.path, synloc, passive=passive, solver=solver)
    data_container = moose.Neutral('/data/%s' % (name))
    data_info = setup_recording(data_container.path, model_info['neuron'], model_info['syninfo'])
    for ii, dend_no in enumerate(stim_order):
        comp_path = '%s/%s' % (model_info['neuron'].path, synloc[dend_no])
        stim = moose.PulseGen('%s/stim' % (comp_path))
        stim.delay[0] = onset + ii * interval
        stim.width[0] = 1e9 # The spike generator is edge triggered. A single level change will suffice.
        stim.level[0] = 1.0
    print('Experiment %s has been setup.' % (name))
    print('Stimulus order:', [synloc[ii] for ii in stim_order])
    print('Stimulus onset:', onset)
    print('Inter stimulus interval:', interval)
    return (data_info, model_info)


tstop = 200e-3
tonset = 50e-3
intervals = [1e-3]#[ii * 1e-3 for ii in range(1,11)]
def run_sim_parallel(passive=True, solver='hsolve'):
    data_info_list = []
    model_info_list = []
    for jj, ti in enumerate(intervals):
        for ii, st in enumerate(stim_order):
            experiment_name = 'expt_%d_%d' % (jj, ii)
            dinfo, minfo = setup_experiment(experiment_name, st, tonset, ti, passive=passive, solver=solver)
            data_info_list.append(dinfo)
            model_info_list.append(minfo)
    mutils.setDefaultDt(elecdt=simdt)
    mutils.assignDefaultTicks()
    moose.reinit()
    moose.start(tstop)
    print('$$$$$$$$$$$', moose.element('/clock'    ).currentTime)
    axes_vm = fig.add_subplot(111)
    # axes_vm_out = fig.add_subplot(121)
    # axes_vm_in = fig.add_subplot(122, sharex=axes_vm_out, sharey=axes_vm_out)
    ################
    # axes_vm = fig.add_subplot(311)
    # axes_nmda = fig.add_subplot(312)
    # axes_ampa = fig.add_subplot(313)
    for jj, ti in enumerate(intervals):
        for ii, st in enumerate(stim_order):
            dinfo = data_info_list[jj * len(stim_order) + ii]
            print('Interval=', ti, 'Stim order=', st)
            print('dinfo:', dinfo)
            print(dinfo['soma_vm'])
            print(dinfo['soma_vm'].vector)
            v = dinfo['soma_vm'].vector
            t = np.linspace(0, tstop, len(v))
            print('num points=', len(t), 't0=', t[0], 't_last=', t[-1], 'v0=', v[0], 'v_last=', v[-1])

if __name__ == '__main__':
    if len(sys.argv) > 1:
        passive = sys.argv[1].lower() == 'passive'
    else:
        passive = False
    if len(sys.argv) > 2:
        solver = sys.argv[2].lower()
    else:
        solver = 'hsolve'
    print('running simulation using: model with solver %s. Model is passive? %s' % (solver, passive))
    run_sim_parallel(passive=passive, solver=solver)


#
# rc19.py ends here<|MERGE_RESOLUTION|>--- conflicted
+++ resolved
@@ -1,4 +1,3 @@
-<<<<<<< HEAD
 # -*- coding: utf-8 -*-
 # rc19.py ---
 #
@@ -46,8 +45,6 @@
 #
 
 # Code:
-=======
->>>>>>> 6a4b1020
 """Cell morphology and passive properties from Branco et al 2010."""
 from __future__ import print_function
 __author__ = 'Subhasis Ray, Dilawar Sing'
