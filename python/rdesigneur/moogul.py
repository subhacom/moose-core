# Moogul.py: MOOSE Graphics 3D. 
# Copyright (C) Upinder S. Bhalla NCBS 2022
# This program is licensed under the GNU Public License version 3.
#

import moose
import numpy as np
import matplotlib
import matplotlib.pyplot as plt
import vpython as vp
import time
from packaging import version
#from mpl_toolkits.mplot3d.art3d import Line3DCollection
NUM_CMAP = 64
SCALE_SCENE = 64
bgvector = vp.vector(0.7, 0.8, 0.9)  # RGB
bgDict = {'default': bgvector, 'black': vp.color.black, 'white': vp.color.white, 'cyan': vp.color.cyan, 'grey': vp.vector( 0.5, 0.5, 0.5 ) }

sleepTimes = [0.0, 0.0005, 0.001, 0.002, 0.003, 0.005, 0.01, 0.02, 0.05, 0.1, 0.2, 0.5, 1]

def bgLookup( bg ):
    col = bgDict.get( bg )
    if not col:
        return bgvector
    return col

class MoogulError( Exception ):
    def __init__( self, value ):
        self.value = value
    def __str__( self ):
        return repr( self.value )


class MooView:
    ''' The MooView class is a window in which to display one or more 
    neurons, using the MooNeuron and MooReacSystemclass.'''
    viewIdx = 0
    origScene = None
    rgb = []
    viewList = []
    consolidatedTitle = ""
    colorbarViewIdx = 0    # Which View does the colorbar serve?

    def __init__( self, swx = 10, swy = 10, hideAxis = True, title = "view", colormap = 'jet'
    ):
        self.viewIdx = MooView.viewIdx
        MooView.viewIdx += 1
        MooView.viewList.append( self )
        MooView.consolidatedTitle += title + "      "
        self.title = title
        self.swx = swx
        self.swy = swy
        self.drawables_ = []
        self.sensitivity = 0.05 # radians rotation, and other adjustments
        self.sleep = 0.005  # Seconds to sleep per frame
        self.colormap = colormap
        self.colorbar = None
        self.valMin = 0.0
        self.valMmax = 1.0
<<<<<<< HEAD
        self.plotFlag_ = True
=======
        self.simTime = 0.0
        self.plotFlag_ = True
        self.cbox = []
>>>>>>> 4ba33e29

    @staticmethod
    def replayLoop():
        if len( MooView.viewList ) == 0:
            return
        numFrames = MooView.viewList[0].numFrames()
        while MooView.viewList[0].replayButton.text == "Stop Replay":
            for idx in range( numFrames ):
                for view in MooView.viewList:
                    view.replaySnapshot( idx )
                vp.sleep( MooView.viewList[0].sleep )
            t = time.time() + 0.5
            while time.time() < t:
                for view in MooView.viewList:
                    view.rotateFunc()
                vp.sleep( MooView.viewList[0].sleep )
            #vp.sleep( 0.5 ) # Pause 0.5 sec between replays

    def notifySimulationEnd( self ):
        if self.viewIdx == 0:
            self.replayButton.disabled = False
    
    def numFrames( self ):
        if len( self.drawables_ ) == 0:
            return 0
        return len( self.drawables_[0].snapshot )

    def addDrawable( self, n ):
        self.drawables_.append( n )
        if len( self.drawables_ ) == 1:
            self.valMin = n.valMin
            self.valMax = n.valMax
        # self.scene.objects also maintains list.

    def toggleReplay( self ):
        if self.replayButton.text == "Start Replay":
            self.replayButton.text = "Stop Replay"
            self.replayButton.background = vp.color.red
            MooView.replayLoop()
        else:
            self.replayButton.text = "Start Replay"
            self.replayButton.background = vp.color.white

    def setSleepTime( self ):
        idx = int( round( self.sleepSlider.value ) )
        self.sleep = sleepTimes[idx]
<<<<<<< HEAD
        self.sleepLabel.text = "    Frame dt = {:1.3f} sec".format( self.sleep )
=======
        self.sleepLabel.text = "Frame dt = {:1.4f} s".format( self.sleep )

    def setRotation( self, slider ):
        self.doRotation = ( abs( self.rotation ) > 0.005 )
        self.rotation = slider.value
>>>>>>> 4ba33e29

    def updateAxis( self ):
        if not self.colorbar:
            return
        forward = vp.norm( self.scene.forward )
        screenUp = vp.norm( self.scene.up )
        right = vp.norm( vp.cross( forward, screenUp ) )
        up = vp.norm( vp.cross( right, forward ) )

        dx = 0.8

        x = vp.vector( dx, 0.0, 0.0 )
        y = vp.vector( 0.0, dx, 0.0 )
        z = vp.vector( 0.0, 0.0, dx )

        self.xAx.axis = vp.vector( x.dot( right ), x.dot( up ), 0.0 )
        self.yAx.axis = vp.vector( y.dot( right ), y.dot( up ), 0.0 )
        self.zAx.axis = vp.vector( z.dot( right ), z.dot( up ), 0.0 )
        self.axisLength.text = "{:.2f} <i>u</i>m".format( dx * 1e6*self.scene.range * self.colorbar.width / self.scene.width )

<<<<<<< HEAD
=======
    def raiseMax( self, isDouble = False ):
        moov = MooView.viewList[MooView.colorbarViewIdx]
        valRange = moov.valMax - moov.valMin
        if isDouble:
            moov.valMax = moov.valMin + 2 * valRange
        else:
            moov.valMax = moov.valMin + valRange * 1.1111111111111111111111
        return moov.valMax

    def lowerMax( self, isDouble = False ):
        moov = MooView.viewList[MooView.colorbarViewIdx]
        valRange = moov.valMax - moov.valMin
        if isDouble:
            moov.valMax = moov.valMin + 0.5 * valRange
        else:
            moov.valMax = moov.valMin + 0.9 * valRange
        return moov.valMax

    def raiseMin( self, isDouble = False ):
        moov = MooView.viewList[MooView.colorbarViewIdx]
        valRange = moov.valMax - moov.valMin
        if isDouble:
            moov.valMin = moov.valMmax - 0.5 * valRange
        else:
            moov.valMin = moov.valMax - valRange * 0.9
        return moov.valMin

    def lowerMin( self, isDouble = False ):
        moov = MooView.viewList[MooView.colorbarViewIdx]
        valRange = moov.valMax - moov.valMin
        if isDouble:
            moov.valMin = moov.valMax - 2 * valRange
        else:
            moov.valMin = moov.valMax - valRange * 1.1111111111111111111111
        return moov.valMin

    def scaleColorbar( self, event ):
        loc = event.pos
        if loc.y > 6:
            idx = MooView.colorbarViewIdx + 1
            if idx >= len( MooView.viewList ):
                idx = 0
            self.selectCbar( idx )
            return
        if loc.y > 4 and loc.y < 4.7:
            ret = self.lowerMax( self.scene.mouse.shift )
            self.barMax.text = "{:.3e}".format(ret)
        elif loc.y > 4.85 and loc.y < 5.5:
            ret = self.raiseMax( self.scene.mouse.shift )
            self.barMax.text = "{:.3e}".format(ret)
        elif loc.y > -3.25 and loc.y < -2.6:
            ret = self.raiseMin( self.scene.mouse.shift )
            self.barMin.text = "{:.3e}".format(ret)
        elif loc.y > -3.95 and loc.y < -3.45:
            ret = self.lowerMin( self.scene.mouse.shift )
            self.barMin.text = "{:.3e}".format(ret)
        for moov in MooView.viewList:
            moov.drawables_[0].updateLimits( moov.valMin, moov.valMax )

>>>>>>> 4ba33e29
    def innerColorbar( self, title, bg ):
        barWidth = SCALE_SCENE * 1.5
        if ( bgLookup(bg).mag < 1 ):
            barTextColor = vp.color.white
        else:
            barTextColor = vp.color.black
<<<<<<< HEAD
        self.colorbar = vp.canvas( title = title, width = barWidth, height = self.swy * SCALE_SCENE, background = bgLookup(bg), align = 'left', range = 1, autoscale = False )
        #self.colorbar = vp.canvas( title = title, width = barWidth, height = self.swy * SCALE_SCENE, background = vp.color.cyan, align = 'left', range = 1, autoscale = False )
=======
        self.colorbar = vp.canvas( title = "Datasets =  ", width = barWidth, height = self.swy * SCALE_SCENE, background = bgLookup(bg), align = 'left', range = 1, autoscale = False )
>>>>>>> 4ba33e29
        self.colorbar.userzoom = False
        self.colorbar.userspin = False
        self.colorbar.userpan = False
        #self.colorbar.bind( 'keydown', self.scaleColorbar )
        self.colorbar.bind( 'click', self.scaleColorbar )
        height = 0.10
        width = 5
        axOrigin = vp.vector( 0, -5.5, 0 )
        for idx, rgb in enumerate( self.rgb ):
            cbox = vp.box( canvas = self.colorbar, pos = vp.vector( 0, height * (idx - 26), 0), width = width, height = height, color = rgb )
<<<<<<< HEAD
        barName = self.title.replace( ' ', '\n' )
        self.barName = vp.label( canvas = self.colorbar, align = 'left', pixel_pos = True, pos = vp.vector( 2, (self.swy - 0.32) * SCALE_SCENE, 0), text = barName, height = 15, color = barTextColor, box = False, opacity = 0 )
        self.barMin = vp.label( canvas = self.colorbar, align = 'center', pixel_pos = True, pos = vp.vector( barWidth/2, self.swy * SCALE_SCENE * 0.22, 0), text = "{:.3f}".format(self.valMin), height = 12, color = barTextColor, box = False, opacity = 0 )
        self.barMax = vp.label( canvas = self.colorbar, align = 'center', pixel_pos = True, pos = vp.vector( barWidth/2, (self.swy - 1.2) * SCALE_SCENE, 0), text = "{:.3f}".format(self.valMax), height = 12, color = barTextColor, box = False, opacity = 0 )
=======
        barName = self.title.replace( '.', '\n' )
        barName = barName.replace( '/', '\n', 1 )
        self.barName = vp.label( canvas = self.colorbar, align = 'left', pixel_pos = True, pos = vp.vector( 2, (self.swy - 0.32) * SCALE_SCENE, 0), text = barName, height = 15, color = barTextColor, box = False, opacity = 0 )
        self.barMin = vp.label( canvas = self.colorbar, align = 'center', pixel_pos = True, pos = vp.vector( barWidth/2, self.swy * SCALE_SCENE * 0.22, 0), text = "{:.3e}".format(self.valMin), height = 12, color = barTextColor, box = False, opacity = 0 )
        self.barMax = vp.label( canvas = self.colorbar, align = 'center', pixel_pos = True, pos = vp.vector( barWidth/2, (self.swy - 1.2) * SCALE_SCENE, 0), text = "{:.3e}".format(self.valMax), height = 12, color = barTextColor, box = False, opacity = 0 )
>>>>>>> 4ba33e29
        self.xAx = vp.cylinder( canvas = self.colorbar, pos = axOrigin, axis = vp.vector( 0.8, 0, 0 ), radius = 0.04, color = vp.color.red )
        self.yAx = vp.cylinder( canvas = self.colorbar, pos = axOrigin, axis = vp.vector( 0, 0.8, 0 ), radius = 0.04, color = vp.color.green )
        self.zAx = vp.cylinder( canvas = self.colorbar, pos = axOrigin, axis = vp.vector( 0, 0, 0 ), radius = 0.04, color = vp.color.blue )
        self.axisLength = vp.label( pos = axOrigin + vp.vector(0, 1, 0), text = "1.00 <i>u</i>m", color = barTextColor, box = False )

    def makeColorbar( self, doOrnaments = True, colorscale = 'jet', bg = 'default' ):
        title = None
        if doOrnaments:
            title = MooView.consolidatedTitle + "\n"
        self.innerColorbar( title, bg )
        if doOrnaments:
<<<<<<< HEAD
            self.timeLabel = vp.wtext( text = "Time =  0.000 sec", pos = self.colorbar.title_anchor )
            self.sleepLabel = vp.wtext( text = "    Frame dt = 0.005 sec", pos = self.colorbar.title_anchor )
=======
            for idx, mv in enumerate( MooView.viewList ):
                chk = vp.checkbox( bind = mv.toggleView, checked = True, text = mv.title + "    ",  pos = self.colorbar.title_anchor )
                chk.idx = idx
                self.cbox.append( chk )
            self.colorbar.append_to_title("\n")
            self.timeLabel = vp.wtext( text = "Time =  0.000 s\n", pos = self.colorbar.title_anchor )
            self.sleepLabel = vp.wtext( text = "Frame dt = 0.0050 s", pos = self.colorbar.title_anchor )
>>>>>>> 4ba33e29
            self.sleepSlider = vp.slider( pos = self.colorbar.title_anchor, length = 200, bind = self.setSleepTime, min = 0, max = len( sleepTimes ) -1, value = min( len( sleepTimes ), 2  ) )
            self.replayButton = vp.button( text = "Start Replay", pos = self.colorbar.title_anchor, bind=self.toggleReplay, disabled = True )
            self.rotateLabel = vp.wtext( text = "      Rotation", pos = self.colorbar.title_anchor )
            self.rotateSlider = vp.slider( pos = self.colorbar.title_anchor, length = 200,  bind=self.setRotation, min = -0.1, max = 0.1, value = 0.0 )
            self.colorbar.append_to_title("\n")

    def selectCbar( self, idx ):
        MooView.colorbarViewIdx = idx
        moov = MooView.viewList[idx]
        view0 = MooView.viewList[0]
        view0.barName.text = view0.cbox[idx].text.replace( '.', '\n' )
        view0.barName.text = view0.barName.text.replace( '/', '\n', 1 )
        view0.barMin.text = "{:.3e}".format(moov.valMin)
        view0.barMax.text = "{:.3e}".format(moov.valMax)

    def toggleView( self, cbox ):
        for d in self.drawables_:
            d.setVisible( cbox.checked )
        if cbox.checked:    # The colorbar is assigned to selected view:
            self.selectCbar( cbox.idx )

    def pickObj( self ):
        obj = self.scene.mouse.pick
        if obj == None:
            return
        elmPath = self.innerPickObj( obj )
        if elmPath:
            self.handlePick( elmPath )
            return
        elif self.viewIdx == 0: 
            for view in MooView.viewList[1:]:
                if view.colorbar == None:
                    elmPath = view.innerPickObj( obj )
                    if elmPath:
                        self.handlePick( elmPath )
                        return
        print( "Object {} not found on view {}".format( obj, self.title ) )

    def innerPickObj( self, obj ):
        for dr in self.drawables_:
            elmPath = dr.findDisplayObject( obj )
            if elmPath:
                return (elmPath[0], elmPath[1], dr)
        return None

    def handlePick( self, elmPath ):
        path, field, drawable = elmPath
        if self.plotFlag_:
            drawable.plotHistory( path, field, self.graph, self.graphPlot1 )
        else:
            print( path, field )



    def makeScene( self, mergeDisplays, bg = 'default' ):
        if self.viewIdx == 0:
            MooView.origScene = vp.canvas( width = self.swx * SCALE_SCENE, height = self.swy * SCALE_SCENE, background = bgLookup( bg ), align = 'left', autoscale = True )
            self.scene = MooView.origScene
            self.scene.bind( 'keydown', self.moveView )
            self.scene.bind( 'keydown', self.updateAxis )
            self.scene.bind( 'mousedown', self.pickObj )
            #self.flatbox = vp.box( width = 10, height = 6 )
        elif mergeDisplays:
            self.scene = MooView.origScene
        else: 
            self.scene = vp.canvas( width = self.swx * SCALE_SCENE, height = self.swy * SCALE_SCENE, background = bgvector, align = 'left', autoscale = True )
            self.scene.bind( 'keydown', self.moveView )
            self.scene.bind( 'keydown', self.updateAxis )
            self.scene.bind( 'mousedown', self.pickObj )
        '''
        self.xAx2 = vp.cylinder( canvas = self.scene, pos = vp.vector( 0, 0, 0), axis = vp.vector( 1e-5, 0, 0 ), radius = 0.2e-6, color = vp.color.red )
        self.yAx2 = vp.cylinder( canvas = self.scene, pos = vp.vector( 0, 0, 0), axis = vp.vector( 0, 1e-5, 0 ), radius = 0.2e-6, color = vp.color.green )
        self.zAx2 = vp.cylinder( canvas = self.scene, pos = vp.vector( 0, 0, 0), axis = vp.vector( 0, 0, 1e-5 ), radius = 0.2e-6, color = vp.color.blue )
        '''
        self.scene.bind( 'mousedown mousemove mouseup', self.updateAxis )

    def firstDraw( self, mergeDisplays, rotation=0.0, elev=0.0, azim=0.0, center = [0.0, 0,0, 0.0], colormap = 'jet', bg = 'default' ):
        self.colormap = colormap
        cmap = plt.get_cmap( self.colormap, lut = NUM_CMAP )
        self.rgb = [ list2vec(cmap(i)[0:3]) for i in range( NUM_CMAP ) ]
        doOrnaments = (self.viewIdx == 0)
        if doOrnaments or not mergeDisplays:
            self.makeColorbar( doOrnaments = doOrnaments, bg = bg )
        self.makeScene( mergeDisplays, bg = bg )
        if rotation == 0.0:
            self.doRotation = False
            self.rotation = 0.1 # default rotation per frame, in radians.
        else:
            self.doRotation = True
            self.rotation = rotation # arg units: radians/frame
        
        for i in self.drawables_:
            i.rgb = self.rgb
            i.drawForTheFirstTime( self.scene )
        if doOrnaments or not mergeDisplays:
            if len( center ) == 3:
                self.scene.center = list2vec( center )
            else:
                self.doAutoscale()
            self.updateAxis()
        if self.viewIdx == (MooView.viewIdx-1):
<<<<<<< HEAD
            self.graph = vp.graph( title = "Graph", xtitle = "Time (s)", ytitle = " Units here", width = 700, fast=False, align = "left" )
            self.graphPlot1 = vp.gcurve( color = vp.color.blue, interval=-1)
            #self.graphPlot1.data =  [[0,0], [1,1],[2,0],[3,4],[4,0], [5,1]]
            #self.graphPlot1.plot( [[0,0], [1,1],[2,0],[3,4],[4,0]] )
            

    def updateValues( self, simTime ):
        for i in self.drawables_:
            i.updateValues( simTime )
=======
            MooView.viewList[0].graph = vp.graph( title = "Graph", xtitle = "Time (s)", ytitle = " Units here", width = 700, fast=False, align = "left" )
            MooView.viewList[0].graphPlot1 = vp.gcurve( color = vp.color.blue, interval=-1)
            
    def rotateFunc(self ):
>>>>>>> 4ba33e29
        if self.doRotation and abs( self.rotation ) < 2.0 * 3.14 / 3.0:
            self.scene.forward = vp.rotate( self.scene.forward, angle = self.rotation, axis = self.scene.up )
            self.updateAxis()

    def updateValues( self, simTime ):
        self.simTime = simTime
        for i in self.drawables_:
            i.updateValues( simTime )
        self.rotateFunc()
        if self.viewIdx == 0:
            self.timeLabel.text = "Time = {:7.3f} s\n".format( simTime )
            vp.sleep( self.sleep )

    def replaySnapshot( self, idx ):
        for i in self.drawables_:
            simTime = i.replaySnapshot( idx )
        self.rotateFunc()
        if self.viewIdx == 0:
            self.timeLabel.text = "Time = {:7.3f} s\n".format( simTime )
            self.updateAxis()

    def doAutoscale( self ):
        if self.drawables_[0].dataWrapper_.numObj() == 0:
            print( "Warning: No values to display in Moogli view ", self.title )
            return
        cmin = self.drawables_[0].dataWrapper_.coordMin_
        cmax = self.drawables_[0].dataWrapper_.coordMax_
        diamax = max( self.drawables_[0].dataWrapper_.getCoords()[:,6] )
        v0 = vp.vector( cmin[0], cmin[1], cmin[2] )
        v1 = vp.vector( cmax[0], cmax[1], cmax[2] )
        #self.scene.camera.axis = self.scene.forward * vp.mag(v1 - v0) * 4
        self.scene.center = (v0 + v1 ) / 2.0
        self.scene.range = (diamax + vp.mag(v0 - v1 ) ) / 1.5

    def moveView(self, event):
        camAxis = self.scene.camera.axis
        camDist = vp.mag(self.scene.center - self.scene.camera.pos)
        dtheta = self.sensitivity
        up = self.scene.up

        if event.key in ["up", "k", "K"]:
            self.scene.camera.pos -= up.norm() * dtheta * camDist
            return
        if event.key in ["down", "j", "J"]:
            self.scene.camera.pos += up.norm() * dtheta * camDist 
            return
        if event.key in ["right", "l", "L"]:
            self.scene.camera.pos += vp.norm(up.cross(camAxis)) * dtheta * camDist 
            return
        if event.key in ["left", "h", "H"]:
            self.scene.camera.pos -= vp.norm(up.cross(camAxis)) * dtheta * camDist 
            return
        if event.key in [".", ">"]: # Get closer, by ratio
            ctr = self.scene.center
            self.scene.camera.pos = ctr - camAxis/( 1+dtheta )
            self.scene.camera.axis = ctr - self.scene.camera.pos
            return
        if event.key in [",", "<"]: # Get further
            ctr = self.scene.center
            self.scene.camera.pos = ctr - camAxis*( 1+dtheta )
            self.scene.camera.axis = ctr - self.scene.camera.pos
            return
        if event.key == "p": # pitch: Rotate camera around ctr-horiz axis
            self.scene.forward = vp.rotate( self.scene.forward, angle = dtheta, axis = vp.cross( self.scene.forward, self.scene.up ) )
            return
        if event.key == "P":
            self.scene.forward = vp.rotate( self.scene.forward, angle = -dtheta, axis = vp.cross( self.scene.forward, self.scene.up ) )
            return
        if event.key == "y": # yaw: Rotate camera around ctr - up axis.
            self.scene.forward = vp.rotate( self.scene.forward, angle = dtheta, axis = self.scene.up )
            return
            return
        if event.key == "Y":
            self.scene.forward = vp.rotate( self.scene.forward, angle = -dtheta, axis = self.scene.up )
            return
        if event.key == "r": # Roll, that is, change the 'up' vector
            self.scene.camera.rotate( angle = dtheta, axis = camAxis, origin = self.scene.camera.pos )
            return
        if event.key == "R":
            self.scene.camera.rotate( angle = -dtheta, axis = camAxis, origin = self.scene.camera.pos )
            return
        if event.key == "d": # Diameter scaling down
            moov = MooView.viewList[MooView.colorbarViewIdx]
            for dbl in moov.drawables_:
                dbl.diaScale *= 1.0 - moov.sensitivity * 4
                dbl.updateDiameter()
            return
        if event.key == "D":
            moov = MooView.viewList[MooView.colorbarViewIdx]
            for dbl in moov.drawables_:
                dbl.diaScale *= 1.0 + moov.sensitivity * 4
                dbl.updateDiameter()
            return
        if event.key == "s": # Scale down sleep time, make it faster.
            self.sleep *= 1 - self.sensitivity
            return
        if event.key == "S": # Scale up sleep time, make it slower.
            self.sleep *= 1 + self.sensitivity
            return
        if event.key == "a": # autoscale to fill view.
            self.doAutoscale()
            return
        if event.key == "g":
            self.hideAxis = not self.hideAxis
            # show/hide the axis here.
        if event.key == "t": # Turn on/off twisting/autorotate
            self.doRotation = not self.doRotation
        if event.key == "?": # Print out help for these commands
            self.printMoogulHelp()

    def printMoogulHelp( self ):
        print( '''
            Key bindings for Moogul:
            Up or k:    pan object up
            Down or j:  pan object down
            left or h:  pan object left. 
            right or l:  pan object right
            . or >:     Zoom in: make object appear bigger
            , or <:     Zoom out: make object appear smaller
            a:          Autoscale to fill view
            p:          Pitch down
            P:          Pitch up
            y:          Yaw counterclockwise
            Y:          Yaw counterclockwise
            d:          diminish diameter
            D:          Distend diameter.
            g:          Toggle visibility of grid
            t:          Toggle turn (rotation along long axis of cell)
            ?:          Print this help page.
        ''')

#####################################################################

def list2vec( arg ):
    return vp.vector( arg[0], arg[1], arg[2] )

class DataWrapper:
    ''' Class for interfacing between moogli and the data source. Currently
    implemented for MOOSE and for nsdf reader.
    '''
    def __init__( self, field ):
        self.coordMin_ = np.zeros( 3 )
        self.coordMax_ = np.ones( 3 )
        self.field_ = field
        self.objList_ = []

    def getValues( self ):
        return np.zeros( 1 )

    def numObj( self ):
        return len( self.objList_ )

    def getCoords( self ):
        return np.array( [] )

    def getMinMax( self ):
        nmin = np.amin(self.coords_, axis = 0)
        self.coordMin_ = np.amin( np.array( [nmin[0:3], nmin[3:6]] ), axis = 0 )
        nmax = np.amax(self.coords_, axis = 0)
        self.coordMax_ = np.amax( np.array( [nmax[0:3], nmax[3:6]] ), axis = 0 )
    def objPathFromIndex( self, idx ):
        if idx < len( self.objList_ ):
            return self.objList_[idx].path
        return None

    def advance( self, simTime ):
        # Checks that the simTime has crossed upcomingTime
        return True # used for multi timestep cases.

    def getHistory( self, path, field ):
        # stub function. Derived classes fill it in and return useful values
        return [0, 1, 2, 3], [ 1, 4, 9, 16]

class MooDrawable:
    ''' Base class for drawing things'''
    def __init__( self,
        dataWrapper,
        colormap,
        lenScale, 
        diaScale, 
        fieldScale, 
        autoscale,
        valMin, valMax
    ):
        self.dataWrapper_ = dataWrapper
        self.lenScale = lenScale
        self.diaScale = diaScale
        self.fieldScale = fieldScale
        self.colormap = colormap
        self.autoscale = autoscale
        self.valMin = valMin
        self.valMax = valMax
        self.segments = []
        self.snapshot = []
<<<<<<< HEAD
=======
        self.visible = True
>>>>>>> 4ba33e29
        #cmap = plt.get_cmap( self.colormap, lut = NUM_CMAP )
        #self.rgb = [ list2vec(cmap(i)[0:3]) for i in range( NUM_CMAP ) ]

    def updateValues( self, simTime ):
        if self.dataWrapper_.advance( simTime ):
            self.val = self.dataWrapper_.getValues() * self.fieldScale
        else:
            return

        if self.autoscale:
            valMin = min( self.val )
            valMax = max( self.val )
        else:
            valMin = self.valMin
            valMax = self.valMax
        scaleVal = NUM_CMAP * (self.val - valMin) / (valMax - valMin)
        #indices = scaleVal.ndarray.astype( int )
        indices = np.maximum( np.minimum( scaleVal, NUM_CMAP-0.5), 0.0).astype(int)

        # Have to figure how this will work with multiple update rates.
<<<<<<< HEAD
        self.snapshot.append( [simTime, indices] )
=======
        self.snapshot.append( [simTime, self.val] )
>>>>>>> 4ba33e29

        self.displayValues( indices )

    def updateLimits( self, vmin, vmax ):
        if self.autoscale:
            valMin = min( self.val )
            valMax = max( self.val )
        else:
            valMin = self.valMin = vmin
            valMax = self.valMax = vmax
        scaleVal = NUM_CMAP * (self.val - valMin) / (valMax - valMin)
        indices = np.maximum( np.minimum( scaleVal, NUM_CMAP-0.5), 0.0).astype(int)
        self.displayValues( indices )


    def displayValues( self, indices ):
        for idx, seg in zip( indices, self.segments ): 
            seg.color = self.rgb[ idx]
            #seg.radius = self.diaScale  * self.activeDia[idx]

    def replaySnapshot( self, idx ):
        if idx >= len( self.snapshot ):
            return 0.0
        scaleVal = NUM_CMAP * (self.snapshot[idx][1] - self.valMin) / (self.valMax - self.valMin)
        indices = np.maximum( np.minimum( scaleVal, NUM_CMAP-0.5), 0.0).astype(int)
        self.displayValues( indices )
        return self.snapshot[idx][0]    # return frame time

    def updateDiameter( self ):
        dia = self.dataWrapper_.getCoords()[:,6]
        for s, w in zip( self.segments, dia ):
            s.radius = self.diaScale * w / 2.0

    def cylinderDraw( self, _scene ):
        for idx, coord in enumerate( self.dataWrapper_.getCoords() ):
            v0 = list2vec( coord[0:3] )
            v1 = list2vec( coord[3:6] )
            radius = self.diaScale * coord[6] / 2.0
            opacity = self.opacity[idx]
            rod = vp.cylinder( canvas = _scene, pos = v0, axis = v1 - v0, radius = radius, opacity = opacity )
            self.segments.append( rod )

    def findDisplayObject( self, obj ):
        try:
            idx = self.segments.index( obj )
            return self.dataWrapper_.objPathFromIndex( idx ), self.dataWrapper_.field_
        except ValueError:
            return None

    def plotHistory( self, path, field, graph, plot ):
        t, v = self.dataWrapper_.getHistory( path, field )
        if len( t ) == 0:
            print( "No data history for '", path, ".", field )
            return
        #self.graph = vp.graph( title = path + "." + field, xtitle = "Time (s)", ytitle = field + " Units here", width = 800, fast=False, pos=self.colorbar.caption_anchor )
        graph.title = path + "." + field
        dat = [[x,y] for x, y in zip( t, v ) ]
        plot.data = dat
<<<<<<< HEAD
        #print (dat)
        #print( "IN plotHistory, ", len( dat), len( v ) )
        #plot.data = [[x,y] for x, y in zip( t, v ) ]
        #plot.data = [[x,sin(x)] for x in range( 0.0, 10.0, 0.1 ) ]
        '''
        fig = plt.figure( 1 )
        plt.ion()
        plt.title( path + "." + field )
        plt.xlabel( "Time (s)" )
        plt.ylabel( field + " um, units?" )
        plt.plot( t, v )
        plt.show( block = False )
        fig.canvas.draw()
        '''
=======

    def setVisible( self, state ):
        if self.visible == state:
            return
        self.visible = state
        for s in self.segments:
            s.visible = state
>>>>>>> 4ba33e29


#####################################################################

class MooNeuron( MooDrawable ):
    ''' Draws collection of line segments of defined dia and color'''
    def __init__( self, 
        dataWrapper,
        field = 'Vm', 
        colormap = 'jet', 
        lenScale = 1.0, diaScale = 1.0, fieldScale = 1.0,
        autoscale = False, 
        valMin = -0.1, valMax = 0.05,
    ):
        #self.isFieldOnCompt = 
            #field in ( 'Vm', 'Im', 'Rm', 'Cm', 'Ra', 'inject', 'diameter' )
        
        MooDrawable.__init__( self, dataWrapper,
                colormap = colormap, lenScale = lenScale, 
                diaScale = diaScale, fieldScale = fieldScale,
                autoscale = autoscale, 
                valMin = valMin, valMax = valMax )
        self.opacity = np.ones( dataWrapper.numObj() ) * 0.5

    def drawForTheFirstTime( self, _scene ):
        self.cylinderDraw( _scene )

#####################################################################
class MooReacSystem( MooDrawable ):
    ''' Draws collection of line segments of defined dia and color'''
    def __init__( self,
        dataWrapper,
        colormap = 'jet', 
        lenScale = 1e0, diaScale = 1.0, fieldScale = 1.0, 
        autoscale = False, 
        valMin = 0.0, valMax = 1.0
    ):
        
        MooDrawable.__init__( self, dataWrapper,
                colormap = colormap, lenScale = lenScale, 
                diaScale = diaScale, fieldScale = fieldScale, 
                autoscale = autoscale, 
                valMin = valMin, valMax = valMax )
        self.opacity = np.ones( dataWrapper.numObj() )


    def drawForTheFirstTime( self, _scene ):
        if self.dataWrapper_.numObj() == 0:
            return
        mt = self.dataWrapper_.meshType()
        if mt in ["NeuroMesh", "CylMesh", "SpineMesh", "PsdMesh"]:
            self.cylinderDraw( _scene )
        elif mt == "SpineMesh":
            self.spineDraw( _scene )
        elif mt == "PresynMesh":
            self.presynDraw( _scene )
        elif mt == "EndoMesh":
            self.endoDraw( _scene )

    def spineDraw( self, _scene ):
        # Spine entry has head[3], shaft[3], root[3], dia.
        for idx, coord in enumerate( self.dataWrapper_.getCoords() ):
            v0 = list2vec( coord[0:3] )
            v1 = list2vec( coord[3:6] )
            radius = self.diaScale * coord[6] / 2.0
            opacity = self.opacity[idx]
            rod = vp.cylinder( canvas = _scene, pos = v0, axis = v1 - v0, radius = radius, opacity = opacity )
            self.segments.append( rod )

    def presynDraw( self, _scene ):
        for idx, coord in enumerate( self.dataWrapper_.getCoords() ):
            v0 = list2vec( coord[0:3] )
            v1 = list2vec( coord[3:6] )
            radius = self.diaScale * coord[6] / 2.0
            opacity = self.opacity[idx]
            cone = vp.cone( canvas = _scene, pos = v0, axis = v0 - v1, radius = radius, opacity = opacity )
            self.segments.append( cone )

    def endoDraw( self, _scene ):
        for idx, coord in enumerate( self.dataWrapper_.getCoords() ):
            v0 = list2vec( coord[0:3] )
            v1 = list2vec( coord[3:6] )
            radius = self.diaScale * coord[6] / 2.0
            opacity = self.opacity[idx]
            sphere = vp.sphere( canvas = _scene, pos = (v0 + v1)/2.0, radius = radius, opacity = opacity )
            self.segments.append( sphere )<|MERGE_RESOLUTION|>--- conflicted
+++ resolved
@@ -57,13 +57,9 @@
         self.colorbar = None
         self.valMin = 0.0
         self.valMmax = 1.0
-<<<<<<< HEAD
-        self.plotFlag_ = True
-=======
         self.simTime = 0.0
         self.plotFlag_ = True
         self.cbox = []
->>>>>>> 4ba33e29
 
     @staticmethod
     def replayLoop():
@@ -110,15 +106,11 @@
     def setSleepTime( self ):
         idx = int( round( self.sleepSlider.value ) )
         self.sleep = sleepTimes[idx]
-<<<<<<< HEAD
-        self.sleepLabel.text = "    Frame dt = {:1.3f} sec".format( self.sleep )
-=======
         self.sleepLabel.text = "Frame dt = {:1.4f} s".format( self.sleep )
 
     def setRotation( self, slider ):
         self.doRotation = ( abs( self.rotation ) > 0.005 )
         self.rotation = slider.value
->>>>>>> 4ba33e29
 
     def updateAxis( self ):
         if not self.colorbar:
@@ -139,8 +131,6 @@
         self.zAx.axis = vp.vector( z.dot( right ), z.dot( up ), 0.0 )
         self.axisLength.text = "{:.2f} <i>u</i>m".format( dx * 1e6*self.scene.range * self.colorbar.width / self.scene.width )
 
-<<<<<<< HEAD
-=======
     def raiseMax( self, isDouble = False ):
         moov = MooView.viewList[MooView.colorbarViewIdx]
         valRange = moov.valMax - moov.valMin
@@ -200,19 +190,13 @@
         for moov in MooView.viewList:
             moov.drawables_[0].updateLimits( moov.valMin, moov.valMax )
 
->>>>>>> 4ba33e29
     def innerColorbar( self, title, bg ):
         barWidth = SCALE_SCENE * 1.5
         if ( bgLookup(bg).mag < 1 ):
             barTextColor = vp.color.white
         else:
             barTextColor = vp.color.black
-<<<<<<< HEAD
-        self.colorbar = vp.canvas( title = title, width = barWidth, height = self.swy * SCALE_SCENE, background = bgLookup(bg), align = 'left', range = 1, autoscale = False )
-        #self.colorbar = vp.canvas( title = title, width = barWidth, height = self.swy * SCALE_SCENE, background = vp.color.cyan, align = 'left', range = 1, autoscale = False )
-=======
         self.colorbar = vp.canvas( title = "Datasets =  ", width = barWidth, height = self.swy * SCALE_SCENE, background = bgLookup(bg), align = 'left', range = 1, autoscale = False )
->>>>>>> 4ba33e29
         self.colorbar.userzoom = False
         self.colorbar.userspin = False
         self.colorbar.userpan = False
@@ -223,18 +207,11 @@
         axOrigin = vp.vector( 0, -5.5, 0 )
         for idx, rgb in enumerate( self.rgb ):
             cbox = vp.box( canvas = self.colorbar, pos = vp.vector( 0, height * (idx - 26), 0), width = width, height = height, color = rgb )
-<<<<<<< HEAD
-        barName = self.title.replace( ' ', '\n' )
-        self.barName = vp.label( canvas = self.colorbar, align = 'left', pixel_pos = True, pos = vp.vector( 2, (self.swy - 0.32) * SCALE_SCENE, 0), text = barName, height = 15, color = barTextColor, box = False, opacity = 0 )
-        self.barMin = vp.label( canvas = self.colorbar, align = 'center', pixel_pos = True, pos = vp.vector( barWidth/2, self.swy * SCALE_SCENE * 0.22, 0), text = "{:.3f}".format(self.valMin), height = 12, color = barTextColor, box = False, opacity = 0 )
-        self.barMax = vp.label( canvas = self.colorbar, align = 'center', pixel_pos = True, pos = vp.vector( barWidth/2, (self.swy - 1.2) * SCALE_SCENE, 0), text = "{:.3f}".format(self.valMax), height = 12, color = barTextColor, box = False, opacity = 0 )
-=======
         barName = self.title.replace( '.', '\n' )
         barName = barName.replace( '/', '\n', 1 )
         self.barName = vp.label( canvas = self.colorbar, align = 'left', pixel_pos = True, pos = vp.vector( 2, (self.swy - 0.32) * SCALE_SCENE, 0), text = barName, height = 15, color = barTextColor, box = False, opacity = 0 )
         self.barMin = vp.label( canvas = self.colorbar, align = 'center', pixel_pos = True, pos = vp.vector( barWidth/2, self.swy * SCALE_SCENE * 0.22, 0), text = "{:.3e}".format(self.valMin), height = 12, color = barTextColor, box = False, opacity = 0 )
         self.barMax = vp.label( canvas = self.colorbar, align = 'center', pixel_pos = True, pos = vp.vector( barWidth/2, (self.swy - 1.2) * SCALE_SCENE, 0), text = "{:.3e}".format(self.valMax), height = 12, color = barTextColor, box = False, opacity = 0 )
->>>>>>> 4ba33e29
         self.xAx = vp.cylinder( canvas = self.colorbar, pos = axOrigin, axis = vp.vector( 0.8, 0, 0 ), radius = 0.04, color = vp.color.red )
         self.yAx = vp.cylinder( canvas = self.colorbar, pos = axOrigin, axis = vp.vector( 0, 0.8, 0 ), radius = 0.04, color = vp.color.green )
         self.zAx = vp.cylinder( canvas = self.colorbar, pos = axOrigin, axis = vp.vector( 0, 0, 0 ), radius = 0.04, color = vp.color.blue )
@@ -246,10 +223,6 @@
             title = MooView.consolidatedTitle + "\n"
         self.innerColorbar( title, bg )
         if doOrnaments:
-<<<<<<< HEAD
-            self.timeLabel = vp.wtext( text = "Time =  0.000 sec", pos = self.colorbar.title_anchor )
-            self.sleepLabel = vp.wtext( text = "    Frame dt = 0.005 sec", pos = self.colorbar.title_anchor )
-=======
             for idx, mv in enumerate( MooView.viewList ):
                 chk = vp.checkbox( bind = mv.toggleView, checked = True, text = mv.title + "    ",  pos = self.colorbar.title_anchor )
                 chk.idx = idx
@@ -257,7 +230,6 @@
             self.colorbar.append_to_title("\n")
             self.timeLabel = vp.wtext( text = "Time =  0.000 s\n", pos = self.colorbar.title_anchor )
             self.sleepLabel = vp.wtext( text = "Frame dt = 0.0050 s", pos = self.colorbar.title_anchor )
->>>>>>> 4ba33e29
             self.sleepSlider = vp.slider( pos = self.colorbar.title_anchor, length = 200, bind = self.setSleepTime, min = 0, max = len( sleepTimes ) -1, value = min( len( sleepTimes ), 2  ) )
             self.replayButton = vp.button( text = "Start Replay", pos = self.colorbar.title_anchor, bind=self.toggleReplay, disabled = True )
             self.rotateLabel = vp.wtext( text = "      Rotation", pos = self.colorbar.title_anchor )
@@ -359,22 +331,10 @@
                 self.doAutoscale()
             self.updateAxis()
         if self.viewIdx == (MooView.viewIdx-1):
-<<<<<<< HEAD
-            self.graph = vp.graph( title = "Graph", xtitle = "Time (s)", ytitle = " Units here", width = 700, fast=False, align = "left" )
-            self.graphPlot1 = vp.gcurve( color = vp.color.blue, interval=-1)
-            #self.graphPlot1.data =  [[0,0], [1,1],[2,0],[3,4],[4,0], [5,1]]
-            #self.graphPlot1.plot( [[0,0], [1,1],[2,0],[3,4],[4,0]] )
-            
-
-    def updateValues( self, simTime ):
-        for i in self.drawables_:
-            i.updateValues( simTime )
-=======
             MooView.viewList[0].graph = vp.graph( title = "Graph", xtitle = "Time (s)", ytitle = " Units here", width = 700, fast=False, align = "left" )
             MooView.viewList[0].graphPlot1 = vp.gcurve( color = vp.color.blue, interval=-1)
             
     def rotateFunc(self ):
->>>>>>> 4ba33e29
         if self.doRotation and abs( self.rotation ) < 2.0 * 3.14 / 3.0:
             self.scene.forward = vp.rotate( self.scene.forward, angle = self.rotation, axis = self.scene.up )
             self.updateAxis()
@@ -569,10 +529,7 @@
         self.valMax = valMax
         self.segments = []
         self.snapshot = []
-<<<<<<< HEAD
-=======
         self.visible = True
->>>>>>> 4ba33e29
         #cmap = plt.get_cmap( self.colormap, lut = NUM_CMAP )
         #self.rgb = [ list2vec(cmap(i)[0:3]) for i in range( NUM_CMAP ) ]
 
@@ -593,11 +550,7 @@
         indices = np.maximum( np.minimum( scaleVal, NUM_CMAP-0.5), 0.0).astype(int)
 
         # Have to figure how this will work with multiple update rates.
-<<<<<<< HEAD
-        self.snapshot.append( [simTime, indices] )
-=======
         self.snapshot.append( [simTime, self.val] )
->>>>>>> 4ba33e29
 
         self.displayValues( indices )
 
@@ -656,22 +609,6 @@
         graph.title = path + "." + field
         dat = [[x,y] for x, y in zip( t, v ) ]
         plot.data = dat
-<<<<<<< HEAD
-        #print (dat)
-        #print( "IN plotHistory, ", len( dat), len( v ) )
-        #plot.data = [[x,y] for x, y in zip( t, v ) ]
-        #plot.data = [[x,sin(x)] for x in range( 0.0, 10.0, 0.1 ) ]
-        '''
-        fig = plt.figure( 1 )
-        plt.ion()
-        plt.title( path + "." + field )
-        plt.xlabel( "Time (s)" )
-        plt.ylabel( field + " um, units?" )
-        plt.plot( t, v )
-        plt.show( block = False )
-        fig.canvas.draw()
-        '''
-=======
 
     def setVisible( self, state ):
         if self.visible == state:
@@ -679,7 +616,6 @@
         self.visible = state
         for s in self.segments:
             s.visible = state
->>>>>>> 4ba33e29
 
 
 #####################################################################
