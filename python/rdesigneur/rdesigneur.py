--- conflicted
+++ resolved
@@ -73,6 +73,7 @@
             combineSegments = True,
             stealCellFromLibrary = False,
             verbose = True,
+            benchmark = False,
             addSomaChemCompt = False,  # Put a soma chemCompt on neuroMesh
             addEndoChemCompt = False,  # Put an endo compartment, typically for ER, on each of the NeuroMesh compartments.
             diffusionLength= 2e-6,
@@ -96,13 +97,8 @@
             chemDistrib = [],
             adaptorList= [],
             stimList = [],
-<<<<<<< HEAD
             plotList = [],  # elecpath, geom_expr, object, field, title ['wave' [min max]]
             moogList = [], 
-=======
-            plotList = [],
-            moogList = [],
->>>>>>> 34209282
             params = None
         ):
         """ Constructor of the rdesigner. This just sets up internal fields
@@ -115,6 +111,7 @@
         self.combineSegments = combineSegments
         self.stealCellFromLibrary = stealCellFromLibrary
         self.verbose = verbose
+        self.benchmark = benchmark
         self.addSomaChemCompt = addSomaChemCompt
         self.addEndoChemCompt = addEndoChemCompt
         self.diffusionLength= diffusionLength
@@ -176,7 +173,9 @@
 
     ################################################################
     def _printModelStats( self ):
-        print("\n\tRdesigneur: Elec model has",
+        if not self.verbose:
+            return
+        print("\nRdesigneur: Elec model has",
             self.elecid.numCompartments, "compartments and",
             self.elecid.numSpines, "spines on",
             len( self.cellPortionElist ), "compartments.")
@@ -194,24 +193,15 @@
             return
         self.model = moose.Neutral( modelPath )
         self.modelPath = modelPath
-        print( "[INFO ] rdesigneur: Building model. " )
         funcs = [ self.installCellFromProtos, self.buildPassiveDistrib
             , self.buildChanDistrib, self.buildSpineDistrib, self.buildChemDistrib
             , self._configureSolvers, self.buildAdaptors, self._buildStims
             , self._buildPlots, self._buildMoogli, self._configureHSolve
-            , self._configureClocks, self._printModelStats, self._savePlots 
+            , self._configureClocks, self._printModelStats 
             ]
         for i, _func in enumerate( funcs ):
-            if self.verbose:
-<<<<<<< HEAD
-                self._printModelStats()
-
-        except BuildError as msg:
-            print("Error: rdesigneur: model build failed:", msg)
-            moose.delete( self.model )
-=======
+            if self.benchmark:
                 print( " + (%d/%d) executing %25s"%(i, len(funcs), _func.__name__), end=' ' )
-                sys.stdout.flush()
             t0 = time.time()
             try:
                 _func( )
@@ -220,12 +210,12 @@
                 moose.delete( self.model )
                 return
             t = time.time() - t0
-            if self.verbose:
+            if self.benchmark:
                 msg = r'    ... DONE'
                 if t > 1:
                     msg += ' %.3f sec' % t
                 print( msg )
->>>>>>> 34209282
+            sys.stdout.flush()
 
     def installCellFromProtos( self ):
         if self.stealCellFromLibrary:
@@ -636,20 +626,11 @@
             return (), ""
 
         kf = knownFields[field] # Find the field to decide type.
-<<<<<<< HEAD
-        if ( kf[0] == 'CaConcBase' or kf[0] == 'ChanBase' or kf[0] == 'NMDAChan' or kf[0] == 'VClamp' ):
+        if kf[0] in ['CaConcBase', 'ChanBase', 'NMDAChan', 'VClamp']:
             objList = self._collapseElistToPathAndClass( comptList, plotSpec.relpath, kf[0] )
             return objList, kf[1]
-        elif (field == 'n' or field == 'conc' or field == 'volume'  ):
+        elif field in [ 'n', 'conc', 'volume']:
             path = plotSpec.relpath
-=======
-        if kf[0] in ['CaConcBase', 'ChanBase', 'NMDAChan', 'VClamp']:
-            objList = self._collapseElistToPathAndClass( comptList, plotSpec[2], kf[0] )
-            return objList, kf[1]
-
-        elif field in [ 'n', 'conc', 'volume']:
-            path = plotSpec[2]
->>>>>>> 34209282
             pos = path.find( '/' )
             if pos == -1:   # Assume it is in the dend compartment.
                 path  = 'dend/' + path
@@ -676,11 +657,7 @@
                 objList = [ allObj[int(j)] for j in voxelVec]
             else:
                 objList = []
-<<<<<<< HEAD
                 print( "Warning: Rdesigneur::_parseComptField: unknown Object: '", plotSpec.relpath, "'" )
-=======
-                print( "Warn: Rdesigneur::_parseComptField: unknown Object: '%s'" % plotSpec[2] )
->>>>>>> 34209282
             #print "############", chemCompt, len(objList), kf[1]
             return objList, kf[1]
 
@@ -720,14 +697,13 @@
             assert( plotField == plotField2 )
             plotObj3 = plotObj + plotObj2
             numPlots = sum( q != dummy for q in plotObj3 )
-<<<<<<< HEAD
             #print( "PlotList: {0}: numobj={1}, field ={2}, nd={3}, ns={4}".format( pair, numPlots, plotField, len( dendCompts ), len( spineCompts ) ) )
             if numPlots > 0:
                 tabname = graphs.path + '/plot' + str(k)
                 scale = knownFields[i.field][2]
                 units = knownFields[i.field][3]
                 if i.mode == 'wave':
-                    self.wavePlotNames.append( [ tabname, i.title, k, scale, units, i.field, i.ymin, i.ymax ] )
+                    self.wavePlotNames.append( [ tabname, i.title, k, scale, units, i ] )
                 else:
                     self.plotNames.append( [ tabname, i.title, k, scale, units, i.field, i.ymin, i.ymax ] )
                 if len( i.saveFile ) > 4 and i.saveFile[-4] == '.xml' or i.saveFile:
@@ -741,28 +717,6 @@
                     if i.field == 'spikeTime':
                         tabs.vec.threshold = -0.02 # Threshold for classifying Vm as a spike.
                         tabs.vec.useSpikeMode = True # spike detect mode on
-=======
-            if numPlots == 0:
-                return 
-
-            tabname = graphs.path + '/plot' + str(k)
-            scale = knownFields[i[3]][2]
-            units = knownFields[i[3]][3]
-            ymin = i[6] if len(i) > 7 else 0
-            ymax = i[7] if len(i) > 7 else 0
-            if len( i ) > 5 and i[5] == 'wave':
-                self.wavePlotNames.append( [ tabname, i[4], k, scale, units, i[3], ymin, ymax ] )
-            else:
-                self.plotNames.append( [ tabname, i[4], k, scale, units, i[3], ymin, ymax ] )
-            k += 1
-            if i[3] in [ 'n', 'conc', 'volume', 'Gbar' ]:
-                tabs = moose.Table2( tabname, numPlots )
-            else:
-                tabs = moose.Table( tabname, numPlots )
-                if i[3] == 'spikeTime':
-                    tabs.vec.threshold = -0.02 # Threshold for classifying Vm as a spike.
-                    tabs.vec.useSpikeMode = True # spike detect mode on
->>>>>>> 34209282
 
             vtabs = moose.vec( tabs )
             q = 0
@@ -865,10 +819,15 @@
             plt.title( i[1] )
             plt.xlabel( "position (voxels)" )
             plt.ylabel( i[4] )
-            mn = np.min(vpts)
-            mx = np.max(vpts)
-            if mn/mx < 0.3:
-                mn = 0
+            plotinfo = i[5]
+            if plotinfo.ymin == plotinfo.ymax:
+                mn = np.min(vpts)
+                mx = np.max(vpts)
+                if mn/mx < 0.3:
+                    mn = 0
+            else:
+                mn = plotinfo.ymin
+                mx = plotinfo.ymax
             ax.set_ylim( mn, mx )
             line, = plt.plot( range( len( vtab ) ), vpts[0] )
             timeLabel = plt.text( len(vtab ) * 0.05, mn + 0.9*(mx-mn), 'time = 0' )
@@ -897,7 +856,6 @@
     Email address: sarthaks442@gmail.com
     Heavily modified by U.S. Bhalla
     '''
-<<<<<<< HEAD
     def _writeXML( self, plotData, time, vtab ): 
         tabname = plotData[0]
         idx = plotData[1]
@@ -905,136 +863,6 @@
         units = plotData[3]
         rp = plotData[4]
         filename = rp.saveFile[:-4] + str(idx) + '.xml'
-=======
-
-    def _savePlots( self ):
-        if self.verbose:
-            print( 'rdesigneur: Saving plots ...', end = ' ' )
-            sys.stdout.flush()
-
-        knownFields = {
-            'Vm':('CompartmentBase', 'getVm', 1000, 'Memb. Potential (mV)' ),
-            'Cm':('CompartmentBase', 'getCm', 1e12, 'Memb. capacitance (pF)' ),
-            'Rm':('CompartmentBase', 'getRm', 1e-9, 'Memb. Res (GOhm)' ),
-            'Ra':('CompartmentBase', 'getRa', 1e-6, 'Axial Res (MOhm)' ),
-            'spikeTime':('CompartmentBase', 'getVm', 1, 'Spike Times (s)'),
-            'Im':('CompartmentBase', 'getIm', 1e9, 'Memb. current (nA)' ),
-            'inject':('CompartmentBase', 'getInject', 1e9, 'inject current (nA)' ),
-            'Gbar':('ChanBase', 'getGbar', 1e9, 'chan max conductance (nS)' ),
-            'modulation':('ChanBase', 'getModulation', 1, 'chan modulation (unitless)' ),
-            'Gk':('ChanBase', 'getGk', 1e9, 'chan conductance (nS)' ),
-            'Ik':('ChanBase', 'getIk', 1e9, 'chan current (nA)' ),
-            'ICa':('NMDAChan', 'getICa', 1e9, 'Ca current (nA)' ),
-            'Ca':('CaConcBase', 'getCa', 1e3, 'Ca conc (uM)' ),
-            'n':('PoolBase', 'getN', 1, '# of molecules'),
-            'conc':('PoolBase', 'getConc', 1000, 'Concentration (uM)' ),
-            'volume':('PoolBase', 'getVolume', 1e18, 'Volume (um^3)' ),
-            'current':('VClamp', 'getCurrent', 1e9, 'Holding Current (nA)')
-        }
-
-        save_graphs = moose.Neutral( self.modelPath + '/save_graphs' )
-        dummy = moose.element( '/' )
-        k = 0
-
-        for i in self.saveList:
-            pair = i[0] + " " + i[1]
-            dendCompts = self.elecid.compartmentsFromExpression[ pair ]
-            spineCompts = self.elecid.spinesFromExpression[ pair ]
-            plotObj, plotField = self._parseComptField( dendCompts, i, knownFields )
-            plotObj2, plotField2 = self._parseComptField( spineCompts, i, knownFields )
-            assert( plotField == plotField2 )
-            plotObj3 = plotObj + plotObj2
-            numPlots = sum( i != dummy for i in plotObj3 )
-            if numPlots > 0:
-                save_tabname = save_graphs.path + '/save_plot' + str(k)
-                scale = knownFields[i[3]][2]
-                units = knownFields[i[3]][3]
-                self.saveNames.append( ( save_tabname, i[4], k, scale, units ) )
-                k += 1
-                if i[3] in [ 'n', 'conc', 'volume', 'Gbar' ]:
-                    save_tabs = moose.Table2( save_tabname, numPlots )
-                    save_vtabs = moose.vec( save_tabs )
-                else:
-                    save_tabs = moose.Table( save_tabname, numPlots )
-                    save_vtabs = moose.vec( save_tabs )
-                    if i[3] == 'spikeTime':
-                        save_vtabs.threshold = -0.02 # Threshold for classifying Vm as a spike.
-                        save_vtabs.useSpikeMode = True # spike detect mode on
-                q = 0
-                for p in [ x for x in plotObj3 if x != dummy ]:
-                    moose.connect( save_vtabs[q], 'requestOut', p, plotField )
-                    q += 1
-
-        if self.verbose:
-            print( ' ... DONE.' )
-
-    def _getTimeSeriesTable( self ):
-
-        '''
-        This function gets the list with all the details of the simulation
-        required for plotting.
-        This function adds flexibility in terms of the details
-        we wish to store.
-        '''
-
-        knownFields = {
-            'Vm':('CompartmentBase', 'getVm', 1000, 'Memb. Potential (mV)' ),
-            'spikeTime':('CompartmentBase', 'getVm', 1, 'Spike Times (s)'),
-            'Im':('CompartmentBase', 'getIm', 1e9, 'Memb. current (nA)' ),
-            'inject':('CompartmentBase', 'getInject', 1e9, 'inject current (nA)' ),
-            'Gbar':('ChanBase', 'getGbar', 1e9, 'chan max conductance (nS)' ),
-            'Gk':('ChanBase', 'getGk', 1e9, 'chan conductance (nS)' ),
-            'Ik':('ChanBase', 'getIk', 1e9, 'chan current (nA)' ),
-            'ICa':('NMDAChan', 'getICa', 1e9, 'Ca current (nA)' ),
-            'Ca':('CaConcBase', 'getCa', 1e3, 'Ca conc (uM)' ),
-            'n':('PoolBase', 'getN', 1, '# of molecules'),
-            'conc':('PoolBase', 'getConc', 1000, 'Concentration (uM)' ),
-            'volume':('PoolBase', 'getVolume', 1e18, 'Volume (um^3)' )
-        }
-
-        '''
-        This takes data from plotList
-        saveList is exactly like plotList but with a few additional arguments:
-        ->It will have a resolution option, i.e., the number of decimal figures to which the value should be rounded
-        ->There is a list of "saveAs" formats
-        With saveList, the user will able to set what all details he wishes to be saved.
-        '''
-
-        for i,ind in enumerate(self.saveNames):
-            pair = self.saveList[i][0] + " " + self.saveList[i][1]
-            dendCompts = self.elecid.compartmentsFromExpression[ pair ]
-            spineCompts = self.elecid.spinesFromExpression[ pair ]
-            # Here we get the object details from plotList
-            savePlotObj, plotField = self._parseComptField( dendCompts, self.saveList[i], knownFields )
-            savePlotObj2, plotField2 = self._parseComptField( spineCompts, self.saveList[i], knownFields )
-            savePlotObj3 = savePlotObj + savePlotObj2
-
-            rowList = list(ind)
-            save_vtab = moose.vec( ind[0] )
-            t = np.arange( 0, save_vtab[0].vector.size, 1 ) * save_vtab[0].dt
-
-            rowList.append(save_vtab[0].dt)
-            rowList.append(t)
-            rowList.append([jvec.vector * ind[3] for jvec in save_vtab])             #get values
-            rowList.append(self.saveList[i][3])
-            rowList.append(filter(lambda obj: obj.path != '/', savePlotObj3))        #this filters out dummy elements
-
-            if (type(self.saveList[i][-1])==int):
-                rowList.append(self.saveList[i][-1])
-            else:
-                rowList.append(12)
-
-            self.tabForXML.append(rowList)
-            rowList = []
-
-        timeSeriesTable = self.tabForXML                                            # the list with all the details of plot
-        return timeSeriesTable
-
-    def _writeXML( self, filename, timeSeriesData ):                                #to write to XML file
-
-        plotData = timeSeriesData
-        print("[CAUTION] The '%s' file might be very large if all the compartments are to be saved." % filename)
->>>>>>> 34209282
         root = etree.Element("TimeSeriesPlot")
         parameters = etree.SubElement( root, "parameters" )
         if self.params == None:
@@ -1056,7 +884,6 @@
         p = []
         for t, v in zip( time, vtab ):
             p.append( etree.SubElement( title, "data"))
-<<<<<<< HEAD
             p[-1].set( 'path', v.path )
             p[-1].text = ''.join( str(round(y,res)) + ' ' for y in v.vector )
         tree = etree.ElementTree(root)
@@ -1075,27 +902,6 @@
         header.extend( [ v.path for v in vtab ] )
         valMatrix.extend( [ v.vector for v in vtab ] )
         nv = np.array( valMatrix ).T
-=======
-            p[-1].set( 'path', str(plotData[9][ind].path))
-            p[-1].text = ''.join( str(round(value,res)) + ' ' for value in jvec )
-        tree = etree.ElementTree(root)
-        tree.write(filename)
-
-    def _writeCSV(self, filename, timeSeriesData):
-
-        plotData = timeSeriesData
-        dataList = []
-        header = []
-        time = plotData[6]
-        res = plotData[10]
-
-        for ind, jvec in enumerate(plotData[7]):
-            header.append(plotData[9][ind].path)
-            dataList.append([round(value,res) for value in jvec.tolist()])
-        dl = [tuple(lst) for lst in dataList]
-        rows = zip(tuple(time), *dl)
-        header.insert(0, "time")
->>>>>>> 34209282
         with open(filename, 'wb') as f:
             writer = csv.writer(f, quoting=csv.QUOTE_MINIMAL)
             writer.writerow(header)
@@ -1680,7 +1486,6 @@
                 elecFieldDest = 'set' + capField
                 for j in range( i[1], i[2] ):
                     moose.connect( i[3], 'requestOut', chemVec[j], chemFieldSrc)
-<<<<<<< HEAD
                 msg = moose.connect( i[3], 'output', elObj, elecFieldDest )
 
 
@@ -1773,6 +1578,3 @@
             return rstim( *arg )
         else:
             raise BuildError( "rstim initialization failed" )
-=======
-                msg = moose.connect( i[3], 'output', elObj, elecFieldDest )
->>>>>>> 34209282
