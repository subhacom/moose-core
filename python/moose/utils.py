--- conflicted
+++ resolved
@@ -1,4 +1,3 @@
-<<<<<<< HEAD
 # -*- coding: utf-8 -*-
 # utils.py:
 #
@@ -7,26 +6,10 @@
 # NOTE: Some function might break because unicode is default string in python3.
 
 from __future__ import print_function, division, absolute_import
-=======
-"""utils.py:
-Utility functions for moose.
-
-NOTE: Some function might break because unicode is default string in python3.
-
-"""
->>>>>>> 6a4b1020
 
 from __future__ import print_function, division
 from __future__ import absolute_import
 
-<<<<<<< HEAD
-=======
-__author__           = 'Subhasis Ray, Aditya Gilra, Dilawar Singh'
-__copyright__        = "Copyright 2013-, NCBS Bangalore"
-__credits__          = ["NCBS Bangalore"]
-__license__          = "GPLv3"
-
->>>>>>> 6a4b1020
 import types
 import parser
 import token
@@ -39,7 +22,6 @@
 import re
 
 from moose.moose_constants import *
-<<<<<<< HEAD
 from moose.print_utils import *
 
 # Print and Plot utilities.
@@ -47,18 +29,6 @@
     from moose.plot_utils import *
 except Exception as e:
     info( "Plot utilities are not loaded due to '%s'" )
-=======
-
-# Make these import non-important.
-try:
-    from moose.plot_utils import *
-except Exception as e:
-    pass
-
-try:
-    from moose.print_utils import *
-except Exception as e:
->>>>>>> 6a4b1020
     pass
 
 
@@ -99,11 +69,7 @@
         table = moose.element(tablePath)
     else:
         if tableType == "Table2":
-<<<<<<< HEAD
             table = moose.Table2(tablePath)
-=======
-            table = moose.Table2(tablePath)            
->>>>>>> 6a4b1020
         elif tableType == "Table":
             table = moose.Table(tablePath)
         moose.connect(table, 'requestOut', element, 'get%s' % (field))
