--- conflicted
+++ resolved
@@ -5,34 +5,4 @@
 
 from moose.moose import *
 
-<<<<<<< HEAD
-The documentation built into main C++ code of MOOSE can be accessed
-via the module function ``doc``::
-
->>> moose.doc('Neutral')
-
-To get documentation about a particular field::
-
->>> moose.doc('Neutral.childMsg')
-
-Builtin functions and classes in moose module (Python only)
------------------------------------------------------------
-
-"""
-from .moose import *
-# import genesis
-
-import os
-cmake_file = os.path.dirname(moose.__file__)+'/../../CMakeLists.txt'
-
-if os.path.isfile(cmake_file):
-    for line in open(cmake_file):
-        if 'MOOSE_VERSION' in line:
-            __version__ = line.split('"')[1]
-else:
-    print("Cannot set Moose version")
-
-    
-=======
-__version__ = version( )
->>>>>>> 7f0eb4b0
+__version__ = version( )