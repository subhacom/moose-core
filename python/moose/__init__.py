--- conflicted
+++ resolved
@@ -42,7 +42,6 @@
             super(melement, self).__init__(obj)
             for k, v in kwargs.items():
                 super(melement, self).setField(k, v)
-<<<<<<< HEAD
 
 
 def __to_melement(obj):
@@ -79,6 +78,7 @@
     """Reutrns moose version string."""
     return _moose.__version__
 
+__version__ = version()
 
 def version_info():
     """Return detailed version information.
@@ -103,7 +103,7 @@
     Example
     -------
     >>> moose.about()
-    {'path': '/home/dilawars/Work/GITLAB/moose-core/_build/python/moose',
+    {'path': '~/moose-core/_build/python/moose',
      'version': '4.0.0.dev20200417',
      'docs': 'https://moose.readthedocs.io/en/latest/',
      'development': 'https://github.com/BhallaLab/moose-core'}
@@ -227,7 +227,7 @@
 
     Returns
     -------
-    None
+    None, Raises ValueError if given path/object does not exists.
     """
     _moose.delete(arg)
 
@@ -284,7 +284,7 @@
     Returns
     -------
     dict
-        field names and their types.
+        field names and their respective types as key-value pair. 
 
     Notes
     -----
@@ -301,27 +301,30 @@
     return _moose.getFieldDict(classname, finfoType)
 
 
-def getFieldNames(classname, fieldtype="*"):
-    """Get a tuple containing the name of all the fields of `finfoType` kind.
-
-    Parameters
-    ----------
-    className : string
-        Name of the class to look up.
-    finfoType : string
-        The kind of field
-        -  valueFinfo
-        -  srcFinfo
-        -  destFinfo
-        -  lookupFinfo
-        -  fieldElementFinfo
+def getFieldNames(elem, fieldtype="*"):
+    """Get a tuple containing name of fields of a given fieldtype. If
+    fieldtype is set to '*', all fields are returned.
+
+    Parameters
+    ----------
+    elem : string,obj
+        Name of the class or a moose element to look up.
+    fieldtype : string
+        The kind of field. Possible values are:
+        -  'valueFinfo' or 'value'
+        -  'srcFinfo' or 'src'
+        -  'destFinfo' or 'dest'
+        -  'lookupFinfo' or 'lookup'
+        -  'fieldElementFinfo' or 'fieldElement'
+
 
     Returns
     -------
     list
         Names of the fields of type `finfoType` in class `className`.
     """
-    return _moose.getFieldNames(classname, fieldtype)
+    clsname = elem if isinstance(elem, str) else elem.className
+    return _moose.getFieldNames(clsname, fieldtype)
 
 
 def isRunning():
@@ -868,833 +871,6 @@
     Merge chemical model in a file `modelpath` with existing MOOSE model at
     path `dest`.
 
-=======
-
-
-def __to_melement(obj):
-    global __moose_classes__
-    mc = __moose_classes__[obj.type](obj)
-    return mc
-
-
-# Create MOOSE classes from available Cinfos.
-for p in _moose.wildcardFind("/##[TYPE=Cinfo]"):
-    if sys.version_info.major > 2:
-        cls = type(
-            p.name,
-            (melement,),
-            {"__type__": p.name, "__doc__": _moose.__generatedoc__(p.name)},
-        )
-    else:
-        # Python2.
-        cls = type(
-            str(p.name),
-            (melement,),
-            {"__type__": p.name, "__doc__": _moose.__generatedoc__(p.name)},
-        )
-    setattr(_moose, cls.__name__, cls)
-    __moose_classes__[cls.__name__] = cls
-
-
-# Import all attributes to global namespace. We must do it here after adding
-# class types to _moose.
-from moose._moose import *
-
-def version():
-    """Reutrns moose version string."""
-    return _moose.__version__
-
-__version__ = version()
-
-def version_info():
-    """Return detailed version information.
-
-    >>> moose.version_info()
-    {'build_datetime': 'Friday Fri Apr 17 22:13:00 2020',
-     'compiler_string': 'GNU,/usr/bin/c++,7.5.0',
-     'major': '3',
-     'minor': '3',
-     'patch': '1'}
-    """
-    return _moose.version_info()
-
-
-def about():
-    """general information about pyMOOSE.
-
-    Returns
-    -------
-    A dict
-
-    Example
-    -------
-    >>> moose.about()
-    {'path': '/home/dilawars/Work/GITLAB/moose-core/_build/python/moose',
-     'version': '4.0.0.dev20200417',
-     'docs': 'https://moose.readthedocs.io/en/latest/',
-     'development': 'https://github.com/BhallaLab/moose-core'}
-    """
-    return dict(
-        path=os.path.dirname(__file__),
-        version=_moose.__version__,
-        docs="https://moose.readthedocs.io/en/latest/",
-        development="https://github.com/BhallaLab/moose-core",
-    )
-
-
-def wildcardFind(pattern):
-    """Find objects using wildcard pattern
-
-    Parameters
-    ----------
-    pattern: str
-       Wildcard (see note below)
-
-    .. note:: Wildcard
-
-    MOOSE allows wildcard expressions of the form
-    {PATH}/{WILDCARD}[{CONDITION}].
-
-    {PATH} is valid path in the element tree, {WILDCARD} can be
-    # or ##. # causes the search to be restricted to the children
-    of the element specified by {PATH}. ## makes the search to
-    recursively go through all the descendants of the {PATH} element.
-
-    {CONDITION} can be:
-
-    - TYPE={CLASSNAME}: an element satisfies this condition if it is of
-      class {CLASSNAME}.
-    - ISA={CLASSNAME}: alias for TYPE={CLASSNAME}
-    - CLASS={CLASSNAME}: alias for TYPE={CLASSNAME}
-    - FIELD({FIELDNAME}){OPERATOR}{VALUE} : compare field {FIELDNAME} with
-      {VALUE} by {OPERATOR} where {OPERATOR} is a comparison
-      operator (=, !=, >, <, >=, <=).
-
-    Returns
-    -------
-    list
-        A list of found MOOSE objects
-
-    Examples
-    --------
-    Following returns a list of all the objects under /mymodel whose Vm field
-    is >= -65.
-
-    >>> moose.wildcardFind("/mymodel/##[FIELD(Vm)>=-65]")
-    """
-    return [__to_melement(x) for x in _moose.wildcardFind(pattern)]
-
-
-def connect(src, srcfield, dest, destfield, msgtype="Single"):
-    """Create a message between `srcfield` on `src` object to
-     `destfield` on `dest` object.
-
-     This function is used mainly, to say, connect two entities, and
-     to denote what kind of give-and-take relationship they share.
-     It enables the 'destfield' (of the 'destobj') to acquire the
-     data, from 'srcfield'(of the 'src').
-
-     Parameters
-     ----------
-     src : element/vec/string
-         the source object (or its path) the one that provides information.
-     srcfield : str
-         source field on self (type of the information).
-     destobj : element
-         Destination object to connect to (The one that need to get
-         information).
-     destfield : str
-         field to connect to on `destobj`
-     msgtype : str
-         type of the message. It ca be one of the following (default Single).
-         - Single
-         - OneToAll
-         - AllToOne
-         - OneToOne
-         - Reduce
-         - Sparse
-
-     Returns
-     -------
-     msgmanager: melement
-         message-manager for the newly created message.
-
-     Note
-     -----
-     Alternatively, one can also use the following form::
-
-     >>> src.connect(srcfield, dest, destfield, msgtype)
-
-
-     Examples
-     --------
-     Connect the output of a pulse generator to the input of a spike generator::
-
-     >>> pulsegen = moose.PulseGen('pulsegen')
-     >>> spikegen = moose.SpikeGen('spikegen')
-     >>> moose.connect(pulsegen, 'output', spikegen, 'Vm')
-     Or,
-     >>> pulsegen.connect('output', spikegen, 'Vm')
-    """
-    src = _moose.element(src)
-    dest = _moose.element(dest)
-    return src.connect(srcfield, dest, destfield, msgtype)
-
-
-def delete(arg):
-    """Delete the underlying moose object(s). 
-
-    Parameters
-    ----------
-    arg : vec/str/melement
-        path of the object to be deleted.
-
-    Returns
-    -------
-    None, Raises ValueError if given path/object does not exists.
-    """
-    _moose.delete(arg)
-
-
-def element(arg):
-    """Convert a path or an object to the appropriate builtin moose class instance
-
-    Parameters
-    ----------
-    arg : str/vec/moose object
-        path of the moose element to be converted or another element (possibly
-        available as a superclass instance).
-
-    Returns
-    -------
-    melement
-        MOOSE element (object) corresponding to the `arg` converted to write
-        subclass.
-    """
-    return _moose.element(arg)
-
-
-def exists(path):
-    """Returns True if an object with given path already exists."""
-    return _moose.exists(path)
-
-
-def getCwe():
-    """Return current working elemement.
-
-    See also
-    --------
-    moose.setCwe
-    """
-    return _moose.getCwe()
-
-
-def getField(classname, fieldname):
-    """Get specified field of specified class."""
-    return _moose.getField(classname, fieldname)
-
-
-def getFieldDict(classname, finfoType=""):
-    """Get dictionary of field names and types for specified class.
-
-    Parameters
-    ----------
-    className : str
-        MOOSE class to find the fields of.
-    finfoType : str (default '')
-        Finfo type of the fields to find. If empty or not specified, allfields
-        will be retrieved.
-
-    Returns
-    -------
-    dict
-        field names and their respective types as key-value pair. 
-
-    Notes
-    -----
-    This behaviour is different from `getFieldNames` where only `valueFinfo`s
-    are returned when `finfoType` remains unspecified.
-
-    Examples
-    --------
-    List all the source fields on class Neutral
-
-    >>> moose.getFieldDict('Neutral', 'srcFinfo')
-       {'childMsg': 'int'}
-    """
-    return _moose.getFieldDict(classname, finfoType)
-
-
-def getFieldNames(elem, fieldtype="*"):
-    """Get a tuple containing name of fields of a given fieldtype. If
-    fieldtype is set to '*', all fields are returned.
-
-    Parameters
-    ----------
-    elem : string, obj
-        Name of the class or a moose.element to look up.
-    fieldtype : string
-        The kind of field. Possible values are:
-        -  'valueFinfo' or 'value'
-        -  'srcFinfo' or 'src'
-        -  'destFinfo' or 'dest'
-        -  'lookupFinfo' or 'lookup'
-        -  'fieldElementFinfo' or 'fieldElement'
-
-    Returns
-    -------
-    list
-        Names of the fields of type `finfoType` in class `className`.
-    """
-    clsname = elem if isinstance(elem, str) else elem.className
-    return _moose.getFieldNames(clsname, fieldtype)
-
-
-def isRunning():
-    """True if the simulation is currently running."""
-    return _moose.isRunning()
-
-
-def move(src, dest):
-    """Move a moose element `src` to destination"""
-    return _moose.move(src, dest)
-
-
-def reinit():
-    """Reinitialize simulation.
-
-    This function (re)initializes moose simulation. It must be called before
-    you start the simulation (see moose.start). If you want to continue
-    simulation after you have called moose.reinit() and moose.start(), you must
-    NOT call moose.reinit() again. Calling moose.reinit() again will take the
-    system back to initial setting (like clear out all data recording tables,
-    set state variables to their initial values, etc.
-    """
-    _moose.reinit()
-
-
-def start(runtime, notify=False):
-    """Run simulation for `t` time. Advances the simulator clock by `t` time. If
-    'notify = True', a message is written to terminal whenever 10\% of
-    simulation time is over. \
-
-    After setting up a simulation, YOU MUST CALL MOOSE.REINIT() before CALLING
-    MOOSE.START() TO EXECUTE THE SIMULATION. Otherwise, the simulator behaviour
-    will be undefined. Once moose.reinit() has been called, you can call
-    `moose.start(t)` as many time as you like. This will continue the
-    simulation from the last state for `t` time.
-
-    Parameters
-    ----------
-    t : float
-        duration of simulation.
-    notify: bool
-        default False. If True, notify user whenever 10\% of simultion is over.
-
-    Returns
-    -------
-        None
-
-    See also
-    --------
-    moose.reinit : (Re)initialize simulation
-    """
-    _moose.start(runtime, notify)
-
-
-def stop():
-    """Stop simulation"""
-    _moose.stop()
-
-
-def setCwe(arg):
-    """Set the current working element.
-
-    Parameters
-    ----------
-    arg: str, melement, vec
-        moose element or path to be set as cwe.
-
-    See also
-    --------
-    getCwe
-    """
-    _moose.setCwe(arg)
-
-def ce(arg):
-    """Alias for setCwe"""
-    _moose.setCwe(arg)
-
-def useClock(tick, path, fn):
-    """Schedule `fn` function of every object that matches `path` on tick no
-    `tick`. Usually you don't have to use it.
-
-    (FIXME: Needs update) The sequence of clockticks with the same dt is
-    according to their number.  This is utilized for controlling the order of
-    updates in various objects where it matters.  The following convention
-    should be observed when assigning clockticks to various components of a
-    model: Clock ticks 0-3 are for electrical (biophysical) components, 4 and 5
-    are for chemical kinetics, 6 and 7 are for lookup tables and stimulus, 8
-    and 9 are for recording tables.
-
-    Parameters
-    ----------
-    tick : int
-        tick number on which the targets should be scheduled.
-    path : str
-        path of the target element(s). This can be a wildcard also.
-    fn : str
-        name of the function to be called on each tick. Commonly `process`.
-
-    Examples
-    --------
-    In multi-compartmental neuron model a compartment's membrane potential (Vm)
-    is dependent on its neighbours' membrane potential. Thus it must get the
-    neighbour's present Vm before computing its own Vm in next time step.  This
-    ordering is achieved by scheduling the `init` function, which communicates
-    membrane potential, on tick 0 and `process` function on tick 1.
-
-    >>> moose.useClock(0, '/model/compartment_1', 'init')
-    >>> moose.useClock(1, '/model/compartment_1', 'process'));
-    """
-    _moose.useClock(tick, path, fn)
-
-
-def setClock(clockid, dt):
-    """set the ticking interval of `tick` to `dt`.
-
-    A tick with interval `dt` will call the functions scheduled on that tick
-    every `dt` timestep.
-
-    Parameters
-    ----------
-    tick : int
-        tick number
-    dt : double
-        ticking interval
-
-    """
-    _moose.setClock(clockid, dt)
-
-
-def loadModel(filename, modelpath, solverclass="gsl"):
-    """loadModel: Load model (genesis/cspace) from a file to a specified path.
-
-    Parameters
-    ----------
-    filename: str
-        model description file.
-    modelpath: str
-        moose path for the top level element of the model to be created.
-    method: str
-        solver type to be used for simulating the model.
-        TODO: Link to detailed description of solvers?
-
-    Returns
-    -------
-    melement
-        moose.element if succcessful else None.
-
-    See also
-    --------
-    moose.readNML2
-    moose.writeNML2 (NotImplemented)
-    moose.readSBML
-    moose.writeSBML
-    """
-    return model_utils.mooseReadKkitGenesis(filename, modelpath, solverclass)
-
-
-def copy(src, dest, name="", n=1, toGlobal=False, copyExtMsg=False):
-    """Make copies of a moose object.
-
-    Parameters
-    ----------
-    src : vec, element or str
-        source object.
-    dest : vec, element or str
-        Destination object to copy into.
-    name : str
-        Name of the new object. If omitted, name of the original will be used.
-    n : int
-        Number of copies to make (default=1).
-    toGlobal : bool
-        Relevant for parallel environments only. If false, the copies will
-        reside on local node, otherwise all nodes get the copies.
-    copyExtMsg : bool
-        If true, messages to/from external objects are also copied.
-
-    Returns
-    -------
-    vec
-        newly copied vec
-    """
-    if isinstance(src, str):
-        src = _moose.element(src)
-    if isinstance(dest, str):
-        dest = _moose.element(dest)
-    if not name:
-        name = src.name
-    return _moose.copy(src.id, dest, name, n, toGlobal, copyExtMsg)
-
-
-def rand(a=0.0, b=1.0):
-    """Generate random number from the interval [0.0, 1.0)
-
-    Returns
-    -------
-    float in [0, 1) real interval generated by MT19937.
-
-    See also
-    --------
-    moose.seed() : reseed the random number generator.
-
-    Notes
-    -----
-    MOOSE does not automatically seed the random number generator. You
-    must explicitly call moose.seed() to create a new sequence of random
-    numbers each time.
-    """
-    return _moose.rand(a, b)
-
-
-def seed(seed=0):
-    """Reseed MOOSE random number generator.
-
-    Parameters
-    ----------
-    seed : int
-        Value to use for seeding.
-        default: random number generated using system random device
-
-    Notes
-    -----
-    All RNGs in moose except rand functions in moose.Function expression use
-    this seed.
-
-    By default (when this function is not called) seed is initializecd to some
-    random value using system random device (if available).
-
-    Returns
-    -------
-    None
-
-    See also
-    --------
-    moose.rand() : get a pseudorandom number in the [0,1) interval.
-    """
-    _moose.seed(seed)
-
-
-def pwe():
-    """Print present working element's path.
-
-    Convenience function for GENESIS users. If you want to retrieve the element
-    in stead of printing the path, use moose.getCwe().
-
-    Returns
-    ------
-    melement
-        current MOOSE element
-
-    Example
-    -------
-    >>> pwe()
-    '/'
-    """
-    pwe_ = _moose.getCwe()
-    print(pwe_.path)
-    return pwe_
-
-
-def le(el=None):
-    """List elements under `el` or current element if no argument
-    specified.
-
-    Parameters
-    ----------
-    el : str/melement/vec/None
-
-        The element or the path under which to look. If `None`, children of
-        current working element are displayed.
-
-    Returns
-    -------
-    List[str]
-        path of all children
-    """
-    el = _moose.getCwe() if el is None else el
-    if isinstance(el, str):
-        el = _moose.element(el)
-    elif isinstance(el, _moose.vec):
-        el = el[0]
-    return _moose.le(el)
-
-
-def showfields(el, field="*", showtype=False):
-    """Show the fields of the element `el`, their data types and
-    values in human readable format. Convenience function for GENESIS
-    users.
-
-    Parameters
-    ----------
-    el : melement/str
-        Element or path of an existing element.
-
-    field : str
-        Field to be displayed. If '*' (default), all fields are displayed.
-
-    showtype : bool
-        If True show the data type of each field. False by default.
-
-    Returns
-    -------
-    string
-
-    """
-    if isinstance(el, str):
-        if not _moose.exists(el):
-            raise ValueError("no such element: %s" % el)
-        el = _moose.element(el)
-    result = []
-    if field == "*":
-        value_field_dict = _moose.getFieldDict(el.className, "valueFinfo")
-        max_type_len = max(len(dtype) for dtype in value_field_dict.values())
-        max_field_len = max(len(dtype) for dtype in value_field_dict.keys())
-        result.append("\n[" + el.path + "]\n")
-        for key, dtype in sorted(value_field_dict.items()):
-            if (
-                dtype == "bad"
-                or key == "this"
-                or key == "dummy"
-                or key == "me"
-                or dtype.startswith("vector")
-                or "ObjId" in dtype
-            ):
-                continue
-            value = el.getField(key)
-            if showtype:
-                typestr = dtype.ljust(max_type_len + 4)
-                ## The following hack is for handling both Python 2 and
-                ## 3. Directly putting the print command in the if/else
-                ## clause causes syntax error in both systems.
-                result.append(typestr + " ")
-            result.append(key.ljust(max_field_len + 4) + "=" + str(value) + "\n")
-    else:
-        try:
-            result.append(field + "=" + el.getField(field))
-        except AttributeError:
-            pass  # Genesis silently ignores non existent fields
-    print("".join(result))
-    return "".join(result)
-
-
-def showfield(el, field="*", showtype=False):
-    """Alias for showfields."""
-    return showfields(el, field, showtype)
-
-
-def listmsg(arg):
-    """Return a list containing the incoming and outgoing messages of
-    `el`.
-
-    Parameters
-    ----------
-    arg : melement/vec/str
-        MOOSE object or path of the object to look into.
-
-    Returns
-    -------
-    msg : list
-        List of Msg objects corresponding to incoming and outgoing connections
-        of `arg`.
-
-    """
-    obj = _moose.element(arg)
-    assert obj
-    return _moose.listmsg(obj)
-
-
-def showmsg(el):
-    """Print the incoming and outgoing messages of `el`.
-
-    Parameters
-    ----------
-    el : melement/vec/str
-        Object whose messages are to be displayed.
-
-    Returns
-    -------
-    None
-
-    """
-    print(_moose.showmsg(_moose.element(el)))
-
-
-def doc(arg, paged=True):
-    """Display the documentation for class or field in a class.
-
-    Parameters
-    ----------
-    arg : str/class/melement/vec
-        A string specifying a moose class name and a field name
-        separated by a dot. e.g., 'Neutral.name'. Prepending `moose.`
-        is allowed. Thus moose.doc('moose.Neutral.name') is equivalent
-        to the above.
-        It can also be string specifying just a moose class name or a
-        moose class or a moose object (instance of melement or vec
-        or there subclasses). In that case, the builtin documentation
-        for the corresponding moose class is displayed.
-
-    paged: bool
-        Whether to display the docs via builtin pager or print and
-        exit. If not specified, it defaults to False and
-        moose.doc(xyz) will print help on xyz and return control to
-        command line.
-
-    Returns
-    -------
-    None
-
-    Raises
-    ------
-    NameError
-        If class or field does not exist.
-
-    """
-    text = _moose.__generatedoc__(arg)
-    if pydoc.page:
-        pydoc.pager(text) 
-    else:
-        print(text)
-
-
-# SBML related functions.
-def readSBML(filepath, loadpath, solver="ee", validate=True):
-    """Load SBML model.
-
-    Parameters
-    ----------
-    filepath: str
-        filepath to be loaded.
-    loadpath : str
-        Root path for this model e.g. /model/mymodel
-    solver : str
-        Solver to use (default 'ee').
-        Available options are "ee", "gsl", "stochastic", "gillespie"
-            "rk", "deterministic"
-            For full list see ??
-    validate: bool
-        When True, run the schema validation.
-    """
-    return model_utils.mooseReadSBML(filepath, loadpath, solver, validate)
-
-
-def writeSBML(modelpath, filepath, sceneitems={}):
-    """Writes loaded model under modelpath to a file in SBML format.
-
-    Parameters
-    ----------
-    modelpath : str
-        model path in moose e.g /model/mymodel
-    filepath : str
-        Path of output file.
-    sceneitems : dict
-        UserWarning: user need not worry about this layout position is saved in
-        Annotation field of all the moose Object (pool,Reaction,enzyme).
-        If this function is called from
-        * GUI - the layout position of moose object is passed
-        * command line - NA
-        * if genesis/kkit model is loaded then layout position is taken from the file
-        * otherwise auto-coordinates is used for layout position.
-    """
-    return model_utils.mooseWriteSBML(modelpath, filepath, sceneitems)
-
-
-def writeKkit(modelpath, filepath, sceneitems={}):
-    """Writes  loded model under modelpath to a file in Kkit format.
-
-    Parameters
-    ----------
-    modelpath : str
-        Model path in moose.
-    filepath : str
-        Path of output file.
-    """
-    return model_utils.mooseWriteKkit(modelpath, filepath, sceneitems)
-
-
-def readNML2(modelpath, verbose=False):
-    """Load neuroml2 model.
-
-    Parameters
-    ----------
-    modelpath: str
-        Path of nml2 file.
-
-    verbose: True
-        (defalt False)
-        If True, enable verbose logging.
-
-    Raises
-    ------
-    FileNotFoundError: If modelpath is not found or not readable.
-    """
-    return model_utils.mooseReadNML2(modelpath, verbose)
-
-
-def writeNML2(outfile):
-    """Write model to NML2. (Not implemented)
-    """
-    raise NotImplementedError("Writing to NML2 is not supported yet")
-
-
-def addChemSolver(modelpath, solver):
-    """Add solver on chemical compartment and its children for calculation.
-    (For developers)
-
-    Parameters
-    ----------
-    modelpath : str
-        Model path that is loaded into moose.
-    solver : str
-        Exponential Euler "ee" is default. Other options are Gillespie ("gssa"),
-        Runge Kutta ("gsl"/"rk"/"rungekutta").
-
-    TODO
-    ----
-    Documentation
-
-    See also
-    --------
-    deleteChemSolver
-    """
-    return model_utils.mooseAddChemSolver(modelpath, solver)
-
-
-def deleteChemSolver(modelpath):
-    """Deletes solver on all the compartment and its children
-
-    Notes
-    -----
-    This is neccesary while created a new moose object on a pre-existing modelpath,
-    this should be followed by mooseAddChemSolver for add solvers on to compartment
-    to simulate else default is Exponential Euler (ee)
-
-    See also
-    --------
-    addChemSolver
-    """
-    return model_utils.mooseDeleteChemSolver(modelpath)
-
-
-def mergeChemModel(modelpath, dest):
-    """Merges two models.
-
-    Merge chemical model in a file `modelpath` with existing MOOSE model at
-    path `dest`.
-
->>>>>>> 65720c1d
     Parameters
     ----------
     modelpath : str
