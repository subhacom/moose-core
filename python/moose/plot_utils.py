

"""plot_utils.py: Some utility function for plotting data in moose.

Last modified: Sun Jan 10, 2016  04:04PM

"""
    
__author__           = "Dilawar Singh"
__copyright__        = "Copyright 2013, NCBS Bangalore"
__credits__          = ["NCBS Bangalore", "Bhalla Lab"]
__license__          = "GPL"
__version__          = "1.0.0"
__maintainer__       = "Dilawar Singh"
__email__            = "dilawars@ncbs.res.in"
__status__           = "Development"

import matplotlib.pyplot as plt
from . import _moose as moose
from . import print_utils as pu 
import numpy as np

def plotAscii(yvec, xvec = None, file=None):
    """Plot two list-like object in terminal using gnuplot.
    If file is given then save data to file as well.
    """
    if xvec is None:
        plotInTerminal(yvec, list(range( len(yvec))), file=file)
    else:
        plotInTerminal(yvec, xvec, file=file)

def plotInTerminal(yvec, xvec = None, file=None):
    '''
    Plot given vectors in terminal using gnuplot.

    If file is not None then write the data to a file.
    '''
    import subprocess
    g = subprocess.Popen(["gnuplot"], stdin=subprocess.PIPE)
    g.stdin.write("set term dumb 100 25\n")
    g.stdin.write("plot '-' using 1:2 title '{}' with linespoints\n".format(file))
    if file:
        saveAsGnuplot(yvec, xvec, file=file)
    for i,j in zip(xvec, yvec):
        g.stdin.write("%f %f\n" % (i, j))
    g.stdin.write("\n")
    g.stdin.flush()

def xyToString( yvec, xvec, sepby = ' '):
    """ Given two list-like objects, returns a text string. 
    """
    textLines = []
    for y, x in zip( yvec, xvec ):
        textLines.append("{}{}{}".format(y, sepby, x))
    return "\n".join(textLines)


def saveNumpyVec( yvec, xvec, file):
    """save the numpy vectors to a data-file
    
    """
    if file is None:
        return
    print(("[INFO] Saving plot data to file {}".format(file)))
    textLines = xyToString( yvec, xvec)
    with open(file, "w") as dataF:
        dataF.write(textLines)

def saveAsGnuplot( yvec, xvec, file):
    ''' Save the plot as stand-alone gnuplot script '''
    if file is None:
        return
    print(("[INFO] Saving plot data to a gnuplot-script: {}".format(file)))
    dataText = xyToString( yvec, xvec )
    text = []
    text.append("#!/bin/bash")
    text.append("gnuplot << EOF")
    text.append("set term post eps")
    text.append("set output \"{0}.eps\"".format(file))
    text.append("plot '-' using 0:1 title '{0}'".format(file))
    text.append(dataText)
    text.append("EOF")
    with open(file+".gnuplot","w") as gnuplotF:
        gnuplotF.write("\n".join(text))

def scaleVector(vec, scaleF):
    """ Scale a vector by a factor """
    if scaleF == 1.0 or scaleF is None:
        return vec
    else:
        return [ x*scaleF for x in vec ]

def scaleAxis(xvec, yvec, scaleX, scaleY):
    """ Multiply each elements by factor """
    xvec = scaleVector( xvec, scaleX )
    yvec = scaleVector( yvec, scaleY )
    return xvec, yvec

def reformatTable(table, kwargs):
    """ Given a table return x and y vectors with proper scaling """
    clock = moose.Clock('/clock')
    if type(table) == moose.Table:
        vecY = table.vector 
        vecX = np.arange(0, clock.currentTime, len(vecY))
    elif type(table) == tuple:
        vecX, vecY = table
    return (vecX, vecY)

def plotTable(table, **kwargs):
    """Plot a given table. It plots table.vector

    This function can scale the x-axis. By default, y-axis and x-axis scaling is
    done by a factor of 1.  

    Pass 'xscale' and/or 'yscale' argument to function to modify scales.
    
    """
    if not type(table) == moose.Table:
        msg = "Expected moose.Table, got {}".format( type(table) )
        raise TypeError(msg)

    vecX, vecY = reformatTable(table, kwargs)
    plt.plot(vecX, vecY, label = kwargs.get('label', ""))
    # This may not be available on older version of matplotlib.
    try:
        plt.legend(loc='best', framealpha=0.4)
    except:
        plt.legend(loc='best')

def plotTables(tables, outfile=None, **kwargs):
    """Plot a list of tables onto one figure only.
    """
    assert type(tables) == dict, "Expected a dict of moose.Table"
    plt.figure(figsize=(10, 1.5*len(tables)))
    subplot = kwargs.get('subplot', True)
    for i, tname in enumerate(tables):
        if subplot:
            plt.subplot(len(tables), 1, i)
        yvec = tables[tname].vector 
        xvec = np.linspace(0, moose.Clock('/clock').currentTime, len(yvec))
        plt.plot(xvec, yvec, label=tname)

        # This may not be available on older version of matplotlib.
        try:
            plt.legend(loc='best', framealpha=0.4)
        except:
            plt.legend(loc = 'best')
    
    plt.tight_layout()
    if outfile:
        pu.dump("PLOT", "Saving plots to file {}".format(outfile))
        try:
            plt.savefig(outfile, transparent=True)
        except Exception as e:
            pu.dump("WARN"
                    , "Failed to save figure, plotting onto a window"
                    )
            plt.show()
    else:
        plt.show()

def plotVector(vec, xvec = None, **options):
    """plotVector: Plot a given vector. On x-axis, plot the time.

    :param vec: Given vector.
    :param **kwargs: Optional to pass to maplotlib.
    """

    assert type(vec) == np.ndarray, "Expected type %s" % type(vec)
    legend = options.get('legend', True)

    if xvec is None:
        clock = moose.Clock('/clock')
        xx = np.linspace(0, clock.currentTime, len(vec))
    else:
        xx = xvec[:]

    assert len(xx) == len(vec), "Expecting %s got %s" % (len(vec), len(xvec))

    plt.plot(xx, vec, label=options.get('label', ''))
    if legend:
        # This may not be available on older version of matplotlib.
        try:
            plt.legend(loc='best', framealpha=0.4)
        except:
            plt.legend(loc='best')

    if xvec is None:
        plt.xlabel('Time (sec)')
    else:
        plt.xlabel(options.get('xlabel', ''))
    
    plt.ylabel = options.get('ylabel', '')
    plt.title(options.get('title', ''))

    if(options.get('legend', True)):
        try:
            plt.legend(loc='best', framealpha=0.4, prop={'size' : 9})
        except:
            plt.legend(loc='best', prop={'size' : 9})


def saveRecords(records, xvec = None, **kwargs):
    """saveRecords 
    Given a dictionary of data with (key, numpy array) pair, it saves them to a
    file 'outfile'

    :param outfile
    :param dataDict:
    :param **kwargs:
        comment: Adds comments below the header.
    """
    if len(records) == 0:
        pu.warn("No data in dictionary to save.")
        return False

    outfile = kwargs.get('outfile', 'data.moose')
    clock = moose.Clock('/clock')
    assert clock.currentTime > 0
    yvecs = [ ]
    text = "time," + ",".join([ str(x) for x in records ])
    for k in records:
        try:
            yvec = records[k].vector
        except AtrributeError as e:
            yevc = records[k]
        yvecs.append(yvec)
    xvec = np.linspace(0, clock.currentTime, len(yvecs[0]))
    yvecs = [ xvec ] + yvecs
    if kwargs.get('comment', ''):
        text += ("\n"  + kwargs['comment'] )
    np.savetxt(outfile, np.array(yvecs).T, delimiter=',' , header = text)
    pu.info("Done writing data to %s" % outfile)

def plotRecords(records, xvec = None, **kwargs):
    """plotRecords Plot given records in dictionary.

    :param records:
    :param xvec: If None, use moose.Clock to generate xvec.
    :param **kwargs:
    """
    dataDict = {}
    try:
        for k in sorted(records.keys(), key=str.lower):
            dataDict[k] = records[k]
    except Exception as e:
        dataDict = records

    legend = kwargs.get('legend', True)
    outfile = kwargs.get('outfile', None)
    subplot = kwargs.get('subplot', False)
    filters = [ x.lower() for x in kwargs.get('filter', [])]

    plt.figure(figsize=(10, 1.5*len(dataDict)))
    #plt.rcParams.update( { 'font-size' : 10 } )
    for i, k in enumerate(dataDict):
        pu.info("+ Plotting for %s" % k)
        plotThis = False
        if not filters: plotThis = True
        for accept in filters:
            if accept in k.lower(): 
                plotThis = True
                break
                
        if plotThis:
            if not subplot: 
                yvec = dataDict[k].vector
                plotVector(yvec, xvec, label=k, **kwargs)
            else:
                plt.subplot(len(dataDict), 1, i)
                yvec = dataDict[k].vector
                plotVector(yvec, xvec, label=k, **kwargs)

    # title in Image.
    if 'title' in kwargs:
        plt.title(kwargs['title'])

    if subplot:
        try:
            plt.tight_layout()
        except: pass

    if outfile:
        pu.info("Writing plot to %s" % outfile)
        plt.savefig("%s" % outfile, transparent=True)
    else:
        plt.show()


def plot_records(data_dict, xvec = None, **kwargs):
    """plot_records Plot given dictionary.

    :param data_dict:
    :param xvec: If None, use moose.Clock to generate xvec.
    :param **kwargs:
    """

    legend = kwargs.get('legend', True)
    outfile = kwargs.get('outfile', None)
    subplot = kwargs.get('subplot', False)
    filters = [ x.lower() for x in kwargs.get('filter', [])]

<<<<<<< HEAD
    plt.figure(figsize=(10, 1.5*len(data_dict)))
=======
    ax = kwargs.get( 'ax', None )
    if ax is None:
        plt.figure(figsize=(10, 1.5*len(data_dict)))
        if not subplot:
            ax = plt.subplot( 1, 1, 1 )
            kwargs[ 'ax' ] = ax

>>>>>>> b3b597f4
    for i, k in enumerate(data_dict):
        pu.info("+ Plotting for %s" % k)
        plotThis = False
        if not filters: plotThis = True
        for accept in filters:
            if accept in k.lower(): 
                plotThis = True
                break
                
        if plotThis:
            if not subplot: 
                yvec = data_dict[k]
                plotVector(yvec, xvec, label=k, **kwargs)
            else:
<<<<<<< HEAD
                plt.subplot(len(data_dict), 1, i)
                yvec = data_dict[k]
=======
                ax = plt.subplot(len(data_dict), 1, i+1)
                kwargs[ 'ax' ] = ax
                yvec = data_dict[k].vector
>>>>>>> b3b597f4
                plotVector(yvec, xvec, label=k, **kwargs)
    if subplot:
        try:
            plt.tight_layout()
        except: pass

    if outfile:
        pu.info("Writing plot to %s" % outfile)
        plt.savefig("%s" % outfile, transparent=True)
    else:
        plt.show()
<|MERGE_RESOLUTION|>--- conflicted
+++ resolved
@@ -300,9 +300,6 @@
     subplot = kwargs.get('subplot', False)
     filters = [ x.lower() for x in kwargs.get('filter', [])]
 
-<<<<<<< HEAD
-    plt.figure(figsize=(10, 1.5*len(data_dict)))
-=======
     ax = kwargs.get( 'ax', None )
     if ax is None:
         plt.figure(figsize=(10, 1.5*len(data_dict)))
@@ -310,7 +307,6 @@
             ax = plt.subplot( 1, 1, 1 )
             kwargs[ 'ax' ] = ax
 
->>>>>>> b3b597f4
     for i, k in enumerate(data_dict):
         pu.info("+ Plotting for %s" % k)
         plotThis = False
@@ -325,14 +321,9 @@
                 yvec = data_dict[k]
                 plotVector(yvec, xvec, label=k, **kwargs)
             else:
-<<<<<<< HEAD
-                plt.subplot(len(data_dict), 1, i)
-                yvec = data_dict[k]
-=======
                 ax = plt.subplot(len(data_dict), 1, i+1)
                 kwargs[ 'ax' ] = ax
                 yvec = data_dict[k].vector
->>>>>>> b3b597f4
                 plotVector(yvec, xvec, label=k, **kwargs)
     if subplot:
         try:
