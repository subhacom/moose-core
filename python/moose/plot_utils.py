#!/usr/bin/env python

"""plot_utils.py: Some utility function for plotting data in moose.

Last modified: Mon May 26, 2014  10:18AM

"""
    
__author__           = "Dilawar Singh"
__copyright__        = "Copyright 2013, NCBS Bangalore"
__credits__          = ["NCBS Bangalore", "Bhalla Lab"]
__license__          = "GPL"
__version__          = "1.0.0"
__maintainer__       = "Dilawar Singh"
__email__            = "dilawars@ncbs.res.in"
__status__           = "Development"

import matplotlib.pyplot as plt
from . import _moose as moose
from . import print_utils as pu 
import numpy as np

def plotAscii(yvec, xvec = None, file=None):
    """Plot two list-like object in terminal using gnuplot.
    If file is given then save data to file as well.
    """
    if xvec is None:
        plotInTerminal(yvec, list(range( len(yvec))), file=file)
    else:
        plotInTerminal(yvec, xvec, file=file)

def plotInTerminal(yvec, xvec = None, file=None):
    '''
    Plot given vectors in terminal using gnuplot.

    If file is not None then write the data to a file.
    '''
    import subprocess
    g = subprocess.Popen(["gnuplot"], stdin=subprocess.PIPE)
    g.stdin.write("set term dumb 100 25\n")
    g.stdin.write("plot '-' using 1:2 title '{}' with linespoints\n".format(file))
    if file:
        saveAsGnuplot(yvec, xvec, file=file)
    for i,j in zip(xvec, yvec):
        g.stdin.write("%f %f\n" % (i, j))
    g.stdin.write("\n")
    g.stdin.flush()

def xyToString( yvec, xvec, sepby = ' '):
    """ Given two list-like objects, returns a text string. 
    """
    textLines = []
    for y, x in zip( yvec, xvec ):
        textLines.append("{}{}{}".format(y, sepby, x))
    return "\n".join(textLines)


def saveNumpyVec( yvec, xvec, file):
    """save the numpy vectors to a data-file
    
    """
    if file is None:
        return
    print(("[INFO] Saving plot data to file {}".format(file)))
    textLines = xyToString( yvec, xvec)
    with open(file, "w") as dataF:
        dataF.write(textLines)

def saveAsGnuplot( yvec, xvec, file):
    ''' Save the plot as stand-alone gnuplot script '''
    if file is None:
        return
    print(("[INFO] Saving plot data to a gnuplot-script: {}".format(file)))
    dataText = xyToString( yvec, xvec )
    text = []
    text.append("#!/bin/bash")
    text.append("gnuplot << EOF")
    text.append("set term post eps")
    text.append("set output \"{0}.eps\"".format(file))
    text.append("plot '-' using 0:1 title '{0}'".format(file))
    text.append(dataText)
    text.append("EOF")
    with open(file+".gnuplot","w") as gnuplotF:
        gnuplotF.write("\n".join(text))

def scaleVector(vec, scaleF):
    """ Scale a vector by a factor """
    if scaleF == 1.0 or scaleF is None:
        return vec
    else:
        return [ x*scaleF for x in vec ]

def scaleAxis(xvec, yvec, scaleX, scaleY):
    """ Multiply each elements by factor """
    xvec = scaleVector( xvec, scaleX )
    yvec = scaleVector( yvec, scaleY )
    return xvec, yvec

def reformatTable(table, kwargs):
    """ Given a table return x and y vectors with proper scaling """
    clock = moose.Clock('/clock')
    if type(table) == moose.Table:
        vecY = table.vector 
        vecX = np.arange(0, clock.currentTime, len(vecY))
    elif type(table) == tuple:
        vecX, vecY = table
    return (vecX, vecY)

def plotTable(table, **kwargs):
    """Plot a given table. It plots table.vector

    This function can scale the x-axis. By default, y-axis and x-axis scaling is
    done by a factor of 1.  

    Pass 'xscale' and/or 'yscale' argument to function to modify scales.
    
    """
    if not type(table) == moose.Table:
        msg = "Expected moose.Table, got {}".format( type(table) )
        raise TypeError(msg)

    vecX, vecY = reformatTable(table, kwargs)
    plt.plot(vecX, vecY, label = kwargs.get('label', ""))
    # This may not be available on older version of matplotlib.
    try:
        plt.legend(loc='best', framealpha=0.4)
    except:
        plt.legend(loc='best')

def plotTables(tables, outfile=None, **kwargs):
    """Plot a list of tables onto one figure only.
    """
    assert type(tables) == dict, "Expected a dict of moose.Table"
    plt.figure(figsize=(10, 1.5*len(tables)))
    subplot = kwargs.get('subplot', True)
    for i, tname in enumerate(tables):
        if subplot:
            plt.subplot(len(tables), 1, i)
        yvec = tables[tname].vector 
        xvec = np.linspace(0, moose.Clock('/clock').currentTime, len(yvec))
        plt.plot(xvec, yvec, label=tname)
<<<<<<< HEAD
        plt.legend(loc='best')
        #plt.legend(loc='best', framealpha=0.4)
=======

        # This may not be available on older version of matplotlib.
        try:
            plt.legend(loc='best', framealpha=0.4)
        except:
            plt.legend(loc = 'best')
>>>>>>> fa5a7e21
    
    plt.tight_layout()
    if outfile:
        pu.dump("PLOT", "Saving plots to file {}".format(outfile))
        try:
            plt.savefig(outfile, transparent=True)
        except Exception as e:
            pu.dump("WARN"
                    , "Failed to save figure, plotting onto a window"
                    )
            plt.show()
    else:
        plt.show()

def plotVector(vec, xvec = None, **options):
    """plotVector: Plot a given vector. On x-axis, plot the time.

    :param vec: Given vector.
    :param **kwargs: Optional to pass to maplotlib.
    """

    assert type(vec) == np.ndarray, "Expected type %s" % type(vec)
    legend = options.get('legend', True)

    if xvec is None:
        clock = moose.Clock('/clock')
        xx = np.linspace(0, clock.currentTime, len(vec))
    else:
        xx = xvec[:]

    assert len(xx) == len(vec), "Expecting %s got %s" % (len(vec), len(xvec))

    plt.plot(xx, vec, label=options.get('label', ''))
    if legend:
<<<<<<< HEAD
        # This works with matplotlib 1.4.x
        #plt.legend(loc='best', framealpha=0.4)
        plt.legend(loc='best') #, framealpha=0.4)
=======
        # This may not be available on older version of matplotlib.
        try:
            plt.legend(loc='best', framealpha=0.4)
        except:
            plt.legend(loc='best')
>>>>>>> fa5a7e21

    if xvec is None:
        plt.xlabel = 'Time (sec)'
    else:
        plt.xlabel = options.get('xlabel', '')
    
    plt.ylabel = options.get('ylabel', '')
    plt.title = options.get('title', '')

    if(options.get('legend', True)):
<<<<<<< HEAD
        plt.legend(loc='best',  prop={'size' : 9})
        # Only if matplotlib 1.4.x
        #plt.legend(loc='best', framealpha=0.4, prop={'size' : 9})
=======
        try:
            plt.legend(loc='best', framealpha=0.4, prop={'size' : 9})
        except:
            plt.legend(loc='best', prop={'size' : 9})
>>>>>>> fa5a7e21


def saveRecords(dataDict, xvec = None, **kwargs):
    """saveRecords Given a dictionary of data with (key, vector) pair, it saves
    them.

    :param dataDict:
    :param **kwargs:
    """

    assert type(dataDict) == dict, "Got %s" % type(dataDict)

    outfile = kwargs.get('outfile', 'data.moose')
    clock = moose.Clock('/clock')
    assert clock.currentTime > 0

    yvecs = []
    text = [ "time," + ",".join(list(dataDict.keys())) ]
    for k in dataDict:
        yvec = dataDict[k].vector
        yvecs.append(yvec)
    if xvec is None: 
        xvec = np.linspace(0, clock.currentTime, len(yvecs[0]))

    for i, x in enumerate(xvec):
        xline = "%s"%x
        yline = ",".join([str(p[i]) for p in yvecs])
        text.append("%s,%s" % (xline, yline))

    pu.info("Writing data to %s" % outfile)
    with open(outfile, 'w') as f:
        f.write("\n".join(text))
    pu.info(" .. Done writing data to moose-data file")

def plotRecords(dataDict, xvec = None, **kwargs):
    """plotRecords Plot given records in dictionary.

    :param dataDict:
    :param xvec: If None, use moose.Clock to generate xvec.
    :param **kwargs:
    """

    legend = kwargs.get('legend', True)
    outfile = kwargs.get('outfile', None)
    subplot = kwargs.get('subplot', False)
    filters = [ x.lower() for x in kwargs.get('filter', [])]

    plt.figure(figsize=(10, 1.5*len(dataDict)))
    #plt.rcParams.update( { 'font-size' : 10 } )
    for i, k in enumerate(dataDict):
        pu.info("+ Plotting for %s" % k)
        plotThis = False
        if not filters: plotThis = True
        for accept in filters:
            if accept in k.lower(): 
                plotThis = True
                break
                
        if plotThis:
            if not subplot: 
                yvec = dataDict[k].vector
                plotVector(yvec, xvec, label=k, **kwargs)
            else:
                plt.subplot(len(dataDict), 1, i)
                yvec = dataDict[k].vector
                plotVector(yvec, xvec, label=k, **kwargs)

    # title in Image.
    if 'title' in kwargs:
        plt.title(kwargs['title'])

    if subplot:
        try:
            plt.tight_layout()
        except: pass

    if outfile:
        pu.info("Writing plot to %s" % outfile)
        plt.savefig("%s" % outfile, transparent=True)
    else:
        plt.show()


def plot_records(data_dict, xvec = None, **kwargs):
    """plot_records Plot given dictionary.

    :param data_dict:
    :param xvec: If None, use moose.Clock to generate xvec.
    :param **kwargs:
    """

    legend = kwargs.get('legend', True)
    outfile = kwargs.get('outfile', None)
    subplot = kwargs.get('subplot', False)
    filters = [ x.lower() for x in kwargs.get('filter', [])]

    plt.figure(figsize=(10, 1.5*len(data_dict)))
    for i, k in enumerate(data_dict):
        pu.info("+ Plotting for %s" % k)
        plotThis = False
        if not filters: plotThis = True
        for accept in filters:
            if accept in k.lower(): 
                plotThis = True
                break
                
        if plotThis:
            if not subplot: 
                yvec = data_dict[k]
                plotVector(yvec, xvec, label=k, **kwargs)
            else:
                plt.subplot(len(data_dict), 1, i)
                yvec = data_dict[k]
                plotVector(yvec, xvec, label=k, **kwargs)
    if subplot:
        try:
            plt.tight_layout()
        except: pass

    if outfile:
        pu.info("Writing plot to %s" % outfile)
        plt.savefig("%s" % outfile, transparent=True)
    else:
        plt.show()
<|MERGE_RESOLUTION|>--- conflicted
+++ resolved
@@ -139,17 +139,12 @@
         yvec = tables[tname].vector 
         xvec = np.linspace(0, moose.Clock('/clock').currentTime, len(yvec))
         plt.plot(xvec, yvec, label=tname)
-<<<<<<< HEAD
-        plt.legend(loc='best')
-        #plt.legend(loc='best', framealpha=0.4)
-=======
 
         # This may not be available on older version of matplotlib.
         try:
             plt.legend(loc='best', framealpha=0.4)
         except:
             plt.legend(loc = 'best')
->>>>>>> fa5a7e21
     
     plt.tight_layout()
     if outfile:
@@ -184,17 +179,11 @@
 
     plt.plot(xx, vec, label=options.get('label', ''))
     if legend:
-<<<<<<< HEAD
-        # This works with matplotlib 1.4.x
-        #plt.legend(loc='best', framealpha=0.4)
-        plt.legend(loc='best') #, framealpha=0.4)
-=======
         # This may not be available on older version of matplotlib.
         try:
             plt.legend(loc='best', framealpha=0.4)
         except:
             plt.legend(loc='best')
->>>>>>> fa5a7e21
 
     if xvec is None:
         plt.xlabel = 'Time (sec)'
@@ -205,16 +194,10 @@
     plt.title = options.get('title', '')
 
     if(options.get('legend', True)):
-<<<<<<< HEAD
-        plt.legend(loc='best',  prop={'size' : 9})
-        # Only if matplotlib 1.4.x
-        #plt.legend(loc='best', framealpha=0.4, prop={'size' : 9})
-=======
         try:
             plt.legend(loc='best', framealpha=0.4, prop={'size' : 9})
         except:
             plt.legend(loc='best', prop={'size' : 9})
->>>>>>> fa5a7e21
 
 
 def saveRecords(dataDict, xvec = None, **kwargs):
