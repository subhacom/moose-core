# -*- coding: utf-8 -*-
## Description: class NetworkML for loading NetworkML from file or xml element into MOOSE
## Version 1.0 by Aditya Gilra, NCBS, Bangalore, India, 2011 for serial MOOSE
## Version 1.5 by Niraj Dudani, NCBS, Bangalore, India, 2012, ported to parallel MOOSE
## Version 1.6 by Aditya Gilra, NCBS, Bangalore, India, 2012, further changes for parallel MOOSE
## Version 1.7 by Aditya Gilra, NCBS, Bangalore, India, 2013, further support for NeuroML 1.8.1
## Version 1.8 by Aditya Gilra, NCBS, Bangalore, India, 2013, changes for new IntFire and SynHandler classes

"""
NeuroML.py is the preferred interface. Use this only if NeuroML L1,L2,L3 files are misnamed/scattered.
Instantiate NetworkML class, and thence use method:
readNetworkMLFromFile(...) to load a standalone NetworkML file, OR
readNetworkML(...) to load from an xml.etree xml element (could be part of a larger NeuroML file).
"""

from __future__ import print_function
from xml.etree import cElementTree as ET
import string
import os
from math import cos, sin
from moose.neuroml.MorphML import MorphML
from moose.neuroml.ChannelML import ChannelML, make_new_synapse
import moose
from moose.neuroml.utils import meta_ns, nml_ns, find_first_file, tweak_model
from moose import utils

import logging
# define a Handler which writes INFO messages or higher to the sys.stderr
console = logging.StreamHandler()
console.setLevel(logging.INFO)
# set a format which is simpler for console use
formatter = logging.Formatter('%(name)-12s: %(levelname)-8s %(message)s')
# tell the handler to use this format
console.setFormatter(formatter)
# add the handler to the root logger
logging.getLogger('moose.nml.networkml').addHandler(console)
_logger = logging.getLogger('moose.nml.networkml')

class NetworkML():

    def __init__(self, nml_params):
        self.nml_params = nml_params
        self.model_dir = nml_params['model_dir']

    def readNetworkMLFromFile(self,filename,cellSegmentDict,params={}):
        """
        specify tweak params = {'excludePopulations':[popname1,...], 'excludeProjections':[projname1,...], \
            'onlyInclude':{'includePopulation':(popname,[id1,...]),'includeProjections':(projname1,...)} }
        If excludePopulations is present, then excludeProjections must also be present:
        Thus if you exclude some populations,
            ensure that you exclude projections that refer to those populations also!
        Though for onlyInclude, you may specify only included cells and this reader will
            also keep cells connected to those in onlyInclude.
        This reader first prunes the exclude-s,
            then keeps the onlyInclude-s and those that are connected.
        Use 'includeProjections' if you want to keep some projections not connected to
            the primary 'includePopulation' cells
        but connected to secondary cells that connected to the primary ones:
        e.g. baseline synapses on granule cells connected to 'includePopulation' mitrals;
            these synapses receive file based pre-synaptic events,
            not presynaptically connected to a cell.
        In params, you further specify:
            'createPotentialSynapses' : True (False by default)
            to create synapses at all potential locations/compartments specified in the MorphML cell file
            even before Projections tag is parsed.
            'combineSegments' : True (False by default)
            to ask neuroml to combine segments belonging to a cable
            (Neuron generates multiple segments per section).
        """
        _logger.info("Reading file %s " % filename)
        tree = ET.parse(filename)
        root_element = tree.getroot()
        _logger.info("Tweaking model ... ")
        tweak_model(root_element, params)
        _logger.info("Loading model into MOOSE ... ")
        return self.readNetworkML(root_element,cellSegmentDict,params,root_element.attrib['lengthUnits'])

    def readNetworkML(self,network,cellSegmentDict,params={},lengthUnits="micrometer"):
        """
        This returns populationDict = { 'populationname1':(cellname,{int(instanceid1):moosecell, ... }) , ... }
        and projectionDict = { 'projectionname1':(source,target,[(syn_name1,pre_seg_path,post_seg_path),...]) , ... }
        """
        if lengthUnits in ['micrometer','micron']:
            self.length_factor = 1e-6
        else:
            self.length_factor = 1.0
        self.network = network
        self.cellSegmentDict = cellSegmentDict
        self.params = params

        self.populationDict = {}
        [ self.createPopulation(pop) for pop in
                self.network.findall(".//{"+nml_ns+"}population")
                ]

        self.projectionDict={}
        projections = self.network.find(".//{"+nml_ns+"}projections")
        if projections:
            # see pg 219 (sec 13.2) of Book of Genesis
            if projections.attrib["units"] == 'Physiological Units':
                Efactor = 1e-3 # V from mV
                Tfactor = 1e-3 # s from ms
            else:
                Efactor = 1.0
                Tfactor = 1.0
            [ self.createProjection(proj, Efactor, Tfactor) for proj in projections ]

        allinputs = self.network.findall(".//{"+nml_ns+"}inputs")
        for inputs in allinputs:
            _logger.info("Creating input under /elec ")
            units = inputs.attrib['units']
            # see pg 219 (sec 13.2) of Book of Genesis
            if units == 'Physiological Units':
                Vfactor, Tfactor, Ifactor = 1e-3, 1e-3, 1e-6
            else:
                Vfactor, Tfactor, Ifactor = 1.0, 1.0, 1.0
            [ self.createInput(inputelem, Vfactor, Tfactor, Ifactor) for
                    inputelem in self.network.findall(".//{"+nml_ns+"}input")
                    ]

        return (self.populationDict,self.projectionDict)

    def createInput(self, inputelem, Vfactor, Tfactor, Ifactor):
        """Create input """
        inputname = inputelem.attrib['name']
        pulseinput = inputelem.find(".//{"+nml_ns+"}pulse_input")
        if pulseinput is not None:
            ## If /elec doesn't exists it creates /elec
            ## and returns a reference to it. If it does,
            ## it just returns its reference.
            moose.Neutral('/elec')
            pulsegen = moose.PulseGen('/elec/pulsegen_'+inputname)
            iclamp = moose.DiffAmp('/elec/iclamp_'+inputname)
            iclamp.saturation = 1e6
            iclamp.gain = 1.0
            pulsegen.trigMode = 0 # free run
            pulsegen.baseLevel = 0.0
            _logger.debug("Tfactor, Ifactor: %s, %s" % (Tfactor, Ifactor))
            _logger.debug("Pulsegen attributes: %s" % str(pulseinput.attrib))
            pulsegen.firstDelay = float(pulseinput.attrib['delay'])*Tfactor
            pulsegen.firstWidth = float(pulseinput.attrib['duration'])*Tfactor
            pulsegen.firstLevel = float(pulseinput.attrib['amplitude'])*Ifactor
            pulsegen.secondDelay = 1e6 # to avoid repeat
            pulsegen.secondLevel = 0.0
            pulsegen.secondWidth = 0.0
            ## do not set count to 1, let it be at 2 by default
            ## else it will set secondDelay to 0.0 and repeat the first pulse!
            #pulsegen.count = 1
            moose.connect(pulsegen,'output',iclamp,'plusIn')
            target = inputelem.find(".//{"+nml_ns+"}target")
            population = target.attrib['population']
            for site in target.findall(".//{"+nml_ns+"}site"):
                cell_id = site.attrib['cell_id']
                if 'segment_id' in site.attrib: segment_id = site.attrib['segment_id']
                else: segment_id = 0 # default segment_id is specified to be 0
                ## population is populationname, self.populationDict[population][0] is cellname
                cell_name = self.populationDict[population][0]
                segment_path = self.populationDict[population][1][int(cell_id)].path+'/'+\
                    self.cellSegmentDict[cell_name][0][segment_id][0]
<<<<<<< HEAD
                compartment = moose.element(segment_path)
=======
                if moose.exists( segment_path ):
                    compartment = moose.element( segment_path )
                else:
                    compartment = moose.Compartment(segment_path)
>>>>>>> 6a4b1020
                _logger.debug("Adding pulse at {0}: {1}".format(
                    segment_path, pulsegen.firstLevel )
                    )

                _logger.debug("Connecting {0}:output to {1}:injectMst".format(
                    iclamp, compartment)
                    )

                moose.connect(iclamp, 'output', compartment, 'injectMsg')

    def createPopulation(self, population):
        """Create a population with given cell type """
        cellname = population.attrib["cell_type"]
        populationname = population.attrib["name"]

        if not moose.exists('/library/'+cellname):
            ## if cell does not exist in library load it from xml file
            mmlR = MorphML(self.nml_params)
            model_filenames = (cellname+'.xml', cellname+'.morph.xml')
            success = False
            for model_filename in model_filenames:
                model_path = find_first_file(model_filename,self.model_dir)
                if model_path is not None:
                    cellDict = mmlR.readMorphMLFromFile(model_path, self.params)
                    success = True
                    break
            if not success:
                raise IOError(
                    'For cell {0}: files {1} not found under {2}.'.format(
                        cellname, model_filenames, self.model_dir
                    )
                )
            self.cellSegmentDict.update(cellDict)

        libcell = moose.Neuron('/library/'+cellname) #added cells as a Neuron class.
        self.populationDict[populationname] = (cellname,{})
        moose.Neutral('/cells')
        _logger.info(
                "Creating population {0} of cell type {1}".format(
                    populationname, cellname
                    )
                )

        for instance in population.findall(".//{"+nml_ns+"}instance"):
            instanceid = instance.attrib['id']
            location = instance.find('./{'+nml_ns+'}location')
            rotationnote = instance.find('./{'+meta_ns+'}notes')
            if rotationnote is not None:
                ## the text in rotationnote is zrotation=xxxxxxx
                zrotation = float(rotationnote.text.split('=')[1])
            else:
                zrotation = 0
            ## deep copies the library cell to an instance under '/cells' named as <arg3>
            ## /cells is useful for scheduling clocks as all sim elements are in /cells
            cellid = moose.copy(libcell,moose.Neutral('/cells'),populationname+"_"+instanceid)
            cell = moose.Neuron(cellid)
            self.populationDict[populationname][1][int(instanceid)]=cell
            x = float(location.attrib['x'])*self.length_factor
            y = float(location.attrib['y'])*self.length_factor
            z = float(location.attrib['z'])*self.length_factor
            self.translate_rotate(cell,x,y,z,zrotation)

    def translate_rotate(self,obj,x,y,z,ztheta): # recursively translate all compartments under obj
        for childId in obj.children:
            try:
                childobj = moose.element(childId)
                if childobj.className in ['Compartment','SymCompartment']:
<<<<<<< HEAD
                    ## SymCompartment inherits from Compartment,
                    ## so below wrapping by Compartment() is fine for both Compartment and SymCompartment
                    child = moose.element(childId)
=======
                    if moose.exists( childId ):
                        child = moose.element(childId)
                    else:
                        child = moose.Compartment(childId)

>>>>>>> 6a4b1020
                    x0 = child.x0
                    y0 = child.y0
                    x0new = x0*cos(ztheta)-y0*sin(ztheta)
                    y0new = x0*sin(ztheta)+y0*cos(ztheta)
                    child.x0 = x0new + x
                    child.y0 = y0new + y
                    child.z0 += z
                    x1 = child.x
                    y1 = child.y
                    x1new = x1*cos(ztheta)-y1*sin(ztheta)
                    y1new = x1*sin(ztheta)+y1*cos(ztheta)
                    child.x = x1new + x
                    child.y = y1new + y
                    child.z += z
                if len(childobj.children)>0:
                    self.translate_rotate(childobj,x,y,z,ztheta) # recursive translation+rotation
            except TypeError:  # in async13, gates which have not been created still 'exist'
                                # i.e. show up as a child, but cannot be wrapped.
                pass
            ## if childobj is a compartment or symcompartment translate, else skip it

    def createProjection(self, projection, Efactor, Tfactor):
        projectionname = projection.attrib["name"]
        _logger.info("Setting %s" % projectionname)
        source = projection.attrib["source"]
        target = projection.attrib["target"]
        self.projectionDict[projectionname] = (source,target,[])
        for syn_props in projection.findall(".//{"+nml_ns+"}synapse_props"):
            syn_name = syn_props.attrib['synapse_type']
            ## if synapse does not exist in library load it from xml file
            if not moose.exists("/library/"+syn_name):
                cmlR = ChannelML(self.nml_params)
                model_filename = syn_name+'.xml'
                model_path = find_first_file(model_filename,self.model_dir)
                if model_path is not None:
                    cmlR.readChannelMLFromFile(model_path)
                else:
                    raise IOError(
                        'For mechanism {0}: files {1} not found under {2}.'.format(
                            mechanismname, model_filename, self.model_dir
                        )
                    )
            weight = float(syn_props.attrib['weight'])
            threshold = float(syn_props.attrib['threshold'])*Efactor
            if 'prop_delay' in syn_props.attrib:
                prop_delay = float(syn_props.attrib['prop_delay'])*Tfactor
            elif 'internal_delay' in syn_props.attrib:
                prop_delay = float(syn_props.attrib['internal_delay'])*Tfactor
            else: prop_delay = 0.0
            for connection in projection.findall(".//{"+nml_ns+"}connection"):
                pre_cell_id = connection.attrib['pre_cell_id']
                post_cell_id = connection.attrib['post_cell_id']
                if 'file' not in pre_cell_id:
                    # source could be 'mitrals', self.populationDict[source][0] would be 'mitral'
                    pre_cell_name = self.populationDict[source][0]
                    if 'pre_segment_id' in connection.attrib:
                        pre_segment_id = connection.attrib['pre_segment_id']
                    else: pre_segment_id = "0" # assume default segment 0, usually soma
                    pre_segment_path = self.populationDict[source][1][int(pre_cell_id)].path+'/'+\
                        self.cellSegmentDict[pre_cell_name][0][pre_segment_id][0]
                else:
                    # I've removed extra excitation provided via files, so below comment doesn't apply.
                    # 'file[+<glomnum>]_<filenumber>' # glomnum is
                    # for mitral_granule extra excitation from unmodelled sisters.
                    pre_segment_path = pre_cell_id+'_'+connection.attrib['pre_segment_id']
                # target could be 'PGs', self.populationDict[target][0] would be 'PG'
                post_cell_name = self.populationDict[target][0]
                if 'post_segment_id' in connection.attrib:
                    post_segment_id = connection.attrib['post_segment_id']
                else: post_segment_id = "0" # assume default segment 0, usually soma
                post_segment_path = self.populationDict[target][1][int(post_cell_id)].path+'/'+\
                    self.cellSegmentDict[post_cell_name][0][post_segment_id][0]
                self.projectionDict[projectionname][2].append((syn_name, pre_segment_path, post_segment_path))
                properties = connection.findall('./{'+nml_ns+'}properties')
                if len(properties)==0:
                    self.connect(syn_name, pre_segment_path, post_segment_path, weight, threshold, prop_delay)
                else:
                    for props in properties:
                        synapse_type = props.attrib['synapse_type']
                        if syn_name in synapse_type:
                            weight_override = float(props.attrib['weight'])
                            if 'internal_delay' in props.attrib:
                                delay_override = float(props.attrib['internal_delay'])
                            else: delay_override = prop_delay
                            if weight_override != 0.0:
                                self.connect(syn_name, pre_segment_path, post_segment_path,\
                                    weight_override, threshold, delay_override)

    def connect(self, syn_name, pre_path, post_path, weight, threshold, delay):
        postcomp = moose.element(post_path)
        ## We usually try to reuse an existing SynChan & SynHandler -
        ## event based SynHandlers have an array of weights and delays and can represent multiple synapses,
        ## so a new element of the weights and delays array is created
        ## every time a 'synapse' message connects to the SynHandler (from 'event' of spikegen)
        ## BUT for a graded synapse with a lookup table output connected to 'activation' message,
        ## not to 'synapse' message, we make a new synapse everytime
        ## ALSO for a saturating synapse i.e. KinSynChan, we always make a new synapse
        ## as KinSynChan is not meant to represent multiple synapses
        libsyn = moose.SynChan('/library/'+syn_name)
        gradedchild = utils.get_child_Mstring(libsyn,'graded')
        if libsyn.className == 'KinSynChan' or gradedchild.value == 'True': # create a new synapse
            syn_name_full = syn_name+'_'+utils.underscorize(pre_path)
            make_new_synapse(syn_name, postcomp, syn_name_full, self.nml_params)
        else:
            ## if syn doesn't exist in this compartment, create it
            syn_name_full = syn_name
            if not moose.exists(post_path+'/'+syn_name_full):
                make_new_synapse(syn_name, postcomp, syn_name_full, self.nml_params)
        ## moose.element is a function that checks if path exists,
        ## and returns the correct object, here SynChan
        syn = moose.element(post_path+'/'+syn_name_full) # wrap the SynChan in this compartment
        synhandler = moose.element(post_path+'/'+syn_name_full+'/handler') # wrap the SynHandler
        gradedchild = utils.get_child_Mstring(syn,'graded')
        #### weights are set at the end according to whether the synapse is graded or event-based

        #### If graded, connect pre-comp Vm to the table which is connected to SynChan's activation
        #### If event-based, connect spikegen/timetable's spikeOut to Simple/STDP SynHandler's addSpike
        ## I rely on second term below not being evaluated if first term is None;
        ## otherwise None.value gives error.
        if gradedchild is not None and gradedchild.value=='True': # graded synapse
            interpol = moose.element(syn.path+"/graded_table")
            #### always connect source to input - else 'cannot create message' error.
            precomp = moose.element(pre_path)
            moose.connect(precomp,"VmOut",interpol,"input")
            try:
                tau_table = moose.element(syn.path+'/tau_table')
                tau_table_present = True
            except ValueError:
                tau_table_present = False
            # if tau_table is not found, don't connect it
            if tau_table_present:
                moose.connect(precomp,'VmOut',tau_table,'input')
            ## since there is no weight field for a graded synapse
            ## (no 'synapse' message connected),
            ## I set the Gbar to weight*Gbar
            syn.Gbar = weight*syn.Gbar
        else: # Event based synapse
            ## synapse could be connected to either spikegen at pre-compartment OR to a file!
            if 'file' not in pre_path:
                ## element() can return either Compartment() or IzhikevichNrn(),
                ## since it queries and wraps the actual object
                precomp = moose.element(pre_path)
                ## if spikegen for this synapse doesn't exist in this compartment, create it
                ## spikegens for different synapse_types can have different thresholds
                ## but an integrate and fire spikegen supercedes all other spikegens
                if 'IF' in precomp.className: # intfire LIF
                    spikegen = precomp # LIF has a spikeOut message
                else:
                    if not moose.exists(pre_path+'/'+syn_name+'_spikegen'):
                        ## create new spikegen
                        spikegen = moose.element(pre_path+'/'+syn_name+'_spikegen')
                        ## connect the compartment Vm to the spikegen
                        moose.connect(precomp,"VmOut",spikegen,"Vm")
                        ## spikegens for different synapse_types can have different thresholds
                        spikegen.threshold = threshold
                        spikegen.edgeTriggered = 1 # This ensures that spike is generated only on leading edge.
                        ## usually events are raised at every time step that Vm > Threshold,
                        ## can set either edgeTriggered as above or refractT
                        #spikegen.refractT = 0.25e-3
                    ## wrap the existing or newly created spikegen in this compartment
                    spikegen = moose.SpikeGen(pre_path+'/'+syn_name+'_spikegen')
                ## connect the spikegen to the SynHandler
                ## note that you need to use Synapse (auto-created) under SynHandler
                ## to get/set weights , addSpike-s etc.
                ## wrap Synapse element by moose.Synapse(synhandler.path+'/synapse') or synhandler.synapse
                ## Synpase is an array element, first add to it, to addSpike-s, get/set weights, etc.
                synhandler.numSynapses += 1
                ## see Demos/snippets/synapse.py for an example of
                ## how to connect multiple SpikeGens to the same SynChan
                m = moose.connect(spikegen, 'spikeOut',
                                    synhandler.synapse[-1], 'addSpike', 'Single')
            else:
                ## if connected to a file, create a timetable,
                ## put in a field specifying the connected filenumbers to this segment,
                ## and leave it for simulation-time connection
                ## pre_path is 'file[+<glomnum>]_<filenum1>[_<filenum2>...]' i.e. glomnum could be present
                ## hack for my (Aditya's) OB model to use files in NeuroML, should not affect others
                filesplit = pre_path.split('+')
                if len(filesplit) == 2:
                    glomsplit = filesplit[1].split('_',1)
                    glomstr = '_'+glomsplit[0]
                    filenums = glomsplit[1]
                else:
                    glomstr = ''
                    filenums = pre_path.split('_',1)[1]
                tt_path = postcomp.path+'/'+syn_name_full+glomstr+'_tt'
                if not moose.exists(tt_path):
                    ## if timetable for this synapse doesn't exist in this compartment, create it,
                    ## and add the field 'fileNumbers'
                    tt = moose.TimeTable(tt_path)
                    tt_filenums = moose.Mstring(tt_path+'/fileNumbers')
                    tt_filenums.value = filenums
                    ## Be careful to connect the timetable only once while creating it as below:
                    ## note that you need to use Synapse (auto-created) under SynChan
                    ## to get/set weights , addSpike-s etc.
                    ## wrap Synapse element by moose.Synapse(synhandler.path+'/synapse') or synhandler.synapse
                    ## Synpase is an array element, first add to it, to addSpike-s, get/set weights, etc.
                    synhandler.numSynapses += 1
                    m = moose.connect(tt,"eventOut",synhandler.synapse[-1],"addSpike","Single")
                else:
                    ## if it exists, append file number to the field 'fileNumbers'
                    ## append filenumbers from 'file[+<glomnum>]_<filenumber1>[_<filenumber2>...]'
                    tt_filenums = moose.Mstring(tt_path+'/fileNumbers')
                    tt_filenums.value += '_' + filenums
            #### syn.Gbar remains the same, but we play with the weight which is a factor to Gbar
            #### The delay and weight can be set only after connecting a spike event generator.
            #### delay and weight are arrays: multiple event messages can be connected to a single synapse
            ## first argument below is the array index, we connect to the latest synapse created above
            ## But KinSynChan ignores weight of the synapse, so set the Gbar for it
            if libsyn.className == 'KinSynChan':
                syn.Gbar = weight*syn.Gbar
            else:
                ## note that you need to use Synapse (auto-created) under SynHandler
                ## to get/set weights , addSpike-s etc.
                ## wrap Synpase element by moose.Synapse(synhandler.path+'/synapse') or synhandler.synapse
                synhandler.synapse[-1].weight = weight
            synhandler.synapse[-1].delay = delay # seconds
            #print 'len = ',len(synhandler.synapse)
            #for i,syn_syn in enumerate(synhandler.synapse):
            #    print i,'th weight =',syn_syn.weight,'\n'<|MERGE_RESOLUTION|>--- conflicted
+++ resolved
@@ -157,14 +157,7 @@
                 cell_name = self.populationDict[population][0]
                 segment_path = self.populationDict[population][1][int(cell_id)].path+'/'+\
                     self.cellSegmentDict[cell_name][0][segment_id][0]
-<<<<<<< HEAD
                 compartment = moose.element(segment_path)
-=======
-                if moose.exists( segment_path ):
-                    compartment = moose.element( segment_path )
-                else:
-                    compartment = moose.Compartment(segment_path)
->>>>>>> 6a4b1020
                 _logger.debug("Adding pulse at {0}: {1}".format(
                     segment_path, pulsegen.firstLevel )
                     )
@@ -232,17 +225,9 @@
             try:
                 childobj = moose.element(childId)
                 if childobj.className in ['Compartment','SymCompartment']:
-<<<<<<< HEAD
                     ## SymCompartment inherits from Compartment,
                     ## so below wrapping by Compartment() is fine for both Compartment and SymCompartment
                     child = moose.element(childId)
-=======
-                    if moose.exists( childId ):
-                        child = moose.element(childId)
-                    else:
-                        child = moose.Compartment(childId)
-
->>>>>>> 6a4b1020
                     x0 = child.x0
                     y0 = child.y0
                     x0new = x0*cos(ztheta)-y0*sin(ztheta)
