--- conflicted
+++ resolved
@@ -69,8 +69,6 @@
     spe_constTrue = []
     global nameList_
     nameList_ = []
-<<<<<<< HEAD
-    
     xcord,ycord = [],[]
     if moose.exists(moose.element(modelpath).path):
         mObj = moose.wildcardFind(moose.element(modelpath).path+'/##[ISA=PoolBase]'+','+
@@ -83,9 +81,7 @@
                     xcord.append(moose.element(p.path+'/info').x)
                     ycord.append(moose.element(p.path+'/info').y)
         recalculatecoordinates(mObj,xcord,ycord)
-=======
     positionInfoexist = False
->>>>>>> cdbe6add
 
     xmlns = SBMLNamespaces(3, 1)
     xmlns.addNamespace("http://www.w3.org/1999/xhtml", "xhtml")
@@ -117,16 +113,6 @@
             cremodel_.setNotes(notesString)
 
     srcdesConnection = {}
-<<<<<<< HEAD
-=======
-    if not bool(sceneitems):
-        meshEntry,xmin,xmax,ymin,ymax,positionInfoexist,sitem = setupMeshObj(modelpath)
-        #moose.coordinateUtil.setupItem(modelpath,srcdesConnection)
-        setupItem(modelpath,srcdesConnection)
-        if not positionInfoexist:
-            autoCoordinates(meshEntry,srcdesConnection)
->>>>>>> cdbe6add
-
     writeUnits(cremodel_)
     modelAnno = writeSimulationAnnotation(modelpath)
     if modelAnno:
@@ -186,10 +172,7 @@
         enzSubt = ()
         compt = ""
         notesE = ""
-<<<<<<< HEAD
         groupName = moose.element("/")
-=======
->>>>>>> cdbe6add
 
         if moose.exists(enz.path + '/info'):
             groupName = moose.element("/")
