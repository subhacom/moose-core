# -*- coding: utf-8 -*-
'''
*******************************************************************
 * File:            writeSBML.py
 * Description:
 * Author:          HarshaRani
 * E-mail:          hrani@ncbs.res.in
 ********************************************************************/
/**********************************************************************
** This program is part of 'MOOSE', the
** Messaging Object Oriented Simulation Environment,
** also known as GENESIS 3 base code.
**           copyright (C) 2003-2017 Upinder S. Bhalla. and NCBS
Created : Friday May 27 12:19:00 2016(+0530)
Version
Last-Updated: Tue 8 Aug 11:10:00 2017(+0530)
          By: HarshaRani
**********************************************************************/
/****************************

2017
Aug 8 : removed "findCompartment" function to chemConnectUtil and imported the function from the same file
        convertSpecialChar for setId and convertSpecialCharshot for setName.
        specialChar like /,\,[,],space are not allowed as moose doesn't take
Aug 3 : Added recalculatecoordinates,cleanup in groupName

'''
import sys
import re
import moose
from moose.SBML.validation import validateModel
from moose.chemUtil.chemConnectUtil import *
from moose.chemUtil.graphUtils import *


# ToDo:
#   Table should be written
# boundary condition for buffer pool having assignment statment constant
# shd be false

foundLibSBML_ = False
try:
    from libsbml import *
    foundLibSBML_ = True
except Exception as e:
    pass

def mooseWriteSBML(modelpath, filename, sceneitems={}):
    global foundLibSBML_
    msg = " "
    if not foundLibSBML_:
        print('No python-libsbml found.'
            '\nThis module can be installed by following command in terminal:'
            '\n\t easy_install python-libsbml or'
            '\n\t apt-get install python-libsbml'
            )
        return -2, "Could not save the model in to SBML file. \nThis module can be installed by following command in terminal: \n\t easy_install python-libsbml or \n\t apt-get install python-libsbml",''

    #sbmlDoc = SBMLDocument(3, 1)
    filepath, filenameExt = os.path.split(filename)
    if filenameExt.find('.') != -1:
        filename = filenameExt[:filenameExt.find('.')]
    else:
        filename = filenameExt

    # validatemodel
    sbmlOk = False
    global spe_constTrue
    spe_constTrue = []
    global nameList_
    nameList_ = []
<<<<<<< HEAD
=======

>>>>>>> 98d625b6
    xcord,ycord = [],[]
    if moose.exists(moose.element(modelpath).path):
        mObj = moose.wildcardFind(moose.element(modelpath).path+'/##[ISA=PoolBase]'+','+
                                  moose.element(modelpath).path+'/##[ISA=ReacBase]'+','+
                                  moose.element(modelpath).path+'/##[ISA=EnzBase]'+','+
                                  moose.element(modelpath).path+'/##[ISA=StimulusTable]')
        for p in mObj:
            if not isinstance(moose.element(p.parent),moose.CplxEnzBase):
                if moose.exists(p.path+'/info'):
                    xcord.append(moose.element(p.path+'/info').x)
                    ycord.append(moose.element(p.path+'/info').y)
        recalculatecoordinates(mObj,xcord,ycord)
    positionInfoexist = False

    xmlns = SBMLNamespaces(3, 1)
    xmlns.addNamespace("http://www.w3.org/1999/xhtml", "xhtml")
    xmlns.addNamespace("http://www.moose.ncbs.res.in", "moose")
    xmlns.addNamespace("http://www.sbml.org/sbml/level3/version1/groups/version1", "groups")
    sbmlDoc = SBMLDocument(xmlns)
    sbmlDoc.setPackageRequired("groups",bool(0))

    cremodel_ = sbmlDoc.createModel()
    cremodel_.setId(filename)
    cremodel_.setTimeUnits("time")
    cremodel_.setExtentUnits("substance")
    cremodel_.setSubstanceUnits("substance")
    cremodel_.setVolumeUnits("volume")
    cremodel_.setAreaUnits("area")
    cremodel_.setLengthUnits("length")
    neutralNotes = ""

    specieslist = moose.wildcardFind(modelpath + '/##[ISA=PoolBase]')
    if specieslist:
        neutralPath = getGroupinfo(specieslist[0])
        if moose.exists(neutralPath.path + '/info'):
            neutralInfo = moose.element(neutralPath.path + '/info')
            neutralNotes = neutralInfo.notes
        if neutralNotes != "":
            cleanNotes = convertNotesSpecialChar(neutralNotes)
            notesString = "<body xmlns=\"http://www.w3.org/1999/xhtml\">\n \t \t" + \
                neutralNotes + "\n\t </body>"
            cremodel_.setNotes(notesString)

    srcdesConnection = {}
<<<<<<< HEAD
=======

>>>>>>> 98d625b6
    writeUnits(cremodel_)
    modelAnno = writeSimulationAnnotation(modelpath)
    if modelAnno:
        cremodel_.setAnnotation(modelAnno)
    groupInfo = {}
    compartexist, groupInfo = writeCompt(modelpath, cremodel_)

    if compartexist == True:
        species = writeSpecies( modelpath,cremodel_,sbmlDoc,sceneitems,groupInfo)
        if species:
            writeFunc(modelpath, cremodel_)
        reacGroup = {}
        writeReac(modelpath, cremodel_, sceneitems,groupInfo)
        writeEnz(modelpath, cremodel_, sceneitems,groupInfo)
        if groupInfo:
            for key,value in groupInfo.items():
                mplugin = cremodel_.getPlugin("groups")
                group = mplugin.createGroup()
                name = str(idBeginWith(moose.element(key).name))
                group.setId(name)
                group.setKind("collection")
                ginfo = moose.element(key.path+'/info')
                groupCompartment = findCompartment(key)
                if ginfo.color != '':
                    grpAnno = "<moose:GroupAnnotation>"
                    grpAnno = grpAnno + "<moose:Compartment>" + groupCompartment.name + "</moose:Compartment>\n"
                    if ginfo.color:
                        grpAnno = grpAnno + "<moose:bgColor>" + ginfo.color + "</moose:bgColor>\n"
                    grpAnno = grpAnno + "</moose:GroupAnnotation>"
                    group.setAnnotation(grpAnno)

                for values in value:
                    member = group.createMember()
                    member.setIdRef(values)
        consistencyMessages = ""
        SBMLok = validateModel(sbmlDoc)
        if (SBMLok):
            writeTofile = filepath + "/" + filename + '.xml'
            writeSBMLToFile(sbmlDoc, writeTofile)
            return True, consistencyMessages, writeTofile

        if (not SBMLok):
            cerr << "Errors encountered " << endl
            return -1, consistencyMessages
    else:
        return False, "Atleast one compartment should exist to write SBML"

def calPrime(x):
    prime = int((20 * (float(x - cmin) / float(cmax - cmin))) - 10)
    return prime

def writeEnz(modelpath, cremodel_, sceneitems,groupInfo):
    for enz in moose.wildcardFind(modelpath + '/##[ISA=EnzBase]'):
        enzannoexist = False
        enzGpnCorCol = " "
        cleanEnzname = convertSpecialChar(enz.name)
        enzSubt = ()
        compt = ""
        notesE = ""
        groupName = moose.element("/")
<<<<<<< HEAD
=======

>>>>>>> 98d625b6

        if moose.exists(enz.path + '/info'):
            groupName = moose.element("/")
            Anno = moose.Annotator(enz.path + '/info')
            notesE = Anno.notes
            element = moose.element(enz)
            ele = getGroupinfo(element)
            ele = findGroup_compt(element)
            if ele.className == "Neutral" or sceneitems or Anno.x or Anno.y:
                    enzannoexist = True
            if enzannoexist:
                enzAnno = "<moose:ModelAnnotation>\n"
                if ele.className == "Neutral":
                    groupName = ele
                    #enzGpnCorCol =  "<moose:Group>" + ele.name + "</moose:Group>\n"
                    # if ele.name not in groupInfo:
                    #         groupInfo[ele.name]=[setId]
                    #     else:
                    #         groupInfo[ele.name].append(setId)
                if sceneitems:
                    #Saved from GUI, then scene co-ordinates are passed
                    enzGpnCorCol = enzGpnCorCol + "<moose:xCord>" + \
                            str(sceneitems[enz]['x']) + "</moose:xCord>\n" + \
                            "<moose:yCord>" + \
                            str(sceneitems[enz]['y'])+ "</moose:yCord>\n"
                else:
                    #Saved from cmdline,genesis coordinates are kept as its
                    # SBML, cspace, python, then auto-coordinates are done
                    #and coordinates are updated in moose Annotation field
                    enzGpnCorCol = enzGpnCorCol + "<moose:xCord>" + \
                            str(Anno.x) + "</moose:xCord>\n" + \
                            "<moose:yCord>" + \
                            str(Anno.y)+ "</moose:yCord>\n"
                if Anno.color:
                    enzGpnCorCol = enzGpnCorCol + "<moose:bgColor>" + Anno.color + "</moose:bgColor>\n"
                if Anno.textColor:
                    enzGpnCorCol = enzGpnCorCol + "<moose:textColor>" + \
                        Anno.textColor + "</moose:textColor>\n"
        if (enz.className == "Enz" or enz.className == "ZombieEnz"):
            enzyme = cremodel_.createReaction()
            if notesE != "":
                cleanNotesE = convertNotesSpecialChar(notesE)
                notesStringE = "<body xmlns=\"http://www.w3.org/1999/xhtml\">\n \t \t" + \
                    cleanNotesE + "\n\t </body>"
                enzyme.setNotes(notesStringE)
            comptVec = findCompartment(moose.element(enz))
            if not isinstance(moose.element(comptVec), moose.ChemCompt):
                return -2
            else:
                compt = comptVec.name + "_" + \
                    str(comptVec.getId().value) + "_" + \
                    str(comptVec.getDataIndex()) + "_"
            enzsetId = str(idBeginWith(cleanEnzname +
                                         "_" +
                                         str(enz.getId().value) +
                                         "_" +
                                         str(enz.getDataIndex()) +
                                         "_" +
                                         "Complex_formation_"))
            enzyme.setId(enzsetId)

            if groupName != moose.element('/'):
                if groupName not in groupInfo:
                    groupInfo[groupName]=[enzsetId]
                else:
                    groupInfo[groupName].append(enzsetId)
            enzyme.setName(str(idBeginWith(convertSpecialCharshot(enz.name))))
            #enzyme.setName(cleanEnzname)
            enzyme.setFast(False)
            enzyme.setReversible(True)
            k1 = enz.concK1
            k2 = enz.k2
            k3 = enz.k3
            enzAnno = " "
            enzAnno = "<moose:EnzymaticReaction>\n"

            enzOut = enz.neighbors["enzOut"]

            if not enzOut:
                print(" Enzyme parent missing for ", enz.name)
            else:
                listofname(enzOut, True)
                enzSubt = enzOut
                for i in range(0, len(nameList_)):
                    enzAnno = enzAnno + "<moose:enzyme>" + \
                        (str(idBeginWith(convertSpecialChar(
                            nameList_[i])))) + "</moose:enzyme>\n"
            #noofSub,sRateLaw = getSubprd(cremodel_,True,"sub",enzSub)
            # for i in range(0,len(nameList_)):
            #    enzAnno=enzAnno+"<moose:enzyme>"+nameList_[i]+"</moose:enzyme>\n"
            #rec_order  = noofSub
            #rate_law = "k1"+"*"+sRateLaw

            enzSub = enz.neighbors["sub"]
            if not enzSub:
                print("Enzyme \"", enz.name, "\" substrate missing")
            else:
                listofname(enzSub, True)
                enzSubt += enzSub
                for i in range(0, len(nameList_)):
                    enzAnno = enzAnno + "<moose:substrates>" + \
                        nameList_[i] + "</moose:substrates>\n"
            if enzSubt:
                rate_law = "k1"
                noofSub, sRateLaw = getSubprd(cremodel_, True, "sub", enzSubt)
                #rec_order = rec_order + noofSub
                rec_order = noofSub
                rate_law = compt + " * ( " + rate_law + " * " + sRateLaw

            enzPrd = enz.neighbors["cplxDest"]
            if not enzPrd:
                print("Enzyme \"", enz.name, "\"product missing")
            else:
                noofPrd, sRateLaw = getSubprd(cremodel_, True, "prd", enzPrd)
                for i in range(0, len(nameList_)):
                    enzAnno = enzAnno + "<moose:product>" + \
                        nameList_[i] + "</moose:product>\n"
                rate_law = rate_law + " - " + " k2 " + ' * ' + sRateLaw +" )"

            prd_order = noofPrd
            enzAnno = enzAnno + "<moose:groupName>" + cleanEnzname + "_" + \
                str(enz.getId().value) + "_" + \
                str(enz.getDataIndex()) + "_" + "</moose:groupName>\n"
            enzAnno = enzAnno + "<moose:stage>1</moose:stage>\n"
            if enzannoexist:
                enzAnno = enzAnno + enzGpnCorCol
            enzAnno = enzAnno + "</moose:EnzymaticReaction>"
            enzyme.setAnnotation(enzAnno)
            kl = enzyme.createKineticLaw()
            kl.setFormula(rate_law)
            kl.setNotes(
                "<body xmlns=\"http://www.w3.org/1999/xhtml\">\n\t\t" +
                rate_law +
                "\n \t </body>")
            punit = parmUnit(prd_order - 1, cremodel_)
            printParameters(kl, "k2", k2, punit)

            unit = parmUnit(rec_order - 1, cremodel_)
            printParameters(kl, "k1", k1, unit)
            enzyme = cremodel_.createReaction()
            enzsetIdP = str(idBeginWith(cleanEnzname +
                                         "_" +
                                         str(enz.getId().value) +
                                         "_" +
                                         str(enz.getDataIndex()) +
                                         "_" +
                                         "Product_formation_"))
            enzyme.setId(enzsetIdP)
            enzyme.setName(str(idBeginWith(convertSpecialCharshot(enz.name))))
            #enzyme.setName(cleanEnzname)
            if groupName != moose.element('/'):
                if groupName not in groupInfo:
                    groupInfo[groupName]=[enzsetIdP]
                else:
                    groupInfo[groupName].append(enzsetIdP)

            enzyme.setFast(False)
            enzyme.setReversible(False)
            enzAnno2 = "<moose:EnzymaticReaction>"

            enzSub = enz.neighbors["cplxDest"]
            if not enzSub:
                print(" complex missing from ", enz.name)
            else:
                noofSub, sRateLaw = getSubprd(cremodel_, True, "sub", enzSub)
                for i in range(0, len(nameList_)):
                    enzAnno2 = enzAnno2 + "<moose:complex>" + \
                        nameList_[i] + "</moose:complex>\n"

            enzEnz = enz.neighbors["enzOut"]
            if not enzEnz:
                print("Enzyme parent missing for ", enz.name)
            else:
                noofEnz, sRateLaw1 = getSubprd(cremodel_, True, "prd", enzEnz)
                for i in range(0, len(nameList_)):
                    enzAnno2 = enzAnno2 + "<moose:enzyme>" + \
                        nameList_[i] + "</moose:enzyme>\n"
            enzPrd = enz.neighbors["prd"]
            if enzPrd:
                noofprd, sRateLaw2 = getSubprd(cremodel_, True, "prd", enzPrd)
            else:
                print("Enzyme \"", enz.name, "\" product missing")
            for i in range(0, len(nameList_)):
                enzAnno2 = enzAnno2 + "<moose:product>" + \
                    nameList_[i] + "</moose:product>\n"
            enzAnno2 += "<moose:groupName>" + cleanEnzname + "_" + \
                str(enz.getId().value) + "_" + \
                str(enz.getDataIndex()) + "_" + "</moose:groupName>\n"
            enzAnno2 += "<moose:stage>2</moose:stage> \n"
            if enzannoexist:
                enzAnno2 = enzAnno2 + enzGpnCorCol
            enzAnno2 += "</moose:EnzymaticReaction>"
            enzyme.setAnnotation(enzAnno2)

            enzrate_law = compt + " * k3" + '*' + sRateLaw
            kl = enzyme.createKineticLaw()
            kl.setFormula(enzrate_law)
            kl.setNotes(
                "<body xmlns=\"http://www.w3.org/1999/xhtml\">\n\t\t" +
                enzrate_law +
                "\n \t </body>")
            unit = parmUnit(noofPrd - 1, cremodel_)
            printParameters(kl, "k3", k3, unit)

        elif(enz.className == "MMenz" or enz.className == "ZombieMMenz"):

            enzSub = enz.neighbors["sub"]
            enzPrd = enz.neighbors["prd"]
            if (len(enzSub) != 0 and len(enzPrd) != 0):
                enzCompt = findCompartment(enz)
                if not isinstance(moose.element(enzCompt), moose.ChemCompt):
                    return -2
                else:
                    compt = enzCompt.name + "_" + \
                        str(enzCompt.getId().value) + "_" + \
                        str(enzCompt.getDataIndex()) + "_"
                enzyme = cremodel_.createReaction()
                enzAnno = " "
                if notesE != "":
                    cleanNotesE = convertNotesSpecialChar(notesE)
                    notesStringE = "<body xmlns=\"http://www.w3.org/1999/xhtml\">\n \t \t" + \
                        cleanNotesE + "\n\t </body>"
                    enzyme.setNotes(notesStringE)
                mmenzsetId = str(idBeginWith(cleanEnzname +
                                             "_" +
                                             str(enz.getId().value) +
                                             "_" +
                                             str(enz.getDataIndex()) +
                                             "_"))
                enzyme.setId(mmenzsetId)
                if groupName != moose.element('/'):
                    if groupName not in groupInfo:
                        groupInfo[groupName]=[mmenzsetId]
                    else:
                        groupInfo[groupName].append(mmenzsetId)
                enzyme.setName(str(idBeginWith(convertSpecialCharshot(enz.name))))
                #enzyme.setName(cleanEnzname)
                enzyme.setFast(False)
                enzyme.setReversible(True)
                if enzannoexist:
                    enzAnno = enzAnno + enzGpnCorCol
                    enzAnno = "<moose:EnzymaticReaction>\n" + \
                        enzGpnCorCol + "</moose:EnzymaticReaction>"
                    enzyme.setAnnotation(enzAnno)
                Km = enz.Km
                kcat = enz.kcat
                enzSub = enz.neighbors["sub"]
                noofSub, sRateLawS = getSubprd(cremodel_, False, "sub", enzSub)
                #sRate_law << rate_law.str();
                # Modifier
                enzMod = enz.neighbors["enzDest"]
                noofMod, sRateLawM = getSubprd(cremodel_, False, "enz", enzMod)
                enzPrd = enz.neighbors["prd"]
                noofPrd, sRateLawP = getSubprd(cremodel_, False, "prd", enzPrd)
                kl = enzyme.createKineticLaw()
                fRate_law = compt + " * ( kcat * " + sRateLawS + " * " + sRateLawM + \
                    " / ( Km" + " + " + sRateLawS + "))"
                kl.setFormula(fRate_law)
                kl.setNotes(
                    "<body xmlns=\"http://www.w3.org/1999/xhtml\">\n\t\t" +
                    fRate_law +
                    "\n \t </body>")
                KmUnit(cremodel_)
                printParameters(kl, "Km", Km, "mmole_per_litre")
                kcatUnit = parmUnit(0, cremodel_)
                printParameters(kl, "kcat", kcat, kcatUnit)


def printParameters(kl, k, kvalue, unit):
    para = kl.createParameter()
    para.setId(str(idBeginWith(k)))
    para.setValue(kvalue)
    para.setUnits(unit)

def KmUnit(cremodel_):
    unit_stream = "mmole_per_litre"
    lud = cremodel_.getListOfUnitDefinitions()
    flag = False
    for i in range(0, len(lud)):
        ud = lud.get(i)
        if (ud.getId() == unit_stream):
            flag = True
            break
    if (not flag):
        unitdef = cremodel_.createUnitDefinition()
        unitdef.setId(unit_stream)
        unit = unitdef.createUnit()
        unit.setKind(UNIT_KIND_LITRE)
        unit.setExponent(-1)
        unit.setMultiplier(1)
        unit.setScale(0)
        unit = unitdef.createUnit()
        unit.setKind(UNIT_KIND_MOLE)
        unit.setExponent(1)
        unit.setMultiplier(1)
        unit.setScale(-3)
    return unit_stream

def parmUnit(rct_order, cremodel_):
    order = rct_order
    if order == 0:
        unit_stream = "per_second"
    elif order == 1:
        unit_stream = "litre_per_mmole_per_second"
    elif order == 2:
        unit_stream = "sq_litre_per_mmole_sq_per_second"
    else:
        unit_stream = "litre_per_mmole_" + str(rct_order) + "_per_second"

    lud = cremodel_.getListOfUnitDefinitions()
    flag = False
    for i in range(0, len(lud)):
        ud = lud.get(i)
        if (ud.getId() == unit_stream):
            flag = True
            break
    if (not flag):
        unitdef = cremodel_.createUnitDefinition()
        unitdef.setId(unit_stream)
        # Create individual unit objects that will be put inside the
        # UnitDefinition .
        if order != 0:
            unit = unitdef.createUnit()
            unit.setKind(UNIT_KIND_LITRE)
            unit.setExponent(order)
            unit.setMultiplier(1)
            unit.setScale(0)
            unit = unitdef.createUnit()
            unit.setKind(UNIT_KIND_MOLE)
            unit.setExponent(-order)
            unit.setMultiplier(1)
            unit.setScale(-3)

        unit = unitdef.createUnit()
        unit.setKind(UNIT_KIND_SECOND)
        unit.setExponent(-1)
        unit.setMultiplier(1)
        unit.setScale(0)
    return unit_stream

def Counter(items):
    return dict((i, items.count(i)) for i in items)

def getSubprd(cremodel_, mobjEnz, type, neighborslist):
    if type == "sub":
        reacSub = neighborslist
        reacSubCou = Counter(reacSub)

        # print " reacSubCou ",reacSubCou,"()",len(reacSubCou)
        noofSub = len(reacSubCou)
        rate_law = " "
        if reacSub:
            rate_law = processRateLaw(
                reacSubCou, cremodel_, noofSub, "sub", mobjEnz)
            return len(reacSub), rate_law
        else:
            return 0, rate_law
    elif type == "prd":
        reacPrd = neighborslist
        reacPrdCou = Counter(reacPrd)
        noofPrd = len(reacPrdCou)
        rate_law = " "
        if reacPrd:
            rate_law = processRateLaw(
                reacPrdCou, cremodel_, noofPrd, "prd", mobjEnz)
            return len(reacPrd), rate_law
    elif type == "enz":
        enzModifier = neighborslist
        enzModCou = Counter(enzModifier)
        noofMod = len(enzModCou)
        rate_law = " "
        if enzModifier:
            rate_law = processRateLaw(
                enzModCou, cremodel_, noofMod, "Modifier", mobjEnz)
            return len(enzModifier), rate_law


def processRateLaw(objectCount, cremodel, noofObj, type, mobjEnz):
    rate_law = ""
    nameList_[:] = []
    for value, count in objectCount.items():
        value = moose.element(value)
        nameIndex = value.name + "_" + \
            str(value.getId().value) + "_" + str(value.getDataIndex()) + "_"
        clean_name = (str(idBeginWith(convertSpecialChar(nameIndex))))
        if mobjEnz == True:
            nameList_.append(clean_name)
        if type == "sub":
            sbmlRef = cremodel.createReactant()
        elif type == "prd":
            sbmlRef = cremodel.createProduct()
        elif type == "Modifier":
            sbmlRef = cremodel.createModifier()
            sbmlRef.setSpecies(clean_name)

        if type == "sub" or type == "prd":
            sbmlRef.setSpecies(clean_name)

            sbmlRef.setStoichiometry(count)
            if clean_name in spe_constTrue:
                sbmlRef.setConstant(True)
            else:
                sbmlRef.setConstant(False)
        if (count == 1):
            if rate_law == "":
                rate_law = clean_name
            else:
                rate_law = rate_law + "*" + clean_name
        else:
            if rate_law == "":
                rate_law = clean_name + "^" + str(count)
            else:
                rate_law = rate_law + "*" + clean_name + "^" + str(count)
    return(rate_law)


def listofname(reacSub, mobjEnz):
    objectCount = Counter(reacSub)
    nameList_[:] = []
    for value, count in objectCount.items():
        value = moose.element(value)
        nameIndex = value.name + "_" + \
            str(value.getId().value) + "_" + str(value.getDataIndex()) + "_"
        clean_name = convertSpecialChar(nameIndex)
        if mobjEnz == True:
            nameList_.append(clean_name)


def writeReac(modelpath, cremodel_, sceneitems,reacGroup):
    for reac in moose.wildcardFind(modelpath + '/##[ISA=ReacBase]'):
        reacSub = reac.neighbors["sub"]
        reacPrd = reac.neighbors["prd"]
        if (len(reacSub) != 0 and len(reacPrd) != 0):

            reaction = cremodel_.createReaction()
            reacannoexist = False
            reacGpname = " "
            cleanReacname = convertSpecialChar(reac.name)
            setId = str(idBeginWith(cleanReacname +
                                           "_" +
                                           str(reac.getId().value) +
                                           "_" +
                                           str(reac.getDataIndex()) +
                                           "_"))
            reaction.setId(setId)
            reaction.setName(str(idBeginWith(convertSpecialCharshot(reac.name))))
            #reaction.setName(cleanReacname)
            #Kf = reac.numKf
            #Kb = reac.numKb
            Kf = reac.Kf
            Kb = reac.Kb
            if Kb == 0.0:
                reaction.setReversible(False)
            else:
                reaction.setReversible(True)

            reaction.setFast(False)
            if moose.exists(reac.path + '/info'):
                Anno = moose.Annotator(reac.path + '/info')
                if Anno.notes != "":
                    cleanNotesR = convertNotesSpecialChar(Anno.notes)
                    notesStringR = "<body xmlns=\"http://www.w3.org/1999/xhtml\">\n \t \t" + \
                        cleanNotesR + "\n\t </body>"
                    reaction.setNotes(notesStringR)
                element = moose.element(reac)
                ele = getGroupinfo(element)
                if element.className == "Neutral" or sceneitems or Anno.x or Anno.y:
                    reacannoexist = True
                if reacannoexist:
                    reacAnno = "<moose:ModelAnnotation>\n"
                    if ele.className == "Neutral":
                        #reacAnno = reacAnno + "<moose:Group>" + ele.name + "</moose:Group>\n"
                        if ele not in reacGroup:
                            reacGroup[ele]=[setId]
                        else:
                            reacGroup[ele].append(setId)
                    if sceneitems:
                        #Saved from GUI, then scene co-ordinates are passed
                        reacAnno = reacAnno + "<moose:xCord>" + \
                                str(sceneitems[reac]['x']) + "</moose:xCord>\n" + \
                                "<moose:yCord>" + \
                                str(sceneitems[reac]['y'])+ "</moose:yCord>\n"
                    else:
                        #Saved from cmdline,genesis coordinates are kept as its
                        # SBML, cspace, python, then auto-coordinates are done
                        #and coordinates are updated in moose Annotation field
                        reacAnno = reacAnno + "<moose:xCord>" + \
                                str(Anno.x) + "</moose:xCord>\n" + \
                                "<moose:yCord>" + \
                                str(Anno.y)+ "</moose:yCord>\n"
                    if Anno.color:
                        reacAnno = reacAnno + "<moose:bgColor>" + Anno.color + "</moose:bgColor>\n"
                    if Anno.textColor:
                        reacAnno = reacAnno + "<moose:textColor>" + \
                            Anno.textColor + "</moose:textColor>\n"
                    reacAnno = reacAnno + "</moose:ModelAnnotation>"
                    reaction.setAnnotation(reacAnno)

            kl_s, sRL, pRL, compt = "", "", "", ""

            if not reacSub and not reacPrd:
                print(" Reaction ", reac.name, "missing substrate and product, this is not allowed in SBML which will not be written")
            else:
                kfl = reaction.createKineticLaw()
                if reacSub:
                    noofSub, sRateLaw = getSubprd(
                        cremodel_, False, "sub", reacSub)
                    if noofSub:
                        comptVec = findCompartment(moose.element(reacSub[0]))
                        if not isinstance(moose.element(
                                comptVec), moose.ChemCompt):
                            return -2
                        else:
                            compt = comptVec.name + "_" + \
                                str(comptVec.getId().value) + "_" + \
                                str(comptVec.getDataIndex()) + "_"
                        cleanReacname = cleanReacname + "_" + \
                            str(reac.getId().value) + "_" + \
                            str(reac.getDataIndex()) + "_"
                        kfparm = idBeginWith(cleanReacname) + "_" + "Kf"
                        sRL = compt + " * " + \
                            idBeginWith(cleanReacname) + "_Kf * " + sRateLaw
                        unit = parmUnit(noofSub - 1, cremodel_)
                        printParameters(kfl, kfparm, Kf, unit)
                        #kl_s = compt+"(" +sRL
                        kl_s = sRL
                    else:
                        print(reac.name + " has no substrate")
                        return -2
                else:
                    print(" Substrate missing for reaction ", reac.name)

                if reacPrd:
                    noofPrd, pRateLaw = getSubprd(
                        cremodel_, False, "prd", reacPrd)
                    if noofPrd:
                        if Kb:
                            kbparm = idBeginWith(cleanReacname) + "_" + "Kb"
                            pRL = compt + " * " + \
                                idBeginWith(cleanReacname) + \
                                "_Kb * " + pRateLaw
                            unit = parmUnit(noofPrd - 1, cremodel_)
                            printParameters(kfl, kbparm, Kb, unit)
                            #kl_s = kl_s+ "- "+pRL+")"
                            kl_s = kl_s + "-" + pRL
                    else:
                        print(reac.name + " has no product")
                        return -2
                else:
                    print(" Product missing for reaction ", reac.name)
            kfl.setFormula(kl_s)
            kfl.setNotes(
                "<body xmlns=\"http://www.w3.org/1999/xhtml\">\n\t\t" +
                kl_s +
                "\n \t </body>")
            kfl.setFormula(kl_s)

        else:
            print(" Reaction ", reac.name, "missing substrate and product, this is not allowed in SBML which will not be written")


def writeFunc(modelpath, cremodel_):
    funcs = moose.wildcardFind(modelpath + '/##[ISA=Function]')
    # if func:
    for func in funcs:
        if func:
            if func.parent.className == "CubeMesh" or func.parent.className == "CyclMesh":
                funcEle = moose.element(
                    moose.element(func).neighbors["valueOut"][0])
                funcEle1 = moose.element(funcEle)
                fName = idBeginWith(convertSpecialChar(
                    funcEle.name + "_" + str(funcEle.getId().value) + "_" + str(funcEle.getDataIndex()) + "_"))
                expr = moose.element(func).expr

            else:
                fName = idBeginWith(convertSpecialChar(func.parent.name +
                                                       "_" +
                                                       str(func.parent.getId().value) +
                                                       "_" +
                                                       str(func.parent.getDataIndex()) +
                                                       "_"))
                item = func.path + '/x[0]'
                sumtot = moose.element(item).neighbors["input"]
                expr = moose.element(func).expr
                for i in range(0, len(sumtot)):
                    v = "x" + str(i)
                    if v in expr:
                        z = str(idBeginWith(str(convertSpecialChar(sumtot[i].name + "_" + str(moose.element(
                            sumtot[i]).getId().value) + "_" + str(moose.element(sumtot[i]).getDataIndex())) + "_")))
                        expr = expr.replace(v, z)

            rule = cremodel_.createAssignmentRule()
            rule.setVariable(fName)
            rule.setFormula(expr)

def convertNotesSpecialChar(str1):
    d = {"&": "_and", "<": "_lessthan_", ">": "_greaterthan_", "BEL": "&#176"}
    for i, j in d.items():
        str1 = str1.replace(i, j)
    # stripping \t \n \r and space from begining and end of string
    str1 = str1.strip(' \t\n\r')
    return str1

def getGroupinfo(element):
    #   Note: At this time I am assuming that if group exist (incase of Genesis)
    #   1. for 'pool' its between compartment and pool, /modelpath/Compartment/Group/pool
    #   2. for 'enzComplx' in case of ExpilcityEnz its would be, /modelpath/Compartment/Group/Pool/Enz/Pool_cplx
    #   For these cases I have checked, but subgroup may exist then this bit of code need to cleanup further down
    #   if /modelpath/Compartment/Group/Group1/Pool, then I check and get Group1
    #   And /modelpath is also a NeutralObject,I stop till I find Compartment

    while not mooseIsInstance(element, ["Neutral", "CubeMesh", "CyclMesh"]):
        element = element.parent
    return element


def idBeginWith(name):
    changedName = name
    if name[0].isdigit():
        changedName = "_" + name
    return changedName

def findGroup_compt(melement):
    while not (mooseIsInstance(melement, ["Neutral","CubeMesh", "CyclMesh"])):
        melement = melement.parent
    return melement

def convertSpecialCharshot(str1):
    d = { "BEL"     : "&#176", 
            "'"     : "_prime_",
            "\\"    : "_slash_",
            "/"     : "_slash_", 
            "["     : "_sbo_", 
            "]"     : "_sbc_",
            ": "    : "_" , 
            " "     : "_" }
    for i, j in d.items():
        str1 = str1.replace(i, j)
    return str1

def convertSpecialChar(str1):
    d = {"&": "_and", "<": "_lessthan_", ">": "_greaterthan_", "BEL": "&#176", "-": "_minus_", "'": "_prime_",
         "+": "_plus_", "*": "_star_", "/": "_slash_", "(": "_bo_", ")": "_bc_",
         "[": "_sbo_", "]": "_sbc_", ".": "_dot_", " ": "_"
         }
    for i, j in d.items():
        str1 = str1.replace(i, j)
    return str1


def writeSpecies(modelpath, cremodel_, sbmlDoc, sceneitems,speGroup):
    # getting all the species
    for spe in moose.wildcardFind(modelpath + '/##[ISA=PoolBase]'):
        sName = convertSpecialChar(spe.name)
        comptVec = findCompartment(spe)
        speciannoexist = False
        speciGpname = ""

        if not isinstance(moose.element(comptVec), moose.ChemCompt):
            return -2
        else:
            compt = comptVec.name + "_" + \
                str(comptVec.getId().value) + "_" + \
                str(comptVec.getDataIndex()) + "_"
            s1 = cremodel_.createSpecies()
            spename = sName + "_" + \
                str(spe.getId().value) + "_" + str(spe.getDataIndex()) + "_"
            spename = str(idBeginWith(spename))
            s1.setId(spename)

            if spename.find(
                    "cplx") != -1 and isinstance(moose.element(spe.parent), moose.EnzBase):
                enz = spe.parent
                if (moose.element(enz.parent), moose.PoolBase):
                    # print " found a cplx name ",spe.parent,
                    # moose.element(spe.parent).parent
                    enzname = enz.name
                    enzPool = (enz.parent).name
                    sName = convertSpecialChar(
                        enzPool + "_" + enzname + "_" + sName)

            #s1.setName(sName)
            s1.setName(str(idBeginWith(convertSpecialCharshot(spe.name))))
            # s1.setInitialAmount(spe.nInit)
            s1.setInitialConcentration(spe.concInit)
            s1.setCompartment(compt)
            #  Setting BoundaryCondition and constant as per this rule for BufPool
            #  -constanst  -boundaryCondition  -has assignment/rate Rule  -can be part of sub/prd
            #   false           true              yes                       yes
            #   true            true               no                       yes
            if spe.className == "BufPool" or spe.className == "ZombieBufPool":
                # BoundaryCondition is made for buff pool
                s1.setBoundaryCondition(True)

                if moose.exists(spe.path + '/func'):
                    bpf = moose.element(spe.path)
                    for fp in bpf.children:
                        if fp.className == "Function" or fp.className == "ZombieFunction":
                            if len(moose.element(
                                    fp.path + '/x').neighbors["input"]) > 0:
                                s1.setConstant(False)
                            else:
                                # if function exist but sumtotal object doesn't
                                # exist
                                spe_constTrue.append(spename)
                                s1.setConstant(True)
                else:
                    spe_constTrue.append(spename)
                    s1.setConstant(True)
            else:
                # if not bufpool then Pool, then
                s1.setBoundaryCondition(False)
                s1.setConstant(False)
            s1.setUnits("substance")
            s1.setHasOnlySubstanceUnits(False)
            if moose.exists(spe.path + '/info'):
                Anno = moose.Annotator(spe.path + '/info')
                if Anno.notes != "":
                    cleanNotesS = convertNotesSpecialChar(Anno.notes)
                    notesStringS = "<body xmlns=\"http://www.w3.org/1999/xhtml\">\n \t \t" + \
                        cleanNotesS + "\n\t </body>"
                    s1.setNotes(notesStringS)


                element = moose.element(spe)
                ele = getGroupinfo(element)
                if element.className == "Neutral" or Anno.color or Anno.textColor or sceneitems or Anno.x or Anno.y:
                    speciannoexist = True
                if speciannoexist:
                    speciAnno = "<moose:ModelAnnotation>\n"
                    if ele.className == "Neutral":
                        #speciAnno = speciAnno + "<moose:Group>" + ele.name + "</moose:Group>\n"
                        if ele not in speGroup:
                            speGroup[ele]=[spename]
                        else:
                            speGroup[ele].append(spename)


                    if sceneitems:
                        #Saved from GUI, then scene co-ordinates are passed
                        speciAnno = speciAnno + "<moose:xCord>" + \
                                str(sceneitems[spe]['x']) + "</moose:xCord>\n" + \
                                "<moose:yCord>" + \
                                str(sceneitems[spe]['y'])+ "</moose:yCord>\n"
                    else:
                        #Saved from cmdline,genesis coordinates are kept as its
                        # SBML, cspace, python, then auto-coordinates are done
                        #and coordinates are updated in moose Annotation field
                        speciAnno = speciAnno + "<moose:xCord>" + \
                                str(Anno.x) + "</moose:xCord>\n" + \
                                "<moose:yCord>" + \
                                str(Anno.y)+ "</moose:yCord>\n"
                    if Anno.color:
                        speciAnno = speciAnno + "<moose:bgColor>" + Anno.color + "</moose:bgColor>\n"
                    if Anno.textColor:
                        speciAnno = speciAnno + "<moose:textColor>" + \
                            Anno.textColor + "</moose:textColor>\n"
                    speciAnno = speciAnno + "</moose:ModelAnnotation>"
                    s1.setAnnotation(speciAnno)
    return True


def writeCompt(modelpath, cremodel_):
    # getting all the compartments
    compts = moose.wildcardFind(modelpath + '/##[ISA=ChemCompt]')
    groupInfo = {}
    for compt in compts:
        comptName = convertSpecialChar(compt.name)
        # converting m3 to litre
        size = compt.volume * pow(10, 3)
        ndim = compt.numDimensions
        c1 = cremodel_.createCompartment()
        c1.setId(str(idBeginWith(comptName +
                                 "_" +
                                 str(compt.getId().value) +
                                 "_" +
                                 str(compt.getDataIndex()) +
                                 "_")))
        c1.setName(comptName)
        c1.setConstant(True)
        c1.setSize(size)
        c1.setSpatialDimensions(ndim)
        c1.setUnits('volume')
        #For each compartment get groups information along
        for grp in moose.wildcardFind(compt.path+'/##[TYPE=Neutral]'):
            grp_cmpt = findGroup_compt(grp.parent)
            try:
                value = groupInfo[moose.element(grp)]
            except KeyError:
                # Grp is not present
                groupInfo[moose.element(grp)] = []


    if compts:
        return True,groupInfo
    else:
        return False,groupInfo
# write Simulation runtime,simdt,plotdt
def writeSimulationAnnotation(modelpath):
    modelAnno = ""
    plots = ""
    if moose.exists(modelpath + '/info'):
        mooseclock = moose.Clock('/clock')
        modelAnno = "<moose:ModelAnnotation>\n"
        modelAnnotation = moose.element(modelpath + '/info')
        modelAnno = modelAnno + "<moose:runTime> " + \
            str(modelAnnotation.runtime) + " </moose:runTime>\n"
        modelAnno = modelAnno + "<moose:solver> " + \
            modelAnnotation.solver + " </moose:solver>\n"
        modelAnno = modelAnno + "<moose:simdt>" + \
            str(mooseclock.dts[12]) + " </moose:simdt>\n"
        modelAnno = modelAnno + "<moose:plotdt> " + \
            str(mooseclock.dts[18]) + " </moose:plotdt>\n"
        plots = ""
        graphs = moose.wildcardFind(modelpath + "/##[TYPE=Table2]")
        for gphs in range(0, len(graphs)):
            gpath = graphs[gphs].neighbors['requestOut']
            if len(gpath) != 0:
                q = moose.element(gpath[0])
                ori = q.path
                name = convertSpecialChar(q.name)
                graphSpefound = False
                while not(isinstance(moose.element(q), moose.CubeMesh)):
                    q = q.parent
                    graphSpefound = True
                if graphSpefound:
                    if not plots:
                        plots = ori[ori.find(q.name)-1:len(ori)]
                        #plots = '/' + q.name + '/' + name

                    else:
                        plots = plots + "; "+ori[ori.find(q.name)-1:len(ori)]
                        #plots = plots + "; /" + q.name + '/' + name
        if plots != " ":
            modelAnno = modelAnno + "<moose:plots> " + plots + "</moose:plots>\n"
        modelAnno = modelAnno + "</moose:ModelAnnotation>"
    return modelAnno

def xyPosition(objInfo,xory):
    try:
        return(float(moose.element(objInfo).getField(xory)))
    except ValueError:
        return (float(0))

def recalculatecoordinates(mObjlist,xcord,ycord):
    positionInfoExist = not(len(np.nonzero(xcord)[0]) == 0 \
                        and len(np.nonzero(ycord)[0]) == 0)

    if positionInfoExist:
        #Here all the object has been taken now recalculate and reassign back x and y co-ordinates
        xmin = min(xcord)
        xmax = max(xcord)
        ymin = min(ycord)
        ymax = max(ycord)
        for merts in mObjlist:
            objInfo = merts.path+'/info'
            if moose.exists(objInfo):
                Ix = (xyPosition(objInfo,'x')-xmin)/(xmax-xmin)
                Iy = (ymin-xyPosition(objInfo,'y'))/(ymax-ymin)
                moose.element(objInfo).x = Ix
                moose.element(objInfo).y = Iy

def writeUnits(cremodel_):
    unitVol = cremodel_.createUnitDefinition()
    unitVol.setId("volume")
    unit = unitVol.createUnit()
    unit.setKind(UNIT_KIND_LITRE)
    unit.setMultiplier(1.0)
    unit.setExponent(1.0)
    unit.setScale(0)

    unitSub = cremodel_.createUnitDefinition()
    unitSub.setId("substance")
    unit = unitSub.createUnit()
    unit.setKind(UNIT_KIND_MOLE)
    unit.setMultiplier(1)
    unit.setExponent(1.0)
    unit.setScale(-3)

    unitLen = cremodel_.createUnitDefinition()
    unitLen.setId("length")
    unit = unitLen.createUnit()
    unit.setKind(UNIT_KIND_METRE)
    unit.setMultiplier(1.0)
    unit.setExponent(1.0)
    unit.setScale(0)

    unitArea = cremodel_.createUnitDefinition()
    unitArea.setId("area")
    unit = unitArea.createUnit()
    unit.setKind(UNIT_KIND_METRE)
    unit.setMultiplier(1.0)
    unit.setExponent(2.0)
    unit.setScale(0)

    unitTime = cremodel_.createUnitDefinition()
    unitTime.setId("time")
    unit = unitTime.createUnit()
    unit.setKind(UNIT_KIND_SECOND)
    unit.setExponent(1)
    unit.setMultiplier(1)
    unit.setScale(0)

if __name__ == "__main__":
    try:
        sys.argv[1]
    except IndexError:
        print("Filename or path not given")
        exit(0)
    else:
        filepath = sys.argv[1]
        if not os.path.exists(filepath):
            print("Filename or path does not exist",filepath)
        else:
            try:
                sys.argv[2]
            except :
                modelpath = filepath[filepath.rfind('/'):filepath.find('.')]
            else:
                modelpath = sys.argv[2]

            moose.loadModel(filepath, modelpath, "gsl")

            written, c, writtentofile = mooseWriteSBML(modelpath, filepath)
            if written:
                print(" File written to ", writtentofile)
            else:
                print(" could not write model to SBML file")<|MERGE_RESOLUTION|>--- conflicted
+++ resolved
@@ -69,10 +69,7 @@
     spe_constTrue = []
     global nameList_
     nameList_ = []
-<<<<<<< HEAD
-=======
-
->>>>>>> 98d625b6
+
     xcord,ycord = [],[]
     if moose.exists(moose.element(modelpath).path):
         mObj = moose.wildcardFind(moose.element(modelpath).path+'/##[ISA=PoolBase]'+','+
@@ -117,10 +114,7 @@
             cremodel_.setNotes(notesString)
 
     srcdesConnection = {}
-<<<<<<< HEAD
-=======
-
->>>>>>> 98d625b6
+
     writeUnits(cremodel_)
     modelAnno = writeSimulationAnnotation(modelpath)
     if modelAnno:
@@ -181,10 +175,6 @@
         compt = ""
         notesE = ""
         groupName = moose.element("/")
-<<<<<<< HEAD
-=======
-
->>>>>>> 98d625b6
 
         if moose.exists(enz.path + '/info'):
             groupName = moose.element("/")
