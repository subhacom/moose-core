--- conflicted
+++ resolved
@@ -11,17 +11,10 @@
 ** Messaging Object Oriented Simulation Environment,
 ** also known as GENESIS 3 base code.
 **           copyright (C) 2003-2017 Upinder S. Bhalla. and NCBS
-<<<<<<< HEAD
 Created : Thu May 13 10:19:00 2016(+0530)
 Version
 Last-Updated: Sat Jan 6 1:21:00 2018(+0530)
           By:HarshaRani
-=======
-Created : Thu May 12 10:19:00 2016(+0530)
-Version
-Last-Updated: Tue Feb 10 2017
-          By:
->>>>>>> 6a4b1020
 **********************************************************************/
 2018
 Jan6 :  - only if valid model exists, then printing the no of compartment,pool,reaction etc
@@ -44,7 +37,6 @@
 Aug 9 : a check made to for textColor while adding to Annotator
 Aug 8 : removed "findCompartment" function to chemConnectUtil and imported the function from the same file
 
-<<<<<<< HEAD
    TODO in
     -Compartment
       --Need to deal with compartment outside
@@ -67,16 +59,6 @@
              ----when stoichiometry is rational number 22
          ---- For Michaelis Menten kinetics km is not defined which is most of the case need to calculate
 '''
-=======
-'''
-
-import sys
-import os.path
-import collections
-import moose
-from moose.SBML.validation import validateModel
-import re
->>>>>>> 6a4b1020
 
 
 import sys
@@ -94,65 +76,22 @@
 except ImportError:
     pass
 
-<<<<<<< HEAD
-=======
-
-'''
-TODO in
--Compartment
-  --Need to add group
-  --Need to deal with compartment outside
--Molecule
-  -- Need to add group
-  -- mathML only AssisgmentRule is taken partly I have checked addition and multiplication,
-   --, need to do for other calculation.
-   -- In Assisgment rule one of the variable is a function, in moose since assignment is done using function,
-      function can't get input from another function (model 000740 in l3v1)
--Loading Model from SBML
-  --Tested 1-30 testcase example model provided by l3v1 and l2v4 std.
-    ---These are the models that worked (sbml testcase)1-6,10,14-15,17-21,23-25,34,35,58
----Need to check
-     ----what to do when boundarycondition is true i.e.,
-         differential equation derived from the reaction definitions
-         should not be calculated for the species(7-9,11-13,16)
-         ----kineticsLaw, Math fun has fraction,ceiling,reminder,power 28etc.
-         ----Events to be added 26
-     ----initial Assisgment for compartment 27
-         ----when stoichiometry is rational number 22
-     ---- For Michaelis Menten kinetics km is not defined which is most of the case need to calculate
-'''
-
-
->>>>>>> 6a4b1020
 def mooseReadSBML(filepath, loadpath, solver="ee"):
     """Load SBML model 
     """
     global foundLibSBML_
     if not foundLibSBML_:
-<<<<<<< HEAD
         print('No python-libsbml found.'
             '\nThis module can be installed by following command in terminal:'
             '\n\t easy_install python-libsbml'
             '\n\t apt-get install python-libsbml'
-=======
-        print('[FATAL] Module python-libsbml is not found.' 
-            '\nThis module can be installed by following command in terminal:'
-            '\n\t easy_install python-libsbml'
-            # NOTE: Not available on most DEBIAN.
-            # '\n\t apt-get install python-libsbml'. 
->>>>>>> 6a4b1020
             )
         return moose.element('/')
 
     if not os.path.isfile(filepath):
-<<<<<<< HEAD
         print('%s is not found ' % filepath)
         return moose.element('/')
 
-=======
-        print('[FATAL] Model file %s is not found ' % filepath)
-        return None
->>>>>>> 6a4b1020
 
     with open(filepath, "r") as filep:
         loadpath  = loadpath[loadpath.find('/')+1:]
@@ -180,11 +119,7 @@
                     basePath = baseId
                     # All the model will be created under model as
                     # a thumbrule
-<<<<<<< HEAD
                     basePath = moose.Neutral(baseId.path)
-=======
-                    basePath = moose.Neutral(baseId.path + '/model')
->>>>>>> 6a4b1020
                     # Map Compartment's SBML id as key and value is
                     # list of[ Moose ID and SpatialDimensions ]
                     global comptSbmlidMooseIdMap
@@ -192,7 +127,6 @@
                     warning = " "
                     global msg
                     msg = " "
-<<<<<<< HEAD
                     msgRule = ""
                     msgReac = ""
                     noRE = ""
@@ -200,10 +134,6 @@
                     funcDef = {}
                     modelAnnotaInfo = {}
                     comptSbmlidMooseIdMap = {}
-=======
-                    comptSbmlidMooseIdMap = {}
-                    #print(("modelPath:" + basePath.path))
->>>>>>> 6a4b1020
                     globparameterIdValue = {}
 
                     mapParameter(model, globparameterIdValue)
@@ -215,13 +145,7 @@
                     if errorFlag:
                         specInfoMap = {}
                         errorFlag,warning = createSpecies(
-<<<<<<< HEAD
                             basePath, model, comptSbmlidMooseIdMap, specInfoMap, modelAnnotaInfo,groupInfo)
-=======
-                            basePath, model, comptSbmlidMooseIdMap, specInfoMap, modelAnnotaInfo)
-                        #print(errorFlag,warning)
-                        
->>>>>>> 6a4b1020
                         if errorFlag:
                             msgRule = createRules(
                                  model, specInfoMap, globparameterIdValue)
@@ -233,10 +157,6 @@
                                     noRE = ("Atleast one reaction should be present ")
                         getModelAnnotation(
                             model, baseId, basePath)
-<<<<<<< HEAD
-=======
-                        
->>>>>>> 6a4b1020
                     if not errorFlag:
                         # Any time in the middle if SBML does not read then I
                         # delete everything from model level This is important
@@ -270,7 +190,6 @@
                                str(model.getNumEvents())))
                         print("\n")
                         moose.delete(basePath)
-<<<<<<< HEAD
                         loadpath = moose.Shell('/')
             #return basePath, ""
             loaderror = msgRule+msgReac+noRE
@@ -319,13 +238,6 @@
                     moosegrpinfo.color = groupAnnoInfo["bgColor"]
             else:
                 print ("Compartment not found")
-=======
-                        basePath = moose.Shell('/')
-            return basePath
-        else:
-            print("Validation failed while reading the model.")
-            return moose.element('/')
->>>>>>> 6a4b1020
 
             if p.getKind() == 2:
                 if p.getId() not in groupInfo:
@@ -517,11 +429,8 @@
                         annotateMap[nodeName] = nodeValue
                     if nodeName == "Group":
                         annotateMap[nodeName] = nodeValue
-<<<<<<< HEAD
                     if nodeName == "Compartment":
                         annotateMap[nodeName] = nodeValue
-=======
->>>>>>> 6a4b1020
     return annotateMap
 
 
@@ -647,23 +556,14 @@
     for ritem in range(0, model.getNumReactions()):
         reactionCreated = False
         groupName = ""
-<<<<<<< HEAD
         rName = ""
         rId = ""
-=======
-
->>>>>>> 6a4b1020
         reac = model.getReaction(ritem)
         group = ""
         reacAnnoInfo = {}
         reacAnnoInfo = getObjAnnotation(reac, modelAnnotaInfo)
-<<<<<<< HEAD
         # if "Group" in reacAnnoInfo:
         #     group = reacAnnoInfo["Group"]
-=======
-        if "Group" in reacAnnoInfo:
-            group = reacAnnoInfo["Group"]
->>>>>>> 6a4b1020
 
         if (reac.isSetId()):
             rId = reac.getId()
@@ -743,20 +643,14 @@
                     sp = react.getSpecies()
                     sp = str(idBeginWith(sp))
                     speCompt = specInfoMap[sp]["comptId"].path
-<<<<<<< HEAD
-
-=======
->>>>>>> 6a4b1020
+
                     if group:
                         if moose.exists(speCompt+'/'+group):
                             speCompt = speCompt+'/'+group
                         else:
                             speCompt = (moose.Neutral(speCompt+'/'+group)).path
-<<<<<<< HEAD
                     if moose.exists(speCompt + '/' + rName):
                         rName =rId
-=======
->>>>>>> 6a4b1020
                     reaction_ = moose.Reac(speCompt + '/' + rName)
                     reactionCreated = True
                     reactSBMLIdMooseId[rName] = {
@@ -1075,7 +969,6 @@
 
         if (rule.isAssignment()):
             rule_variable = rule.getVariable()
-<<<<<<< HEAD
         
             if specInfoMap.has_key(rule_variable):
                 #In assignment rule only if pool exist, then that is conveted to moose as 
@@ -1087,63 +980,6 @@
                 #then returning with -2
                 if not isinstance(moose.element(poolsCompt), moose.ChemCompt):
                     return -2
-=======
-            rule_variable = parentSp = str(idBeginWith(rule_variable))
-            poolList = specInfoMap[rule_variable]["Mpath"].path
-            poolsCompt = findCompartment(moose.element(poolList))
-            if not isinstance(moose.element(poolsCompt), moose.ChemCompt):
-                return -2
-            else:
-                if poolsCompt.name not in comptvolume:
-                    comptvolume.append(poolsCompt.name)
-
-            funcId = moose.Function(poolList + '/func')
-
-            objclassname = moose.element(poolList).className
-            if objclassname == "BufPool" or objclassname == "ZombieBufPool":
-                moose.connect(funcId, 'valueOut', poolList, 'setN')
-            elif objclassname == "Pool" or objclassname == "ZombiePool":
-                # moose.connect( funcId, 'valueOut', poolList ,'increament' )
-                moose.connect(funcId, 'valueOut', poolList, 'setN')
-            elif objclassname == "Reac" or objclassname == "ZombieReac":
-                moose.connect(funcId, 'valueOut', poolList, 'setNumkf')
-
-            ruleMath = rule.getMath()
-            ruleMemlist = []
-            speFunXterm = {}
-            getMembers(ruleMath, ruleMemlist)
-
-            for i in ruleMemlist:
-
-                if (i in specInfoMap):
-                    i = str(idBeginWith(i))
-                    specMapList = specInfoMap[i]["Mpath"]
-                    poolsCompt = findCompartment(moose.element(specMapList))
-                    if not isinstance(moose.element(
-                            poolsCompt), moose.ChemCompt):
-                        return -2
-                    else:
-                        if poolsCompt.name not in comptvolume:
-                            comptvolume.append(poolsCompt.name)
-                    numVars = funcId.numVars
-                    x = funcId.path + '/x[' + str(numVars) + ']'
-                    speFunXterm[i] = 'x' + str(numVars)
-                    moose.connect(specMapList, 'nOut', x, 'input')
-                    funcId.numVars = numVars + 1
-
-                elif not(i in globparameterIdValue):
-                    print("check the variable type ", i)
-            exp = rule.getFormula()
-            for mem in ruleMemlist:
-                if (mem in specInfoMap):
-                    #exp1 = exp.replace(mem, str(speFunXterm[mem]))
-                    exp1 = re.sub(r'\b%s\b'% (mem), speFunXterm[mem], exp)
-                    exp = exp1
-                elif(mem in globparameterIdValue):
-                    #exp1 = exp.replace(mem, str(globparameterIdValue[mem]))
-                    exp1 = re.sub(r'\b%s\b'% (mem), globparameterIdValue[mem], exp)
-                    exp = exp1
->>>>>>> 6a4b1020
                 else:
                     if poolsCompt.name not in comptvolume:
                         comptvolume.append(poolsCompt.name)
@@ -1264,15 +1100,9 @@
             group = ""
             specAnnoInfo = {}
             specAnnoInfo = getObjAnnotation(spe, modelAnnotaInfo)
-<<<<<<< HEAD
             # if "Group" in specAnnoInfo:
             #     group = specAnnoInfo["Group"]
 
-=======
-            if "Group" in specAnnoInfo:
-                group = specAnnoInfo["Group"]
-            
->>>>>>> 6a4b1020
             sName = None
             sId = spe.getId()
 
@@ -1306,25 +1136,6 @@
                 poolId = moose.Pool(comptEl + '/' + sName)
             if (spe.isSetNotes):
                 pullnotes(spe, poolId)
-<<<<<<< HEAD
-=======
-            
-            if specAnnoInfo:
-                if not moose.exists(poolId.path + '/info'):
-                    poolInfo = moose.Annotator(poolId.path + '/info')
-                else:
-                    poolInfo = moose.element(poolId.path + '/info')
-
-                for k, v in list(specAnnoInfo.items()):
-                    if k == 'xCord':
-                        poolInfo.x = float(v)
-                    elif k == 'yCord':
-                        poolInfo.y = float(v)
-                    elif k == 'bgColor':
-                        poolInfo.color = v
-                    else:
-                        poolInfo.textColor = v
->>>>>>> 6a4b1020
 
             #if specAnnoInfo.keys() in ['xCord','yCord','bgColor','textColor']:
             if not moose.exists(poolId.path + '/info'):
@@ -1392,11 +1203,7 @@
                         if (rule_variable == sId):
                             found = True
                             break
-<<<<<<< HEAD
-
-=======
-                
->>>>>>> 6a4b1020
+
                 if not (found):
                     print(
                         "Invalid SBML: Either initialConcentration or initialAmount must be set or it should be found in assignmentRule but non happening for ",
@@ -1488,11 +1295,7 @@
     # 1, area or length
     #print " createCompartment ",model.getNumCompartments()
     if not(model.getNumCompartments()):
-<<<<<<< HEAD
         return False, "Model has no compartment, atleast one compartment should exist to display the widget"
-=======
-        return False,
->>>>>>> 6a4b1020
     else:
         for c in range(0, model.getNumCompartments()):
             compt = model.getCompartment(c)
@@ -1612,11 +1415,7 @@
         filepath = sys.argv[1]
         if not os.path.exists(filepath):
             print("Filename or path does not exist",filepath)
-<<<<<<< HEAD
-
-=======
-            
->>>>>>> 6a4b1020
+
         else:
             try:
                 sys.argv[2]
