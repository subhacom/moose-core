<<<<<<< HEAD
<<<<<<< HEAD
=======
>>>>>>> 98d625b6
'''
*******************************************************************
 * File:            readSBML.py
 * Description:
 * Author:          HarshaRani
 * E-mail:          hrani@ncbs.res.in
 ********************************************************************/

/**********************************************************************
** This program is part of 'MOOSE', the
** Messaging Object Oriented Simulation Environment,
** also known as GENESIS 3 base code.
**           copyright (C) 2003-2017 Upinder S. Bhalla. and NCBS
Created : Thu May 12 10:19:00 2016(+0530)
Version
Last-Updated: Tue Aug 9 10:50:00 2017(+0530)

          By:HarshaRani
**********************************************************************/
2017
Aug 9 : a check made to for textColor while adding to Annotator
Aug 8 : removed "findCompartment" function to chemConnectUtil and imported the function from the same file
'''

import sys
import os.path
import collections
import moose
from moose.chemUtil.chemConnectUtil import *
from moose.SBML.validation import validateModel
<<<<<<< HEAD
=======
# -*- coding: utf-8 -*-
# *******************************************************************
#  * File:            readSBML.py
#  * Description:
#  * Author:          HarshaRani
#  * E-mail:          hrani@ncbs.res.in
#
# ** This program is part of 'MOOSE', the
# ** Messaging Object Oriented Simulation Environment,
# ** also known as GENESIS 3 base code.
# **           copyright (C) 2003-2017 Upinder S. Bhalla. and NCBS
# Created : Thu May 12 10:19:00 2016(+0530)
# Version
# Last-Updated: Fri Jul 28 17:50:00 2017(+0530)
#
#           By:HarshaRani
# **********************************************************************/
>>>>>>> cdbe6add93c96736b51e5d819ff81fb73fd3b8f9
=======

>>>>>>> 98d625b6

'''
   TODO in
    -Compartment
      --Need to deal with compartment outside
    -Molecule
      -- mathML only AssisgmentRule is taken partly I have checked addition and multiplication,
       --, need to do for other calculation.
       -- In Assisgment rule one of the variable is a function, in moose since assignment is done using function,
          function can't get input from another function (model 000740 in l3v1)
    -Loading Model from SBML
      --Tested 1-30 testcase example model provided by l3v1 and l2v4 std.
        ---These are the models that worked (sbml testcase)1-6,10,14-15,17-21,23-25,34,35,58
    ---Need to check
         ----what to do when boundarycondition is true i.e.,
             differential equation derived from the reaction definitions
             should not be calculated for the species(7-9,11-13,16)
             ----kineticsLaw, Math fun has fraction,ceiling,reminder,power 28etc.
             ----Events to be added 26
         ----initial Assisgment for compartment 27
             ----when stoichiometry is rational number 22
         ---- For Michaelis Menten kinetics km is not defined which is most of the case need to calculate
'''

import sys
import os.path
import collections
import moose

from moose.SBML.validation import validateModel

import re


foundLibSBML_ = False
try:
    import libsbml
    foundLibSBML_ = True
except ImportError:
    pass

def mooseReadSBML(filepath, loadpath, solver="ee"):
    global foundLibSBML_
    if not foundLibSBML_:
        print('No python-libsbml found.'
            '\nThis module can be installed by following command in terminal:'
            '\n\t easy_install python-libsbml'
            '\n\t apt-get install python-libsbml'
            )
        return moose.element('/')

    if not os.path.isfile(filepath):
        print('%s is not found ' % filepath)
        return moose.element('/')


    with open(filepath, "r") as filep:
        filep = open(filepath, "r")
        document = libsbml.readSBML(filepath)
        tobecontinue = False
        tobecontinue = validateModel(document)
        if tobecontinue:
            level = document.getLevel()
            version = document.getVersion()
            print(("\n" + "File: " + filepath + " (Level " +
                   str(level) + ", version " + str(version) + ")"))
            model = document.getModel()
            if (model is None):
                print("No model present.")
                return moose.element('/')
            else:
                print((" model: " + str(model)))
                print(("functionDefinitions: " +
                       str(model.getNumFunctionDefinitions())))
                print(("    unitDefinitions: " +
                       str(model.getNumUnitDefinitions())))
                print(("   compartmentTypes: " +
                       str(model.getNumCompartmentTypes())))
                print(("        specieTypes: " +
                       str(model.getNumSpeciesTypes())))
                print(("       compartments: " +
                       str(model.getNumCompartments())))
                print(("            species: " +
                       str(model.getNumSpecies())))
                print(("         parameters: " +
                       str(model.getNumParameters())))
                print((" initialAssignments: " +
                       str(model.getNumInitialAssignments())))
                print(("              rules: " +
                       str(model.getNumRules())))
                print(("        constraints: " +
                       str(model.getNumConstraints())))
                print(("          reactions: " +
                       str(model.getNumReactions())))
                print(("             events: " +
                       str(model.getNumEvents())))
                print("\n")

                if (model.getNumCompartments() == 0):
                    return moose.element('/')
                else:
                    baseId = moose.Neutral(loadpath)
                    basePath = baseId
                    # All the model will be created under model as
                    # a thumbrule
                    basePath = moose.Neutral(baseId.path + '/model')
                    # Map Compartment's SBML id as key and value is
                    # list of[ Moose ID and SpatialDimensions ]
                    global comptSbmlidMooseIdMap
                    global warning
                    warning = " "
                    global msg
                    msg = " "
                    groupInfo  = {}
                    modelAnnotaInfo = {}
                    comptSbmlidMooseIdMap = {}
                    globparameterIdValue = {}

                    mapParameter(model, globparameterIdValue)
                    errorFlag = createCompartment(
                        basePath, model, comptSbmlidMooseIdMap)

                    groupInfo = checkGroup(basePath,model)
                    if errorFlag:
                        specInfoMap = {}
                        errorFlag,warning = createSpecies(
                            basePath, model, comptSbmlidMooseIdMap, specInfoMap, modelAnnotaInfo,groupInfo)
                        #print(errorFlag,warning)

                        if errorFlag:
                            errorFlag = createRules(
                                model, specInfoMap, globparameterIdValue)
                            if errorFlag:
                                errorFlag, msg = createReaction(
                                    model, specInfoMap, modelAnnotaInfo, globparameterIdValue,groupInfo)
                        getModelAnnotation(
                            model, baseId, basePath)

                    if not errorFlag:
                        print(msg)
                        # Any time in the middle if SBML does not read then I
                        # delete everything from model level This is important
                        # as while reading in GUI the model will show up untill
                        # built which is not correct print "Deleted rest of the
                        # model"
                        moose.delete(basePath)
                        basePath = moose.Shell('/')
            return basePath
        else:
            print("Validation failed while reading the model.")
            return moose.element('/')

def checkGroup(basePath,model):
    groupInfo = {}
    modelAnnotaInfo = {}
    if model.getPlugin("groups") != None:
        mplugin = model.getPlugin("groups")
        modelgn = mplugin.getNumGroups()
        for gindex in range(0, mplugin.getNumGroups()):
            p = mplugin.getGroup(gindex)
            groupAnnoInfo = {}
            groupAnnoInfo = getObjAnnotation(p, modelAnnotaInfo)
            if moose.exists(basePath.path+'/'+groupAnnoInfo["Compartment"]):
                if not moose.exists(basePath.path+'/'+groupAnnoInfo["Compartment"]+'/'+p.getId()):
                    moosegrp = moose.Neutral(basePath.path+'/'+groupAnnoInfo["Compartment"]+'/'+p.getId())
                else:
                    moosegrp = moose.element(basePath.path+'/'+groupAnnoInfo["Compartment"]+'/'+p.getId())
                moosegrpinfo = moose.Annotator(moosegrp.path+'/info')
                moosegrpinfo.color = groupAnnoInfo["bgColor"]
            else:
                print ("Compartment not found")

            if p.getKind() == 2:
                if p.getId() not in groupInfo:
                    #groupInfo[p.getId()]
                    for gmemIndex in range(0,p.getNumMembers()):
                        mem = p.getMember(gmemIndex)

                        if p.getId() in groupInfo:
                            groupInfo[p.getId()].append(mem.getIdRef())
                        else:
                            groupInfo[p.getId()] =[mem.getIdRef()]
    return groupInfo
def setupEnzymaticReaction(enz, groupName, enzName,
                           specInfoMap, modelAnnotaInfo):
    enzPool = (modelAnnotaInfo[groupName]["enzyme"])
    enzPool = str(idBeginWith(enzPool))
    enzParent = specInfoMap[enzPool]["Mpath"]
    cplx = (modelAnnotaInfo[groupName]["complex"])
    cplx = str(idBeginWith(cplx))
    complx = moose.element(specInfoMap[cplx]["Mpath"].path)
    enzyme_ = moose.Enz(enzParent.path + '/' + enzName)
    moose.move(complx, enzyme_)
    moose.connect(enzyme_, "cplx", complx, "reac")
    moose.connect(enzyme_, "enz", enzParent, "reac")

    sublist = (modelAnnotaInfo[groupName]["substrate"])
    prdlist = (modelAnnotaInfo[groupName]["product"])

    for si in range(0, len(sublist)):
        sl = sublist[si]
        sl = str(idBeginWith(sl))
        mSId = specInfoMap[sl]["Mpath"]
        moose.connect(enzyme_, "sub", mSId, "reac")

    for pi in range(0, len(prdlist)):
        pl = prdlist[pi]
        pl = str(idBeginWith(pl))
        mPId = specInfoMap[pl]["Mpath"]
        moose.connect(enzyme_, "prd", mPId, "reac")

    if (enz.isSetNotes):
        pullnotes(enz, enzyme_)

    return enzyme_, True


def addSubPrd(reac, reName, type, reactSBMLIdMooseId, specInfoMap):
    rctMapIter = {}
    if (type == "sub"):
        noplusStoichsub = 0
        addSubinfo = collections.OrderedDict()
        for rt in range(0, reac.getNumReactants()):
            rct = reac.getReactant(rt)
            sp = rct.getSpecies()
            rctMapIter[sp] = rct.getStoichiometry()
            if rct.getStoichiometry() > 1:
                pass
                # print " stoich ",reac.name,rct.getStoichiometry()
            noplusStoichsub = noplusStoichsub + rct.getStoichiometry()
        for key, value in list(rctMapIter.items()):
            key = str(idBeginWith(key))
            src = specInfoMap[key]["Mpath"]
            des = reactSBMLIdMooseId[reName]["MooseId"]
            for s in range(0, int(value)):
                moose.connect(des, 'sub', src, 'reac', 'OneToOne')
        addSubinfo = {"nSub": noplusStoichsub}
        reactSBMLIdMooseId[reName].update(addSubinfo)

    else:
        noplusStoichprd = 0
        addPrdinfo = collections.OrderedDict()
        for rt in range(0, reac.getNumProducts()):
            rct = reac.getProduct(rt)
            sp = rct.getSpecies()
            rctMapIter[sp] = rct.getStoichiometry()
            if rct.getStoichiometry() > 1:
                pass
                # print " stoich prd",reac.name,rct.getStoichiometry()
            noplusStoichprd = noplusStoichprd + rct.getStoichiometry()

        for key, values in list(rctMapIter.items()):
            # src ReacBase
            src = reactSBMLIdMooseId[reName]["MooseId"]
            key = parentSp = str(idBeginWith(key))
            des = specInfoMap[key]["Mpath"]
            for i in range(0, int(values)):
                moose.connect(src, 'prd', des, 'reac', 'OneToOne')
        addPrdinfo = {"nPrd": noplusStoichprd}
        reactSBMLIdMooseId[reName].update(addPrdinfo)


def populatedict(annoDict, label, value):
    if label in annoDict:
        annoDict.setdefault(label, [])
        annoDict[label].update({value})
    else:
        annoDict[label] = {value}


def getModelAnnotation(obj, baseId, basepath):
    annotationNode = obj.getAnnotation()
    if annotationNode is not None:
        numchild = annotationNode.getNumChildren()
        for child_no in range(0, numchild):
            childNode = annotationNode.getChild(child_no)
            if (childNode.getPrefix() ==
                    "moose" and childNode.getName() == "ModelAnnotation"):
                num_gchildren = childNode.getNumChildren()
                for gchild_no in range(0, num_gchildren):
                    grandChildNode = childNode.getChild(gchild_no)
                    nodeName = grandChildNode.getName()
                    if (grandChildNode.getNumChildren() == 1):
                        baseinfo = moose.Annotator(baseId.path + '/info')
                        baseinfo.modeltype = "xml"
                        if nodeName == "runTime":
                            runtime = float(
                                (grandChildNode.getChild(0).toXMLString()))
                            baseinfo.runtime = runtime
                        if nodeName == "solver":
                            solver = (grandChildNode.getChild(0).toXMLString())
                            baseinfo.solver = solver
                        if(nodeName == "plots"):
                            plotValue = (
                                grandChildNode.getChild(0).toXMLString())
                            p = moose.element(baseId)
                            datapath = moose.element(baseId).path + "/data"
                            if not moose.exists(datapath):
                                datapath = moose.Neutral(baseId.path + "/data")
                                graph = moose.Neutral(
                                    datapath.path + "/graph_0")
                                plotlist = plotValue.split(";")
                                tablelistname = []
                                for plots in plotlist:
                                    plots = plots.replace(" ", "")
                                    plotorg = plots
                                    if( moose.exists(basepath.path + plotorg) and isinstance(moose.element(basepath.path+plotorg),moose.PoolBase)) :
                                        plotSId = moose.element(
                                            basepath.path + plotorg)
                                        # plotorg = convertSpecialChar(plotorg)
                                        plot2 = plots.replace('/', '_')
                                        plot3 = plot2.replace('[', '_')
                                        plotClean = plot3.replace(']', '_')
                                        plotName = plotClean + ".conc"
                                        fullPath = graph.path + '/' + \
                                            plotName.replace(" ", "")
                                        # If table exist with same name then
                                        # its not created
                                        if not fullPath in tablelistname:
                                            tab = moose.Table2(fullPath)
                                            tablelistname.append(fullPath)
                                            moose.connect(tab, "requestOut", plotSId, "getConc")


def getObjAnnotation(obj, modelAnnotationInfo):
    name = obj.getId()
    name = name.replace(" ", "_space_")
    # modelAnnotaInfo= {}
    annotateMap = {}
    if (obj.getAnnotation() is not None):

        annoNode = obj.getAnnotation()
        for ch in range(0, annoNode.getNumChildren()):
            childNode = annoNode.getChild(ch)
            if (childNode.getPrefix() == "moose" and (childNode.getName() in["ModelAnnotation","EnzymaticReaction","GroupAnnotation"])):
                sublist = []
                for gch in range(0, childNode.getNumChildren()):
                    grandChildNode = childNode.getChild(gch)
                    nodeName = grandChildNode.getName()
                    nodeValue = ""
                    if (grandChildNode.getNumChildren() == 1):
                        nodeValue = grandChildNode.getChild(0).toXMLString()
                    else:
                        print(
                            "Error: expected exactly ONE child of ", nodeName)
                    if nodeName == "xCord":
                        annotateMap[nodeName] = nodeValue
                    if nodeName == "yCord":
                        annotateMap[nodeName] = nodeValue
                    if nodeName == "bgColor":
                        annotateMap[nodeName] = nodeValue
                    if nodeName == "textColor":
                        annotateMap[nodeName] = nodeValue
                    if nodeName == "Group":
                        annotateMap[nodeName] = nodeValue
                    if nodeName == "Compartment":
                        annotateMap[nodeName] = nodeValue
    return annotateMap


def getEnzAnnotation(obj, modelAnnotaInfo, rev,
                     globparameterIdValue, specInfoMap):
    name = obj.getId()
    name = name.replace(" ", "_space_")
    # modelAnnotaInfo= {}
    annotateMap = {}
    if (obj.getAnnotation() is not None):
        annoNode = obj.getAnnotation()
        for ch in range(0, annoNode.getNumChildren()):
            childNode = annoNode.getChild(ch)
            if (childNode.getPrefix() ==
                    "moose" and childNode.getName() == "EnzymaticReaction"):
                sublist = []
                for gch in range(0, childNode.getNumChildren()):
                    grandChildNode = childNode.getChild(gch)
                    nodeName = grandChildNode.getName()
                    nodeValue = ""
                    if (grandChildNode.getNumChildren() == 1):
                        nodeValue = grandChildNode.getChild(0).toXMLString()
                    else:
                        print(
                            "Error: expected exactly ONE child of ", nodeName)

                    if nodeName == "enzyme":
                        populatedict(annotateMap, "enzyme", nodeValue)

                    elif nodeName == "complex":
                        populatedict(annotateMap, "complex", nodeValue)
                    elif (nodeName == "substrates"):
                        populatedict(annotateMap, "substrates", nodeValue)
                    elif (nodeName == "product"):
                        populatedict(annotateMap, "product", nodeValue)
                    elif (nodeName == "groupName"):
                        populatedict(annotateMap, "grpName", nodeValue)
                    elif (nodeName == "stage"):
                        populatedict(annotateMap, "stage", nodeValue)
                    elif (nodeName == "Group"):
                        populatedict(annotateMap, "group", nodeValue)
                    elif (nodeName == "xCord"):
                        populatedict(annotateMap, "xCord", nodeValue)
                    elif (nodeName == "yCord"):
                        populatedict(annotateMap, "yCord", nodeValue)
    groupName = ""
    if 'grpName' in annotateMap:
        groupName = list(annotateMap["grpName"])[0]
        klaw = obj.getKineticLaw()
        mmsg = ""
        errorFlag, mmsg, k1, k2 = getKLaw(
            obj, klaw, rev, globparameterIdValue, specInfoMap)

        if 'substrates' in annotateMap:
            sublist = list(annotateMap["substrates"])
        else:
            sublist = {}
        if 'product' in annotateMap:
            prdlist = list(annotateMap["product"])
        else:
            prdlist = {}

        if list(annotateMap["stage"])[0] == '1':
            if groupName in modelAnnotaInfo:
                modelAnnotaInfo[groupName].update(
                    {"enzyme": list(annotateMap["enzyme"])[0],
                     "stage": list(annotateMap["stage"])[0],
                     "substrate": sublist,
                     "k1": k1,
                     "k2": k2
                     }
                )
            else:
                modelAnnotaInfo[groupName] = {
                    "enzyme": list(annotateMap["enzyme"])[0],
                    "stage": list(annotateMap["stage"])[0],
                    "substrate": sublist,
                    "k1": k1,
                    "k2": k2
                    #"group" : list(annotateMap["Group"])[0],
                    #"xCord" : list(annotateMap["xCord"])[0],
                    #"yCord" : list(annotateMap["yCord"]) [0]
                }

        elif list(annotateMap["stage"])[0] == '2':
            if groupName in modelAnnotaInfo:
                stage = int(modelAnnotaInfo[groupName][
                            "stage"]) + int(list(annotateMap["stage"])[0])
                modelAnnotaInfo[groupName].update(
                    {"complex": list(annotateMap["complex"])[0],
                     "product": prdlist,
                     "stage": [stage],
                     "k3": k1
                     }
                )
            else:
                modelAnnotaInfo[groupName] = {
                    "complex": list(annotateMap["complex"])[0],
                    "product": prdlist,
                    "stage": [stage],
                    "k3": k1
                }
    return(groupName)


def createReaction(model, specInfoMap, modelAnnotaInfo, globparameterIdValue,groupInfo):
    # print " reaction "
    # Things done for reaction
    # --Reaction is not created, if substrate and product is missing
    # --Reaction is created under first substrate's compartment if substrate not found then product
    # --Reaction is created if substrate or product is missing, but while run time in GUI atleast I have stopped
    # ToDo
    # -- I need to check here if any substance/product is if ( constant == true && bcondition == false)
    # cout <<"The species "<< name << " should not appear in reactant or product as per sbml Rules"<< endl;

    errorFlag = True
    reactSBMLIdMooseId = {}
    msg = ""
    reaction_ = None

    for ritem in range(0, model.getNumReactions()):
        reactionCreated = False
        groupName = ""
        rName = ""
        rId = ""
        reac = model.getReaction(ritem)
        group = ""
        reacAnnoInfo = {}
        reacAnnoInfo = getObjAnnotation(reac, modelAnnotaInfo)
        # if "Group" in reacAnnoInfo:
        #     group = reacAnnoInfo["Group"]

        if (reac.isSetId()):
            rId = reac.getId()
            groups = [k for k, v in groupInfo.iteritems() if rId in v]
            if groups:
                group = groups[0]
        if (reac.isSetName()):
            rName = reac.getName()
            rName = rName.replace(" ", "_space_")
        if not(rName):
            rName = rId
        rev = reac.getReversible()
        fast = reac.getFast()
        if (fast):
            print(
                " warning: for now fast attribute is not handled \"",
                rName,
                "\"")
        if (reac.getAnnotation() is not None):
            groupName = getEnzAnnotation(
                reac, modelAnnotaInfo, rev, globparameterIdValue, specInfoMap)

        if (groupName != "" and list(
                modelAnnotaInfo[groupName]["stage"])[0] == 3):
            reaction_, reactionCreated = setupEnzymaticReaction(
                reac, groupName, rName, specInfoMap, modelAnnotaInfo)
            reaction_.k3 = modelAnnotaInfo[groupName]['k3']
            reaction_.k2 = modelAnnotaInfo[groupName]['k2']
            reaction_.concK1 = modelAnnotaInfo[groupName]['k1']
            if reactionCreated:
                if (reac.isSetNotes):
                    pullnotes(reac, reaction_)
                    reacAnnoInfo = {}
                reacAnnoInfo = getObjAnnotation(reac, modelAnnotaInfo)

                #if reacAnnoInfo.keys() in ['xCord','yCord','bgColor','Color']:
                if not moose.exists(reaction_.path + '/info'):
                    reacInfo = moose.Annotator(reaction_.path + '/info')
                else:
                    reacInfo = moose.element(reaction_.path + '/info')
                for k, v in list(reacAnnoInfo.items()):
                    if k == 'xCord':
                        reacInfo.x = float(v)
                    elif k == 'yCord':
                        reacInfo.y = float(v)
                    elif k == 'bgColor':
                        reacInfo.color = v
                    elif k == 'Color':
                        reacInfo.textColor = v

        elif(groupName == ""):
            numRcts = reac.getNumReactants()
            numPdts = reac.getNumProducts()
            nummodifiers = reac.getNumModifiers()

            if not (numRcts and numPdts):
                print("Warning: %s" %(rName)," : Substrate or Product is missing, we will be skiping creating this reaction in MOOSE")
                reactionCreated = False
            elif (reac.getNumModifiers() > 0):
                reactionCreated, reaction_ = setupMMEnzymeReaction(
                    reac, rName, specInfoMap, reactSBMLIdMooseId, modelAnnotaInfo, model, globparameterIdValue)
            # elif (reac.getNumModifiers() > 0):
            #     reactionCreated = setupMMEnzymeReaction(reac,rName,specInfoMap,reactSBMLIdMooseId,modelAnnotaInfo,model,globparameterIdValue)
            #     reaction_ = reactSBMLIdMooseId['classical']['MooseId']
            #     reactionType = "MMEnz"
            elif (numRcts):
                # In moose, reactions compartment are decided from first Substrate compartment info
                # substrate is missing then check for product
                if (reac.getNumReactants()):
                    react = reac.getReactant(reac.getNumReactants() - 1)
                    # react = reac.getReactant(0)
                    sp = react.getSpecies()
                    sp = str(idBeginWith(sp))
                    speCompt = specInfoMap[sp]["comptId"].path
                    if group:
                        if moose.exists(speCompt+'/'+group):
                            speCompt = speCompt+'/'+group
                        else:
                            speCompt = (moose.Neutral(speCompt+'/'+group)).path
                    reaction_ = moose.Reac(speCompt + '/' + rName)
                    reactionCreated = True
                    reactSBMLIdMooseId[rName] = {
                        "MooseId": reaction_, "className ": "reaction"}
            elif (numPdts):
                # In moose, reactions compartment are decided from first Substrate compartment info
                # substrate is missing then check for product
                if (reac.getNumProducts()):
                    react = reac.getProducts(0)
                    sp = react.getSpecies()
                    sp = str(idBeginWith(sp))
                    speCompt = specInfoMap[sp]["comptId"].path
                    reaction_ = moose.Reac(speCompt + '/' + rName)
                    reactionCreated = True
                    reactSBMLIdMooseId[rId] = {
                        "MooseId": reaction_, "className": "reaction"}
            if reactionCreated:
                if (reac.isSetNotes):
                    pullnotes(reac, reaction_)
                    reacAnnoInfo = {}
                reacAnnoInfo = getObjAnnotation(reac, modelAnnotaInfo)

                #if reacAnnoInfo.keys() in ['xCord','yCord','bgColor','Color']:
                if not moose.exists(reaction_.path + '/info'):
                    reacInfo = moose.Annotator(reaction_.path + '/info')
                else:
                    reacInfo = moose.element(reaction_.path + '/info')
                for k, v in list(reacAnnoInfo.items()):
                    if k == 'xCord':
                        reacInfo.x = float(v)
                    elif k == 'yCord':
                        reacInfo.y = float(v)
                    elif k == 'bgColor':
                        reacInfo.color = v
                    elif k == 'Color':
                        reacInfo.textColor = v

                addSubPrd(reac, rName, "sub", reactSBMLIdMooseId, specInfoMap)
                addSubPrd(reac, rName, "prd", reactSBMLIdMooseId, specInfoMap)
                if reac.isSetKineticLaw():
                    klaw = reac.getKineticLaw()
                    mmsg = ""
                    errorFlag, mmsg, kfvalue, kbvalue = getKLaw(
                        model, klaw, rev, globparameterIdValue, specInfoMap)
                    if not errorFlag:
                        msg = "Error while importing reaction \"" + \
                            rName + "\"\n Error in kinetics law "
                        if mmsg != "":
                            msg = msg + mmsg
                        return(errorFlag, msg)
                    else:
                        # print " reactSBMLIdMooseId
                        # ",reactSBMLIdMooseId[rName]["nSub"], " prd
                        # ",reactSBMLIdMooseId[rName]["nPrd"]
                        if reaction_.className == "Reac":
                            subn = reactSBMLIdMooseId[rName]["nSub"]
                            prdn = reactSBMLIdMooseId[rName]["nPrd"]
                            reaction_.Kf = kfvalue  # * pow(1e-3,subn-1)
                            reaction_.Kb = kbvalue  # * pow(1e-3,prdn-1)
                        elif reaction_.className == "MMenz":
                            reaction_.kcat = kfvalue
                            reaction_.Km = kbvalue
    return (errorFlag, msg)


def getKLaw(model, klaw, rev, globparameterIdValue, specMapList):
    parmValueMap = {}
    amt_Conc = "amount"
    value = 0.0
    np = klaw. getNumParameters()
    for pi in range(0, np):
        p = klaw.getParameter(pi)
        if (p.isSetId()):
            ids = p.getId()
        if (p.isSetValue()):
            value = p.getValue()
        parmValueMap[ids] = value
    ruleMemlist = []
    flag = getMembers(klaw.getMath(), ruleMemlist)
    index = 0
    kfparm = ""
    kbparm = ""
    kfvalue = 0
    kbvalue = 0
    kfp = None
    kbp = None
    mssgstr = ""
    for i in ruleMemlist:
        if i in parmValueMap or i in globparameterIdValue:
            if index == 0:
                kfparm = i
                if i in parmValueMap:
                    kfvalue = parmValueMap[i]
                    kfp = klaw.getParameter(kfparm)
                else:
                    kfvalue = globparameterIdValue[i]
                    kfp = model.getParameter(kfparm)
            elif index == 1:
                kbparm = i
                if i in parmValueMap:
                    kbvalue = parmValueMap[i]
                    kbp = klaw.getParameter(kbparm)
                else:
                    kbvalue = globparameterIdValue[i]
                    kbp = model.getParameter(kbparm)
            index += 1

        elif not (i in specMapList or i in comptSbmlidMooseIdMap):
            mssgstr = "\"" + i + "\" is not defined "
            return (False, mssgstr)
    if kfp != "":
        # print " unit set for rate law kfp ",kfparm, " ",kfp.isSetUnits()
        if kfp.isSetUnits():
            kfud = kfp.getDerivedUnitDefinition()
            # print " kfud ",kfud
    if kbp != "":
        pass
        # print " unit set for rate law kbp ",kbparm, " ",kbp.isSetUnits()

    return (True, mssgstr, kfvalue, kbvalue)


def getMembers(node, ruleMemlist):
    if node.getType() == libsbml.AST_PLUS:
        if node.getNumChildren() == 0:
            print ("0")
            return False
        getMembers(node.getChild(0), ruleMemlist)
        for i in range(1, node.getNumChildren()):
            # addition
            getMembers(node.getChild(i), ruleMemlist)
    elif node.getType() == libsbml.AST_REAL:
        # This will be constant
        pass
    elif node.getType() == libsbml.AST_NAME:
        # This will be the ci term"
        ruleMemlist.append(node.getName())
    elif node.getType() == libsbml.AST_MINUS:
        if node.getNumChildren() == 0:
            print("0")
            return False
        else:
            lchild = node.getLeftChild()
            getMembers(lchild, ruleMemlist)
            rchild = node.getRightChild()
            getMembers(rchild, ruleMemlist)
    elif node.getType() == libsbml.AST_DIVIDE:

        if node.getNumChildren() == 0:
            print("0")
            return False
        else:
            lchild = node.getLeftChild()
            getMembers(lchild, ruleMemlist)
            rchild = node.getRightChild()
            getMembers(rchild, ruleMemlist)

    elif node.getType() == libsbml.AST_TIMES:
        if node.getNumChildren() == 0:
            print ("0")
            return False
        getMembers(node.getChild(0), ruleMemlist)
        for i in range(1, node.getNumChildren()):
            # Multiplication
            getMembers(node.getChild(i), ruleMemlist)

    elif node.getType() == libsbml.AST_FUNCTION_POWER:
        pass
    else:

        print(" this case need to be handled", node.getType())
    # if len(ruleMemlist) > 2:
    #     print "Sorry! for now MOOSE cannot handle more than 2 parameters"
 #        return True


def createRules(model, specInfoMap, globparameterIdValue):
    for r in range(0, model.getNumRules()):
        rule = model.getRule(r)
        comptvolume = []
        if (rule.isAssignment()):
            rule_variable = rule.getVariable()
            rule_variable = parentSp = str(idBeginWith(rule_variable))
            poolList = specInfoMap[rule_variable]["Mpath"].path
            poolsCompt = findCompartment(moose.element(poolList))
            if not isinstance(moose.element(poolsCompt), moose.ChemCompt):
                return -2
            else:
                if poolsCompt.name not in comptvolume:
                    comptvolume.append(poolsCompt.name)

            funcId = moose.Function(poolList + '/func')

            objclassname = moose.element(poolList).className
            if objclassname == "BufPool" or objclassname == "ZombieBufPool":
                moose.connect(funcId, 'valueOut', poolList, 'setN')
            elif objclassname == "Pool" or objclassname == "ZombiePool":
                # moose.connect( funcId, 'valueOut', poolList ,'increament' )
                moose.connect(funcId, 'valueOut', poolList, 'setN')
            elif objclassname == "Reac" or objclassname == "ZombieReac":
                moose.connect(funcId, 'valueOut', poolList, 'setNumkf')

            ruleMath = rule.getMath()
            ruleMemlist = []
            speFunXterm = {}
            getMembers(ruleMath, ruleMemlist)

            for i in ruleMemlist:

                if (i in specInfoMap):
                    i = str(idBeginWith(i))
                    specMapList = specInfoMap[i]["Mpath"]
                    poolsCompt = findCompartment(moose.element(specMapList))
                    if not isinstance(moose.element(
                            poolsCompt), moose.ChemCompt):
                        return -2
                    else:
                        if poolsCompt.name not in comptvolume:
                            comptvolume.append(poolsCompt.name)
                    numVars = funcId.numVars
                    x = funcId.path + '/x[' + str(numVars) + ']'
                    speFunXterm[i] = 'x' + str(numVars)
                    moose.connect(specMapList, 'nOut', x, 'input')
                    funcId.numVars = numVars + 1

                elif not(i in globparameterIdValue):
                    print("check the variable type ", i)
            exp = rule.getFormula()
            for mem in ruleMemlist:
                if (mem in specInfoMap):
                    #exp1 = exp.replace(mem, str(speFunXterm[mem]))
                    exp1 = re.sub(r'\b%s\b'% (mem), speFunXterm[mem], exp)
                    exp = exp1
                elif(mem in globparameterIdValue):
                    #exp1 = exp.replace(mem, str(globparameterIdValue[mem]))
                    exp1 = re.sub(r'\b%s\b'% (mem), globparameterIdValue[mem], exp)
                    exp = exp1
                else:
                    print("Math expression need to be checked")
            exp = exp.replace(" ", "")
            funcId.expr = exp.strip(" \t\n\r")
            # return True

        elif(rule.isRate()):
            print(
                "Warning : For now this \"",
                rule.getVariable(),
                "\" rate Rule is not handled in moose ")
            # return False

        elif (rule.isAlgebraic()):
            print("Warning: For now this ", rule.getVariable(),
                  " Algebraic Rule is not handled in moose")
            # return False
        if len(comptvolume) > 1:
            warning = "\nFunction ", moose.element(
                poolList).name, " has input from different compartment which is depricated in moose and running this model cause moose to crash"
    return True


def pullnotes(sbmlId, mooseId):
    if sbmlId.getNotes() is not None:
        tnodec = ((sbmlId.getNotes()).getChild(0)).getChild(0)
        notes = tnodec.getCharacters()
        notes = notes.strip(' \t\n\r')
        objPath = mooseId.path + "/info"
        if not moose.exists(objPath):
            objInfo = moose.Annotator(mooseId.path + '/info')
        else:
            objInfo = moose.element(mooseId.path + '/info')
        objInfo.notes = notes


def createSpecies(basePath, model, comptSbmlidMooseIdMap,
                  specInfoMap, modelAnnotaInfo,groupInfo):
    # ToDo:
    # - Need to add group name if exist in pool
    # - Notes
    # print "species "
    if not (model.getNumSpecies()):
        return (False,"number of species is zero")
    else:
        for sindex in range(0, model.getNumSpecies()):
            spe = model.getSpecies(sindex)
            group = ""
            specAnnoInfo = {}
            specAnnoInfo = getObjAnnotation(spe, modelAnnotaInfo)
            # if "Group" in specAnnoInfo:
            #     group = specAnnoInfo["Group"]

            sName = None
            sId = spe.getId()

            groups = [k for k, v in groupInfo.iteritems() if sId in v]
            if groups:
                group = groups[0]
            if spe.isSetName():
                sName = spe.getName()
                sName = sName.replace(" ", "_space_")

            if spe.isSetCompartment():
                comptId = spe.getCompartment()

            if not(sName):
                sName = sId

            constant = spe.getConstant()
            boundaryCondition = spe.getBoundaryCondition()
            comptEl = comptSbmlidMooseIdMap[comptId]["MooseId"].path
            hasonlySubUnit = spe.getHasOnlySubstanceUnits()
            # "false": is {unit of amount}/{unit of size} (i.e., concentration or density).
            # "true": then the value is interpreted as having a unit of amount only.
            if group:
                if moose.exists(comptEl+'/'+group):
                    comptEl = comptEl+'/'+group
                else:
                    comptEl = (moose.Neutral(comptEl+'/'+group)).path
            if (boundaryCondition):
                poolId = moose.BufPool(comptEl + '/' + sName)
            else:
                poolId = moose.Pool(comptEl + '/' + sName)

            if (spe.isSetNotes):
                pullnotes(spe, poolId)
<<<<<<< HEAD
<<<<<<< HEAD
=======
                
>>>>>>> 98d625b6
            #if specAnnoInfo.keys() in ['xCord','yCord','bgColor','textColor']:
            if not moose.exists(poolId.path + '/info'):
                poolInfo = moose.Annotator(poolId.path + '/info')
            else:
                poolInfo = moose.element(poolId.path + '/info')
            
            for k, v in list(specAnnoInfo.items()):
                if k == 'xCord':
                    poolInfo.x = float(v)
                elif k == 'yCord':
                    poolInfo.y = float(v)
                elif k == 'bgColor':
                    poolInfo.color = v
                elif k == 'Color':
                    poolInfo.textColor = v
<<<<<<< HEAD
=======

            if specAnnoInfo:
                if not moose.exists(poolId.path + '/info'):
                    poolInfo = moose.Annotator(poolId.path + '/info')
                else:
                    poolInfo = moose.element(poolId.path + '/info')

                for k, v in list(specAnnoInfo.items()):
                    if k == 'xCord':
                        poolInfo.x = float(v)
                    elif k == 'yCord':
                        poolInfo.y = float(v)
                    elif k == 'bgColor':
                        poolInfo.color = v
                    else:
                        poolInfo.textColor = v
>>>>>>> cdbe6add93c96736b51e5d819ff81fb73fd3b8f9
=======
>>>>>>> 98d625b6

            specInfoMap[sId] = {
                "Mpath": poolId,
                "const": constant,
                "bcondition": boundaryCondition,
                "hassubunit": hasonlySubUnit,
                "comptId": comptSbmlidMooseIdMap[comptId]["MooseId"]}
            initvalue = 0.0
            unitfactor, unitset, unittype = transformUnit(spe, hasonlySubUnit)
            if hasonlySubUnit == True:
                if spe.isSetInitialAmount():
                    initvalue = spe.getInitialAmount()
                    # populating nInit, will automatically calculate the
                    # concInit.
                    if not (unitset):
                        # if unit is not set,
                        # default unit is assumed as Mole in SBML
                        unitfactor = pow(6.0221409e23, 1)
                        unittype = "Mole"

                    initvalue = initvalue * unitfactor
                elif spe.isSetInitialConcentration():
                    initvalue = spe.getInitialConcentration()
                    print(" Since hasonlySubUnit is true and concentration is set units are not checked")
                poolId.nInit = initvalue

            elif hasonlySubUnit == False:
                # ToDo : check 00976
                if spe.isSetInitialAmount():
                    initvalue = spe.getInitialAmount()
                    # initAmount is set we need to convert to concentration
                    initvalue = initvalue / comptSbmlidMooseIdMap[comptId]["size"]

                elif spe.isSetInitialConcentration():
                    initvalue = spe.getInitialConcentration()
                if not unitset:
                    # print " unit is not set"
                    unitfactor = pow(10, -3)

                initvalue = initvalue * unitfactor
                poolId.concInit = initvalue
            else:
                nr = model.getNumRules()
                found = False
                for nrItem in range(0, nr):
                    rule = model.getRule(nrItem)
                    assignRule = rule.isAssignment()
                    if (assignRule):
                        rule_variable = rule.getVariable()
                        if (rule_variable == sId):
                            found = True
                            break

                if not (found):
                    print(
                        "Invalid SBML: Either initialConcentration or initialAmount must be set or it should be found in assignmentRule but non happening for ",
                        sName)
                    return (False,"Invalid SBML: Either initialConcentration or initialAmount must be set or it should be found in assignmentRule but non happening for ",sName)

    return (True," ")


def transformUnit(unitForObject, hasonlySubUnit=False):
    # print "unit
    # ",UnitDefinition.printUnits(unitForObject.getDerivedUnitDefinition())
    unitset = False
    unittype = None
    if (unitForObject.getDerivedUnitDefinition()):
        unit = (unitForObject.getDerivedUnitDefinition())
        unitnumber = int(unit.getNumUnits())
        if unitnumber > 0:
            for ui in range(0, unit.getNumUnits()):
                lvalue = 1.0
                unitType = unit.getUnit(ui)
                if(unitType.isLitre()):
                    exponent = unitType.getExponent()
                    multiplier = unitType.getMultiplier()
                    scale = unitType.getScale()
                    offset = unitType.getOffset()
                    # units for compartment is Litre but MOOSE compartment is
                    # m3
                    scale = scale - 3
                    lvalue *= pow(multiplier * pow(10.0, scale),
                                  exponent) + offset
                    unitset = True
                    unittype = "Litre"
                    return (lvalue, unitset, unittype)
                elif(unitType.isMole()):
                    exponent = unitType.getExponent()
                    multiplier = unitType.getMultiplier()
                    scale = unitType.getScale()
                    offset = unitType.getOffset()
                    # if hasOnlySubstanceUnit = True, then assuming Amount
                    if hasonlySubUnit == True:
                        lvalue *= pow(multiplier *
                                      pow(10.0, scale), exponent) + offset
                        # If SBML units are in mole then convert to number by
                        # multiplying with avogadro's number
                        lvalue = lvalue * pow(6.0221409e23, 1)
                    elif hasonlySubUnit == False:
                        # Pool units in moose is mM
                        if scale > 0:
                            lvalue *= pow(multiplier * pow(10.0,
                                                           scale - 3), exponent) + offset
                        elif scale <= 0:
                            lvalue *= pow(multiplier * pow(10.0,
                                                           scale + 3), exponent) + offset
                    unitset = True
                    unittype = "Mole"
                    return (lvalue, unitset, unittype)

                elif(unitType.isItem()):
                    exponent = unitType.getExponent()
                    multiplier = unitType.getMultiplier()
                    scale = unitType.getScale()
                    offset = unitType.getOffset()
                    # if hasOnlySubstanceUnit = True, then assuming Amount
                    if hasonlySubUnit == True:
                        # If SBML units are in Item then amount is populate as
                        # its
                        lvalue *= pow(multiplier *
                                      pow(10.0, scale), exponent) + offset
                    if hasonlySubUnit == False:
                        # hasonlySubUnit is False, which is assumed concentration,
                        # Here Item is converted to mole by dividing by
                        # avogadro and at initiavalue divided by volume"
                        lvalue *= pow(multiplier *
                                      pow(10.0, scale), exponent) + offset
                        lvalue = lvalue / pow(6.0221409e23, 1)
                    unitset = True
                    unittype = "Item"
                    return (lvalue, unitset, unittype)
        else:
            lvalue = 1.0
    return (lvalue, unitset, unittype)


def createCompartment(basePath, model, comptSbmlidMooseIdMap):
    # ToDoList : Check what should be done for the spaitialdimension is 2 or
    # 1, area or length
    if not(model.getNumCompartments()):
        return False,
    else:
        for c in range(0, model.getNumCompartments()):
            compt = model.getCompartment(c)
            # print("Compartment " + str(c) + ": "+ UnitDefinition.printUnits(compt.getDerivedUnitDefinition()))
            msize = 0.0
            unitfactor = 1.0
            sbmlCmptId = None
            name = None

            if (compt.isSetId()):
                sbmlCmptId = compt.getId()

            if (compt.isSetName()):
                name = compt.getName()
                name = name.replace(" ", "_space")

            if (compt.isSetOutside()):
                outside = compt.getOutside()

            if (compt.isSetSize()):
                msize = compt.getSize()
                if msize == 1:
                    print("Compartment size is 1")

            dimension = compt.getSpatialDimensions()
            if dimension == 3:
                unitfactor, unitset, unittype = transformUnit(compt)

            else:
                print(
                    " Currently we don't deal with spatial Dimension less than 3 and unit's area or length")
                return False

            if not(name):
                name = sbmlCmptId

            mooseCmptId = moose.CubeMesh(basePath.path + '/' + name)
            mooseCmptId.volume = (msize * unitfactor)
            comptSbmlidMooseIdMap[sbmlCmptId] = {
                "MooseId": mooseCmptId, "spatialDim": dimension, "size": msize}
    return True


def setupMMEnzymeReaction(reac, rName, specInfoMap, reactSBMLIdMooseId,
                          modelAnnotaInfo, model, globparameterIdValue):
    msg = ""
    errorFlag = ""
    numRcts = reac.getNumReactants()
    numPdts = reac.getNumProducts()
    nummodifiers = reac.getNumModifiers()
    if (nummodifiers):
        parent = reac.getModifier(0)
        parentSp = parent.getSpecies()
        parentSp = str(idBeginWith(parentSp))
        enzParent = specInfoMap[parentSp]["Mpath"]
        MMEnz = moose.MMenz(enzParent.path + '/' + rName)
        moose.connect(enzParent, "nOut", MMEnz, "enzDest")
        reactionCreated = True
        reactSBMLIdMooseId[rName] = {"MooseId": MMEnz, "className": "MMEnz"}
        if reactionCreated:
            if (reac.isSetNotes):
                pullnotes(reac, MMEnz)
                reacAnnoInfo = {}
                reacAnnoInfo = getObjAnnotation(reac, modelAnnotaInfo)

                #if reacAnnoInfo.keys() in ['xCord','yCord','bgColor','Color']:
                if not moose.exists(MMEnz.path + '/info'):
                    reacInfo = moose.Annotator(MMEnz.path + '/info')
                else:
                    reacInfo = moose.element(MMEnz.path + '/info')
                for k, v in list(reacAnnoInfo.items()):
                    if k == 'xCord':
                        reacInfo.x = float(v)
                    elif k == 'yCord':
                        reacInfo.y = float(v)
                    elif k == 'bgColor':
                        reacInfo.color = v
                    elif k == 'Color':
                        reacInfo.textColor = v
            return(reactionCreated, MMEnz)


def mapParameter(model, globparameterIdValue):
    for pm in range(0, model.getNumParameters()):
        prm = model.getParameter(pm)
        if (prm.isSetId()):
            parid = prm.getId()
        value = 0.0
        if (prm.isSetValue()):
            value = prm.getValue()
        globparameterIdValue[parid] = value


def idBeginWith(name):
    changedName = name
    if name[0].isdigit():
        changedName = "_" + name
    return changedName


def convertSpecialChar(str1):
    d = {"&": "_and", "<": "_lessthan_", ">": "_greaterthan_", "BEL": "&#176", "-": "_minus_", "'": "_prime_",
         "+": "_plus_", "*": "_star_", "/": "_slash_", "(": "_bo_", ")": "_bc_",
         "[": "_sbo_", "]": "_sbc_", " ": "_"
         }
    for i, j in list(d.items()):
        str1 = str1.replace(i, j)
    return str1

if __name__ == "__main__":
    try:
        sys.argv[1]
    except IndexError:
        print("Filename or path not given")
        exit(0)
    else:
        filepath = sys.argv[1]
        if not os.path.exists(filepath):
            print("Filename or path does not exist",filepath)

        else:
            try:
                sys.argv[2]
            except :
                modelpath = filepath[filepath.rfind('/'):filepath.find('.')]
            else:
                modelpath = sys.argv[2]
            read = mooseReadSBML(filepath, modelpath)
            if read:
                print(" Model read to moose path "+ modelpath)
            else:
                print(" could not read  SBML to MOOSE")<|MERGE_RESOLUTION|>--- conflicted
+++ resolved
@@ -1,7 +1,3 @@
-<<<<<<< HEAD
-<<<<<<< HEAD
-=======
->>>>>>> 98d625b6
 '''
 *******************************************************************
  * File:            readSBML.py
@@ -32,29 +28,6 @@
 import moose
 from moose.chemUtil.chemConnectUtil import *
 from moose.SBML.validation import validateModel
-<<<<<<< HEAD
-=======
-# -*- coding: utf-8 -*-
-# *******************************************************************
-#  * File:            readSBML.py
-#  * Description:
-#  * Author:          HarshaRani
-#  * E-mail:          hrani@ncbs.res.in
-#
-# ** This program is part of 'MOOSE', the
-# ** Messaging Object Oriented Simulation Environment,
-# ** also known as GENESIS 3 base code.
-# **           copyright (C) 2003-2017 Upinder S. Bhalla. and NCBS
-# Created : Thu May 12 10:19:00 2016(+0530)
-# Version
-# Last-Updated: Fri Jul 28 17:50:00 2017(+0530)
-#
-#           By:HarshaRani
-# **********************************************************************/
->>>>>>> cdbe6add93c96736b51e5d819ff81fb73fd3b8f9
-=======
-
->>>>>>> 98d625b6
 
 '''
    TODO in
@@ -946,11 +919,7 @@
 
             if (spe.isSetNotes):
                 pullnotes(spe, poolId)
-<<<<<<< HEAD
-<<<<<<< HEAD
-=======
-                
->>>>>>> 98d625b6
+
             #if specAnnoInfo.keys() in ['xCord','yCord','bgColor','textColor']:
             if not moose.exists(poolId.path + '/info'):
                 poolInfo = moose.Annotator(poolId.path + '/info')
@@ -966,28 +935,6 @@
                     poolInfo.color = v
                 elif k == 'Color':
                     poolInfo.textColor = v
-<<<<<<< HEAD
-=======
-
-            if specAnnoInfo:
-                if not moose.exists(poolId.path + '/info'):
-                    poolInfo = moose.Annotator(poolId.path + '/info')
-                else:
-                    poolInfo = moose.element(poolId.path + '/info')
-
-                for k, v in list(specAnnoInfo.items()):
-                    if k == 'xCord':
-                        poolInfo.x = float(v)
-                    elif k == 'yCord':
-                        poolInfo.y = float(v)
-                    elif k == 'bgColor':
-                        poolInfo.color = v
-                    else:
-                        poolInfo.textColor = v
->>>>>>> cdbe6add93c96736b51e5d819ff81fb73fd3b8f9
-=======
->>>>>>> 98d625b6
-
             specInfoMap[sId] = {
                 "Mpath": poolId,
                 "const": constant,
