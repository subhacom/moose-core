#*******************************************************************
# * File:            merge.py
# * Description:
# * Author:          HarshaRani
# * E-mail:          hrani@ncbs.res.in
# ********************************************************************/
# **********************************************************************
#** This program is part of 'MOOSE', the
#** Messaging Object Oriented Simulation Environment,
#** also known as GENESIS 3 base code.
#**           copyright (C) 2003-2017 Upinder S. Bhalla. and NCBS
#Created : Friday Dec 16 23:19:00 2016(+0530)
#Version 
#Last-Updated: Thursday Jan 12 17:30:33 2017(+0530)
#         By: Harsha
#**********************************************************************/

# This program is used to merge models
# -- Model B is merged to modelA
#Rules are
#--In this models are mergered at group level (if exists)



import sys
import os
#from . import _moose as moose
import moose 
import mtypes

from moose.chemUtil.chemConnectUtil import *
from moose.chemUtil.graphUtils import *
from moose.genesis import mooseWriteKkit

def mergeChemModel(A,B):
    """ Merges two model or the path """
<<<<<<< HEAD
=======
    A = src
    B = des
    loadedA = False
    loadedB = False
    modelA = moose.element('/')
    modelB = moose.element('/')

    if os.path.isfile(A):
        modelA,loadedA = loadModels(A)

    elif moose.exists(A):
        modelA = A
        loadedA = True
    else:
        print ("%s path or file doesnot exists. Mergering will exist" % (A))
        exit(0)

    if os.path.isfile(B):
        modelB,loadedB = loadModels(B)
    elif moose.exists(B):
        modelB = B
        loadedB = True
    else:
        print ("%s path or file doesnot exists. Mergering will exist " % (B))
        exit(0)

    if loadedA and loadedB:
        ## yet deleteSolver is called to make sure all the moose object are off from solver
        deleteSolver(modelA) 
        deleteSolver(modelB)
>>>>>>> b3b597f4

    modelA,loadedA = loadModels(A)
    modelB,loadedB = loadModels(B)
    if not loadedA or not loadedB:
        if not loadedA:
            modelB = moose.Shell('/')
        if not loadedB:
            modelA = moose.Shell('/')    
    else:
        directory, bfname = os.path.split(B)
        global grpNotcopiedyet,poolListina
        poolListina = {}
        grpNotcopiedyet = []
        dictComptA = dict( [ (i.name,i) for i in moose.wildcardFind(modelA+'/##[ISA=ChemCompt]') ] )
        dictComptB = dict( [ (i.name,i) for i in moose.wildcardFind(modelB+'/##[ISA=ChemCompt]') ] )

        poolNotcopiedyet = []

        for key in list(dictComptB.keys()):
            if key not in dictComptA:
                # if compartmentname from modelB does not exist in modelA, then copy
                copy = moose.copy(dictComptB[key],moose.element(modelA))
            else:       
                #if compartmentname from modelB exist in modelA,
                #volume is not same, then change volume of ModelB same as ModelA
                if abs(dictComptA[key].volume - dictComptB[key].volume):
                    #hack for now
                    while (abs(dictComptA[key].volume - dictComptB[key].volume) != 0.0):
                        dictComptB[key].volume = float(dictComptA[key].volume)
                dictComptA = dict( [ (i.name,i) for i in moose.wildcardFind(modelA+'/##[ISA=ChemCompt]') ] )

                #Mergering pool
                poolMerge(dictComptA[key],dictComptB[key],poolNotcopiedyet)

        if grpNotcopiedyet:
            # objA = moose.element(comptA).parent.name
            # if not moose.exists(objA+'/'+comptB.name+'/'+bpath.name):
            #   print bpath
            #   moose.copy(bpath,moose.element(objA+'/'+comptB.name))
            pass

        comptAdict =  comptList(modelA)
        poolListina = {}
        poolListina = updatePoolList(comptAdict)
        funcNotallowed = []
        R_Duplicated, R_Notcopiedyet,R_Daggling = [], [], []
        E_Duplicated, E_Notcopiedyet,E_Daggling = [], [], []
        for key in list(dictComptB.keys()):
            funcNotallowed = []
            funcNotallowed = functionMerge(dictComptA,dictComptB,key)
            
<<<<<<< HEAD
            poolListina = updatePoolList(dictComptA)
            R_Duplicated,R_Notcopiedyet,R_Daggling = reacMerge(dictComptA,dictComptB,key,poolListina)

            poolListina = updatePoolList(dictComptA)
            E_Duplicated,E_Notcopiedyet,E_Daggling = enzymeMerge(dictComptA,dictComptB,key,poolListina)
        
        print("\n Model is merged to %s" %modelA)
        
=======
            poolListinb = updatePoolList(dictComptB)
            R_Duplicated,R_Notcopiedyet,R_Daggling = reacMerge(dictComptB,dictComptA,key,poolListinb)
            
            poolListinb = updatePoolList(dictComptB)
            E_Duplicated,E_Notcopiedyet,E_Daggling = enzymeMerge(dictComptB,dictComptA,key,poolListinb)
        spath, sfile = os.path.split(src)
        dpath, dfile = os.path.split(des)
        print("\nThe content of %s (src) model is merged to %s (des)." %(sfile, dfile))
        # Here any error or warning during Merge is written it down
        if funcExist:
            print( "\nIn model \"%s\" pool already has connection from a function, these function from model \"%s\" is not allowed to connect to same pool,\n since no two function are allowed to connect to same pool:"%(dfile, sfile))
            for fl in list(funcExist):
                print("\t [Pool]:  %s [Function]:  %s \n" %(str(fl.parent.name), str(fl.path)))
>>>>>>> b3b597f4
        if funcNotallowed:
            print( "\nPool already connected to a function, this function is not to connect to same pool, since no two function are allowed to connect to same pool:")
            for fl in list(funcNotallowed):
                print("\t [Pool]:  %s [Function]:  %s \n" %(str(fl.parent.name), str(fl.path)))

        if R_Duplicated or E_Duplicated:
            print ("Reaction / Enzyme are Duplicate"
                    "\n 1. The once whoes substrate / product names are different for a give reaction name "
                    "\n 2. its compartment to which it belongs to may be is different"
                    "\n Models have to decide to keep or delete these reaction/enzyme")
            if E_Duplicated:
                print("Reaction: ")
            for rd in list(R_Duplicated):
                print ("%s " %str(rd.name))
                
            if E_Duplicated:
                print ("Enzyme:")
                for ed in list(E_Duplicated):
                    print ("%s " %str(ed.name))

        if R_Notcopiedyet or E_Notcopiedyet:

            print ("\nThese Reaction/Enzyme in model are not dagging but while copying the associated substrate or product is missing")
            if R_Notcopiedyet:
                print("Reaction: ")
            for rd in list(R_Notcopiedyet):
                print ("%s " %str(rd.name))
            if E_Notcopiedyet:
                print ("Enzyme:")
                for ed in list(E_Notcopiedyet):
                    print ("%s " %str(ed.name))
                
        if R_Daggling or E_Daggling:
            print ("\n Daggling reaction/enzyme are not not allowed in moose, these are not merged")
            if R_Daggling:
                print("Reaction: ")
                for rd in list(R_Daggling):
                    print ("%s " %str(rd.name))
            if E_Daggling:
                print ("Enzyme:")
                for ed in list(E_Daggling):
<<<<<<< HEAD
                    print ("%s " %str(ed.name))             

=======
                    print ("%s " %str(ed.name))
        ## Model is saved
        print ("\n ")
        savemodel = raw_input("Do you want to save the model?  \"YES\" \"NO\" ")
        if savemodel.lower() == 'yes' or savemodel.lower() == 'y':
            mergeto = raw_input("Enter File name ")
            if mergeto and mergeto.strip():
                filenameto = 'merge.g'
            else:
                if str(mergeto).rfind('.') != -1:
                    mergeto = mergeto[:str(mergeto).rfind('.')]
                if str(mergeto).rfind('/'):
                    mergeto = mergeto+'merge'
                
                filenameto = mergeto+'.g'
            
            error,written = moose.mooseWriteKkit(modelB, filenameto)
            if written == False:
                print('Could not save the Model, check the files')
            else:
                if error == "":
                    print(" \n The merged model is saved into \'%s\' " %(filenameto))
                else:
                    print('Model is saved but these are not written\n %s' %(error))
        else:
            print ('\nMerged model is available under moose.element(\'%s\')' %(modelB))
            print ('  If you are in python terminal you could save \n   >moose.mooseWriteKkit(\'%s\',\'filename.g\')' %(modelB))
        
>>>>>>> b3b597f4
def functionMerge(comptA,comptB,key):
    funcNotallowed = []
    comptApath = moose.element(comptA[key]).path
    comptBpath = moose.element(comptB[key]).path
    funcListina = moose.wildcardFind(comptApath+'/##[ISA=PoolBase]') 
    funcListinb = moose.wildcardFind(comptBpath+'/##[ISA=Function]')
    objA = moose.element(comptApath).parent.name
    objB = moose.element(comptBpath).parent.name
    #For function mergering pool name is taken as reference
    funcNotcopiedyet = []
    for fb in funcListinb:

        if fb.parent.className in ['ZombiePool','Pool','ZombieBufPool','BufPool']:
            objA = moose.element(comptApath).parent.name
            fbpath = fb.path
            #funcpath = fbpath[fbpath.find(findCompartment(fb).name)-1:len(fbpath)]
            funcparentB = fb.parent.path
            funcpath = fbpath.replace(objB,objA)
            funcparentA = funcparentB.replace(objB,objA)
            tt = moose.element(funcparentA).neighbors['setN']
            if tt:
                funcNotallowed.append(fb)
            else:
                if len(moose.element(fb.path+'/x').neighbors["input"]):
                    #inputB = moose.element(fb.path+'/x').neighbors["input"]
                    inputB = subprdList(moose.element(fb.path+'/x'),"input")
                    inputB_expr = fb.expr
                    if moose.exists(funcpath):
                        #inputA = moose.element(objA+funcpath+'/x').neighbors["input"]
                        inputA = subprdList(moose.element(funcpath+'/x'),"input")
                        inputA_expr = moose.element(funcpath).expr
                        hassameExpr = False
                        if inputA_expr == inputB_expr:
                            hassameExpr = True
                        hassameLen,hassameS,hassameVols = same_len_name_vol(inputA,inputB)
                        if not all((hassameLen,hassameS,hassameVols,hassameExpr)):
                            fb.name = fb.name+'_duplicatedF'
                            createFunction(fb,inputB,objB,objA)
                    else:
                        #function doesnot exist then copy
                        if len(inputB):
                            volinput = []
                            for inb in inputB:
                                volinput.append(findCompartment(moose.element(inb)).volume)
                                if len(set(volinput)) == 1:
                                    # If all the input connected belongs to one compartment then copy
                                    createFunction(fb,inputB,objB,objA)
                                else:
                                    # moose doesn't allow function input to come from different compartment
                                    funcNotallowed.append(fb)
    return funcNotallowed

def createFunction(fb,inputB,objB,objA):
    fapath1 = fb.path.replace(objB,objA)
    fapath = fapath1.replace('[0]','')
    if not moose.exists(fapath):
        # if fb.parent.className in ['CubeMesh','CyclMesh']:
        #   des = moose.Function('/'+objA+'/'+fb.parent.name+'/'+fb.name)
        # elif fb.parent.className in ['Pool','ZombiePool','BufPool','ZombieBufPool']:
        #   for akey in list(poolListina[findCompartment(fb).name]):
        #       if fb.parent.name == akey.name:
        #           des = moose.Function(akey.path+'/'+fb.name)
        des = moose.Function(fapath)
        moose.connect(des, 'valueOut', moose.element(fapath).parent,'setN' )
        for src in inputB:
            pool = ((src.path).replace(objB,objA)).replace('[0]','')
            numVariables = des.numVars
            expr = ""
            expr = (des.expr+'+'+'x'+str(numVariables))
            expr = expr.lstrip("0 +")
            expr = expr.replace(" ","")
            des.expr = expr
            moose.connect( pool, 'nOut', des.x[numVariables], 'input' )

        #if fb.expr != des.expr:
        #    print "Function ",des, " which is duplicated from modelB, expression is different, this is tricky in moose to know what those constants are connected to "
        #    print "ModelB ", fb, fb.expr, "\nModelA ",des, des.expr

def comptList(modelpath):
    comptdict = {}
    for ca in moose.wildcardFind(modelpath+'/##[ISA=ChemCompt]'):
        comptdict[ca.name] = ca
    return comptdict

def loadModels(filename):
    """ load models into moose if file, if moosepath itself it passes back the path and 
    delete solver if exist """

    modelpath = '/'
    loaded = False

    if os.path.isfile(filename) :
        modelpath = filename[filename.rfind('/'): filename.rfind('.')]
        ext = os.path.splitext(filename)[1]
        filename = filename.strip()
        modeltype = mtypes.getType(filename)
        subtype = mtypes.getSubtype(filename, modeltype)
        if subtype == 'kkit' or modeltype == "cspace":
<<<<<<< HEAD
            moose.loadModel(filename,modelpath)
=======
            if moose.exists(modelpath):
                moose.delete(modelpath)
            moose.loadModel(filepath,modelpath)
>>>>>>> b3b597f4
            loaded = True    
    
        elif subtype == 'sbml':
            #moose.ReadSBML()
            pass
        else:
            print("This file is not supported for mergering")
            modelpath = moose.Shell('/')
    elif moose.exists(filename):
        modelpath = filename
        loaded = True
    ## default is 'ee' solver while loading the model using moose.loadModel,
    ## yet deleteSolver is called just to be assured 
    if loaded:
        deleteSolver(modelpath) 

    return modelpath,loaded

def deleteSolver(modelRoot):
    compts = moose.wildcardFind(modelRoot+'/##[ISA=ChemCompt]')
    for compt in compts:
        if moose.exists(compt.path+'/stoich'):
            st = moose.element(compt.path+'/stoich')
            st_ksolve = st.ksolve
            moose.delete(st)
            if moose.exists((st_ksolve).path):
                moose.delete(st_ksolve)

def poolMerge(comptA,comptB,poolNotcopiedyet):
    
    aCmptGrp = moose.wildcardFind(comptA.path+'/#[TYPE=Neutral]')
    aCmptGrp = aCmptGrp +(moose.element(comptA.path),)

    bCmptGrp = moose.wildcardFind(comptB.path+'/#[TYPE=Neutral]')
    bCmptGrp = bCmptGrp +(moose.element(comptB.path),)

    objA = moose.element(comptA.path).parent.name
    objB = moose.element(comptB.path).parent.name
    for bpath in bCmptGrp:
        grp_cmpt = ((bpath.path).replace(objB,objA)).replace('[0]','')
        if moose.exists(grp_cmpt) :
            if moose.element(grp_cmpt).className != bpath.className:
                grp_cmpt = grp_cmpt+'_grp'
                bpath.name = bpath.name+"_grp"
                l = moose.Neutral(grp_cmpt) 
        else:
            moose.Neutral(grp_cmpt)
        
        apath = moose.element(bpath.path.replace(objB,objA))
        
        bpoollist = moose.wildcardFind(bpath.path+'/#[ISA=PoolBase]')
        apoollist = moose.wildcardFind(apath.path+'/#[ISA=PoolBase]')
        for bpool in bpoollist:
            if bpool.name not in [apool.name for apool in apoollist]:
                copied = copy_deleteUnlyingPoolObj(bpool,apath)
                if copied == False:
                    #hold it for later, this pool may be under enzyme, as cplx
                    poolNotcopiedyet.append(bpool)
    
def copy_deleteUnlyingPoolObj(pool,path):
    # check if this pool is under compartement or under enzyme?(which is enzyme_cplx)
    # if enzyme_cplx then don't copy untill this perticular enzyme is copied 
    # case: This enzyme_cplx might exist in modelA if enzyme exist
    # which will automatically copie's the pool
    copied = False

    if pool.parent.className not in ["Enz","ZombieEnz"]:
        poolcopied = moose.copy(pool,path)
        copied = True
        # deleting function and enzyme which gets copied if exist under pool
        # This is done to ensure daggling function / enzyme not copied.
        funclist = []
        for types in ['setConc','setN','increment']:

            funclist.extend(moose.element(poolcopied).neighbors[types])
        for fl in funclist:
            moose.delete(fl)
        enzlist = moose.element(poolcopied).neighbors['reac']
        for el in list(set(enzlist)):
            moose.delete(el.path)
    return copied

def updatePoolList(comptAdict):
    for key,value in list(comptAdict.items()):
        plist = moose.wildcardFind(value.path+'/##[ISA=PoolBase]')
        poolListina[key] = plist
    return poolListina

def enzymeMerge(comptA,comptB,key,poolListina):
    war_msg = ""
    RE_Duplicated, RE_Notcopiedyet, RE_Daggling = [], [], []
    comptApath = moose.element(comptA[key]).path
    comptBpath = moose.element(comptB[key]).path
    objA = moose.element(comptApath).parent.name
    objB = moose.element(comptBpath).parent.name
    enzyListina = moose.wildcardFind(comptApath+'/##[ISA=EnzBase]') 
    enzyListinb = moose.wildcardFind(comptBpath+'/##[ISA=EnzBase]')
    for eb in enzyListinb:
        eBsubname, eBprdname = [],[]
        eBsubname = subprdList(eb,"sub")
        eBprdname = subprdList(eb,"prd")
        allexists, allexistp = False, False
        allclean = False
        
        poolinAlist = poolListina[findCompartment(eb).name]
        for pA in poolinAlist:
            if eb.parent.name == pA.name:
                eapath = eb.parent.path.replace(objB,objA)

                if not moose.exists(eapath+'/'+eb.name):
                    #This will take care 
                    #  -- If same enzparent name but different enzyme name 
                    #  -- or different parent/enzyme name
                    if eBsubname and eBprdname:
                        allexists = checkexist(eBsubname,objB,objA)
                        allexistp = checkexist(eBprdname,objB,objA)
                        if allexists and allexistp:
                            enzPool = moose.element(pA.path)
                            eapath = eb.parent.path.replace(objB,objA)
                            enz = moose.element(moose.copy(eb,moose.element(eapath)))
                            enzPool = enz.parent
                            if eb.className in ["ZombieEnz","Enz"]:
                                moose.connect(moose.element(enz),"enz",enzPool,"reac")
                            if eb.className in ["ZombieMMenz","MMenz"]:
                                moose.connect(enzPool,"nOut",enz,"enzDest")
                            connectObj(enz,eBsubname,"sub",comptA,war_msg)
                            connectObj(enz,eBprdname,"prd",comptA,war_msg)
                            allclean = True
                        else:
                            # didn't find sub or prd for this Enzyme
                            #print ("didn't find sub or prd for this reaction" )
                            RE_Notcopiedyet.append(eb)
                    else:
                        #   -- it is dagging reaction
                        RE_Daggling.append(eb)
                        #print ("This reaction \""+eb.path+"\" has no substrate/product daggling reaction are not copied")
                        #war_msg = war_msg+"\nThis reaction \""+eb.path+"\" has no substrate/product daggling reaction are not copied"
                else:
                    #Same Enzyme name 
                    #   -- Same substrate and product including same volume then don't copy
                    #   -- different substrate/product or if sub/prd's volume is different then DUPLICATE the Enzyme
                    allclean = False
                    #ea = moose.element('/'+obj+'/'+enzcompartment.name+'/'+enzparent.name+'/'+eb.name)
                    #ea = moose.element(pA.path+'/'+eb.name)
                    ea = moose.element(eb.path.replace(objB,objA))
                    eAsubname = subprdList(ea,"sub")
                    eBsubname = subprdList(eb,"sub")
                    hasSamenoofsublen,hasSameS,hasSamevols = same_len_name_vol(eAsubname,eBsubname)
                    
                    eAprdname = subprdList(ea,"prd")
                    eBprdname = subprdList(eb,"prd")
                    hasSamenoofprdlen,hasSameP,hasSamevolp = same_len_name_vol(eAprdname,eBprdname)
                    if not all((hasSamenoofsublen,hasSameS,hasSamevols,hasSamenoofprdlen,hasSameP,hasSamevolp)):
                        # May be different substrate or product or volume of Sub/prd may be different,
                        # Duplicating the enzyme
                        if eBsubname and eBprdname:
                            allexists,allexistp = False,False
                            allexists = checkexist(eBsubname,objB,objA)
                            allexistp = checkexist(eBprdname,objB,objA)
                            if allexists and allexistp:
                                eb.name = eb.name+"_duplicated"
                                if eb.className in ["ZombieEnz","Enz"]:
                                    eapath = eb.parent.path.replace(objB,objA)
                                    enz = moose.copy(eb,moose.element(eapath))
                                    moose.connect(enz, 'enz', eapath, 'reac' )
                                    
                                if eb.className in ["ZombieMMenz","MMenz"]:
                                    eapath = eb.parent.path.replace(objB,objA)
                                    enz = moose.copy(eb.name,moose.element(eapath))
                                    enzinfo = moose.Annotator(enz.path+'/info')
                                    moose.connect(moose.element(enz).parent,"nOut",moose.element(enz),"enzDest")
                                    #moose.connect(moose.element(enz),"enz",moose.element(enz).parent,"reac")

                                #moose.connect( cplxItem, 'reac', enz, 'cplx' )
                                connectObj(enz,eBsubname,"sub",comptA,war_msg)
                                connectObj(enz,eBprdname,"prd",comptA,war_msg)
                                RE_Duplicated.append(enz)
                                allclean = True
                            else:
                                allclean = False
                    else:
                        allclean = True

                    if not allclean:
                        # didn't find sub or prd for this enzyme
                        #   --  it may be connected Enzyme cplx
                        if eBsubname and eBprdname:
                            RE_Notcopiedyet.append(eb)
                            #print ("This Enzyme \""+eb.path+"\" has no substrate/product must be connect to cplx")
                            #war_msg = war_msg+ "\nThis Enzyme \""+rb.path+"\" has no substrate/product must be connect to cplx"
                        else:
                            RE_Daggling.append(eb)
                            #print ("This enzyme \""+eb.path+"\" has no substrate/product daggling reaction are not copied")
                            #war_msg = war_msg+"\nThis reaction \""+eb.path+"\" has no substrate/product daggling reaction are not copied"
    return RE_Duplicated,RE_Notcopiedyet,RE_Daggling

def reacMerge(comptA,comptB,key,poolListina):
    RE_Duplicated, RE_Notcopiedyet, RE_Daggling = [], [], []
    war_msg = ""
    comptApath = moose.element(comptA[key]).path
    comptBpath = moose.element(comptB[key]).path
    objA = moose.element(comptApath).parent.name
    objB = moose.element(comptBpath).parent.name
    reacListina = moose.wildcardFind(comptApath+'/##[ISA=ReacBase]') 
    reacListinb = moose.wildcardFind(comptBpath+'/##[ISA=ReacBase]')
    for rb in reacListinb:
        rBsubname, rBprdname = [],[]
        rBsubname = subprdList(rb,"sub")
        rBprdname = subprdList(rb,"prd")
        allexists, allexistp = False, False
        allclean = False

        if rb.name not in [ra.name for ra in reacListina]:
            # reaction name not found then copy
            # And assuming that pools are copied earlier EXPECT POOL CPLX
            #To be assured the it takes correct compartment name incase reaction sub's
            #belongs to different compt
            key = findCompartment(rb).name
            if rBsubname and rBprdname:
                allexists =  checkexist(rBsubname,objB,objA)
                allexistp = checkexist(rBprdname,objB,objA)
                if allexists and allexistp:
                    rapath = rb.parent.path.replace(objB,objA)
                    reac = moose.copy(rb,moose.element(rapath))
                    connectObj(reac,rBsubname,"sub",comptA,war_msg)
                    connectObj(reac,rBprdname,"prd",comptA,war_msg)
                    allclean = True
                else:
                    # didn't find sub or prd for this reaction
                    #   --  it may be connected Enzyme cplx
                    RE_Notcopiedyet.append(rb)
            else:
                #   -- it is dagging reaction
                RE_Daggling.append(rb)
                #print ("This reaction \""+rb.path+"\" has no substrate/product daggling reaction are not copied")
                #war_msg = war_msg+"\nThis reaction \""+rb.path+"\" has no substrate/product daggling reaction are not copied"
            
        else:
            #Same reaction name 
            #   -- Same substrate and product including same volume then don't copy
            #   -- different substrate/product or if sub/prd's volume is different then DUPLICATE the reaction
            allclean = False
            for ra in reacListina:
                if rb.name == ra.name:
                    rAsubname = subprdList(ra,"sub")
                    rBsubname = subprdList(rb,"sub")    
                    hasSamenoofsublen,hasSameS,hasSamevols = same_len_name_vol(rAsubname,rBsubname)

                    rAprdname = subprdList(ra,"prd")
                    rBprdname = subprdList(rb,"prd")
                    hasSamenoofprdlen,hasSameP,hasSamevolp = same_len_name_vol(rAprdname,rBprdname) 
                    if not all((hasSamenoofsublen,hasSameS,hasSamevols,hasSamenoofprdlen,hasSameP,hasSamevolp)):
                        # May be different substrate or product or volume of Sub/prd may be different,
                        # Duplicating the reaction
                        if rBsubname and rBprdname:
                            allexists,allexistp = False,False
                            allexists = checkexist(rBsubname,objB,objA)
                            allexistp = checkexist(rBprdname,objB,objA)
                            if allexists and allexistp:
                                rb.name = rb.name+"_duplicated"
                                #reac = moose.Reac(comptA[key].path+'/'+rb.name+"_duplicated")
                                rapath = rb.parent.path.replace(objB,objA)
                                reac = moose.copy(rb,moose.element(rapath))
                                connectObj(reac,rBsubname,"sub",comptA,war_msg)
                                connectObj(reac,rBprdname,"prd",comptA,war_msg)
                                RE_Duplicated.append(reac)
                                allclean = True
                            else:
                                allclean = False
                    else:
                        allclean = True
                    
                    if not allclean:
                        # didn't find sub or prd for this reaction
                        #   --  it may be connected Enzyme cplx
                        if rBsubname and rBprdname:
                            RE_Notcopiedyet.append(rb)
                            #print ("This reaction \""+rb.path+"\" has no substrate/product must be connect to cplx")
                            #war_msg = war_msg+ "\nThis reaction \""+rb.path+"\" has no substrate/product must be connect to cplx"
                        else:
                            RE_Daggling.append(rb)
                            #print ("This reaction \""+rb.path+"\" has no substrate/product daggling reaction are not copied")
                            #war_msg = war_msg+"\nThis reaction \""+rb.path+"\" has no substrate/product daggling reaction are not copied"      
            
    return RE_Duplicated,RE_Notcopiedyet,RE_Daggling

def subprdList(reac,subprd):
    #print  "Reac ",reac
    rtype = moose.element(reac).neighbors[subprd]
    rname = []
    for rs in rtype:
        rname.append(moose.element(rs))
    return rname

def same_len_name_vol(rA,rB):
    uaS = set(rA)
    ubS = set(rB)
    aS = set([uas.name for uas in uaS])
    bS = set([ubs.name for ubs in ubS])

    hassameLen = False
    hassameSP  = False
    hassamevol = False
    hassamevollist = []
    if (len(rA) == len(rB) ):
        hassameLen = True
        if  not (len (aS.union(bS) - aS.intersection(bS))):
            hassameSP = True
            if rB and rA:
                rAdict = dict( [ (i.name,i) for i in (rA) ] )
                rBdict = dict( [ (i.name,i) for i in (rB) ] )
                
                for key,bpath in rBdict.items():
                    apath = rAdict[key]
                    comptA = moose.element(findCompartment(apath))
                    comptB = moose.element(findCompartment(bpath))
                    if not abs(comptA.volume -comptB.volume):
                            hassamevollist.append(True)
                    else:
                            hassamevollist.append(False)

    if len(set(hassamevollist))==1:
        for x in set(hassamevollist):
            hassamevol = x
        
    return ( hassameLen,hassameSP,hassamevol)

def connectObj(reac,spList,spType,comptA,war_msg):
    #It should not come here unless the sub/prd is connected to enzyme cplx pool
    allclean = False
    for rsp in spList:
        for akey in list(poolListina[findCompartment(rsp).name]):
            if rsp.name == akey.name:
                if moose.exists(akey.path): 
                    moose.connect(moose.element(reac), spType, moose.element(akey), 'reac', 'OneToOne')
                    allclean = True
                else:
                    #It should not come here unless the sub/prd is connected to enzyme cplx pool
                    #print ("This pool \""+rsp.name+"\" doesnot exists in this "+comptName+" compartment to connect to this reaction \""+reac.name+"\"")
                    #war_msg = war_msg+ "This pool \""+rsp.name+"\" doesnot exists in this "+comptName+" compartment to connect to this reaction \""+reac.name+"\""
                    allclean = False
    return allclean

def checkexist(spList,objB,objA):
    allexistL = []
    allexist = False
    for rsp in spList:
        found = False
        rspPath = rsp.path.replace(objB,objA)
        if moose.exists(rspPath):
            found = True
        allexistL.append(found)

    if len(set(allexistL))==1:
        for x in set(allexistL):
            allexist = x

    return allexist

def findCompartment(element):
    while not mooseIsInstance(element,["CubeMesh","CyclMesh"]):
        element = element.parent
    return element

def mooseIsInstance(element, classNames):
    return moose.element(element).__class__.__name__ in classNames


if __name__ == "__main__":
<<<<<<< HEAD

    modelA = '/home/harsha/genesis_files/gfile/acc92.g'
    modelB = '/home/harsha/genesis_files/gfile/acc50.g'
    mergered = mergeChemModel(modelA,modelB)
=======
    try:
        sys.argv[1]
    except IndexError:
        print("Source filename or path not given")
        exit(0)
    else:
        src = sys.argv[1]
        if not os.path.exists(src):
            print("Filename or path does not exist",src)
        else:
            try:
                sys.argv[2]
            except IndexError:
                print("Destination filename or path not given")
                exit(0)
            else:
                des = sys.argv[2]
                if not os.path.exists(src):
                    print("Filename or path does not exist",des)
                    exit(0)
                else:
                    mergered = mergeChemModel(src,des)
                '''
                try:
                    sys.argv[3]
                except IndexError:
                    print ("Merge to save not specified")
                    mergeto = "merge"
                else:
                    mergeto = sys.argv[3]
                    if str(mergeto).rfind('.') != -1:
                        mergeto = mergeto[:str(mergeto).rfind('.')]
                    if str(mergeto).rfind('/'):
                        mergeto = mergeto+'merge'
                    
                    mergered = mergeChemModel(src,des,mergeto)
                '''
>>>>>>> b3b597f4
<|MERGE_RESOLUTION|>--- conflicted
+++ resolved
@@ -34,8 +34,6 @@
 
 def mergeChemModel(A,B):
     """ Merges two model or the path """
-<<<<<<< HEAD
-=======
     A = src
     B = des
     loadedA = False
@@ -66,7 +64,6 @@
         ## yet deleteSolver is called to make sure all the moose object are off from solver
         deleteSolver(modelA) 
         deleteSolver(modelB)
->>>>>>> b3b597f4
 
     modelA,loadedA = loadModels(A)
     modelB,loadedB = loadModels(B)
@@ -118,16 +115,6 @@
             funcNotallowed = []
             funcNotallowed = functionMerge(dictComptA,dictComptB,key)
             
-<<<<<<< HEAD
-            poolListina = updatePoolList(dictComptA)
-            R_Duplicated,R_Notcopiedyet,R_Daggling = reacMerge(dictComptA,dictComptB,key,poolListina)
-
-            poolListina = updatePoolList(dictComptA)
-            E_Duplicated,E_Notcopiedyet,E_Daggling = enzymeMerge(dictComptA,dictComptB,key,poolListina)
-        
-        print("\n Model is merged to %s" %modelA)
-        
-=======
             poolListinb = updatePoolList(dictComptB)
             R_Duplicated,R_Notcopiedyet,R_Daggling = reacMerge(dictComptB,dictComptA,key,poolListinb)
             
@@ -141,7 +128,6 @@
             print( "\nIn model \"%s\" pool already has connection from a function, these function from model \"%s\" is not allowed to connect to same pool,\n since no two function are allowed to connect to same pool:"%(dfile, sfile))
             for fl in list(funcExist):
                 print("\t [Pool]:  %s [Function]:  %s \n" %(str(fl.parent.name), str(fl.path)))
->>>>>>> b3b597f4
         if funcNotallowed:
             print( "\nPool already connected to a function, this function is not to connect to same pool, since no two function are allowed to connect to same pool:")
             for fl in list(funcNotallowed):
@@ -183,10 +169,6 @@
             if E_Daggling:
                 print ("Enzyme:")
                 for ed in list(E_Daggling):
-<<<<<<< HEAD
-                    print ("%s " %str(ed.name))             
-
-=======
                     print ("%s " %str(ed.name))
         ## Model is saved
         print ("\n ")
@@ -215,7 +197,6 @@
             print ('\nMerged model is available under moose.element(\'%s\')' %(modelB))
             print ('  If you are in python terminal you could save \n   >moose.mooseWriteKkit(\'%s\',\'filename.g\')' %(modelB))
         
->>>>>>> b3b597f4
 def functionMerge(comptA,comptB,key):
     funcNotallowed = []
     comptApath = moose.element(comptA[key]).path
@@ -314,13 +295,9 @@
         modeltype = mtypes.getType(filename)
         subtype = mtypes.getSubtype(filename, modeltype)
         if subtype == 'kkit' or modeltype == "cspace":
-<<<<<<< HEAD
-            moose.loadModel(filename,modelpath)
-=======
             if moose.exists(modelpath):
                 moose.delete(modelpath)
             moose.loadModel(filepath,modelpath)
->>>>>>> b3b597f4
             loaded = True    
     
         elif subtype == 'sbml':
@@ -690,12 +667,6 @@
 
 
 if __name__ == "__main__":
-<<<<<<< HEAD
-
-    modelA = '/home/harsha/genesis_files/gfile/acc92.g'
-    modelB = '/home/harsha/genesis_files/gfile/acc50.g'
-    mergered = mergeChemModel(modelA,modelB)
-=======
     try:
         sys.argv[1]
     except IndexError:
@@ -732,5 +703,4 @@
                         mergeto = mergeto+'merge'
                     
                     mergered = mergeChemModel(src,des,mergeto)
-                '''
->>>>>>> b3b597f4
+                '''