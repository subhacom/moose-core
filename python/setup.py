# -*- coding: utf-8 -*-
# This file is part of MOOSE simulator: http://moose.ncbs.res.in.

# MOOSE is free software: you can redistribute it and/or modify
# it under the terms of the GNU General Public License as published by
# the Free Software Foundation, either version 3 of the License, or
# (at your option) any later version.

# MOOSE is distributed in the hope that it will be useful,
# but WITHOUT ANY WARRANTY; without even the implied warranty of
# MERCHANTABILITY or FITNESS FOR A PARTICULAR PURPOSE.  See the
# GNU General Public License for more details.
# You should have received a copy of the GNU General Public License
# along with MOOSE.  If not, see <http://www.gnu.org/licenses/>.


"""setup.py:

    Script to install python targets.

"""

__author__           = "Dilawar Singh"
__copyright__        = "Copyright 2013, Dilawar Singh and NCBS Bangalore"
__credits__          = ["NCBS Bangalore"]
__license__          = "GNU GPL"
__version__          = "1.0.0"
__maintainer__       = "Dilawar Singh"
__email__            = "dilawars@ncbs.res.in"
__status__           = "Development"

import os
from distutils.core import setup

script_dir = os.path.dirname( os.path.abspath( __file__ ) )

version = '3.1'
try:
    with open( os.path.join( script_dir, '..', 'VERSION'), 'r' ) as f:
        version = f.read( )
except Exception as e:
    print( 'Failed to read VERSION %s' % e )
    print( 'Using default 3.1' )

try:
    import importlib.machinery
    suffix = importlib.machinery.EXTENSION_SUFFIXES[0]
except Exception as e:
    suffix = '.so'

import moose
VERSION = moose.__version__

setup(
        name='moose',
<<<<<<< HEAD
        version=VERSION,
=======
        version=version,
>>>>>>> 7f0eb4b0
        description='MOOSE python scripting module.',
        author='MOOSERes',
        author_email='bhalla@ncbs.res.in',
        maintainer='Dilawar Singh',
        maintainer_email='dilawars@ncbs.res.in',
        url='http://moose.ncbs.res.in',
        packages=[
            'rdesigneur'
            , 'moose'
            , 'moose.SBML'
            , 'moose.neuroml'
            , 'moose.genesis'
            , 'moose.chemUtil'
            , 'moose.chemMerge'
            ],
        package_dir = {
            'moose' : 'moose'
            , 'rdesigneur' : 'rdesigneur'
            },
        package_data = { 'moose' : ['_moose' + suffix] },
    )<|MERGE_RESOLUTION|>--- conflicted
+++ resolved
@@ -48,16 +48,9 @@
 except Exception as e:
     suffix = '.so'
 
-import moose
-VERSION = moose.__version__
-
 setup(
         name='moose',
-<<<<<<< HEAD
-        version=VERSION,
-=======
         version=version,
->>>>>>> 7f0eb4b0
         description='MOOSE python scripting module.',
         author='MOOSERes',
         author_email='bhalla@ncbs.res.in',
