--- conflicted
+++ resolved
@@ -10,17 +10,11 @@
 #ifndef _TABLE_H
 #define _TABLE_H
 
-<<<<<<< HEAD
+
 #if  USE_BOOST
 #include <boost/filesystem.hpp>
 #endif     /* -----  USE_BOOST  ----- */
 #include <fstream>
-=======
-
-#if  USE_BOOST
-#include <boost/filesystem.hpp>
-#endif     /* -----  USE_BOOST  ----- */
->>>>>>> c2f96bb9
 
 /**
  * Receives and records inputs. Handles plot and spiking data in batch mode.
