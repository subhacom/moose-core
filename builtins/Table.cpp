/**********************************************************************
** This program is part of 'MOOSE', the
** Messaging Object Oriented Simulation Environment.
**           Copyright (C) 2003-2010 Upinder S. Bhalla. and NCBS
** It is made available under the terms of the
** GNU Lesser General Public License version 2.1
** See the file COPYING.LIB for the full notice.
**********************************************************************/

#include "header.h"
#include <fstream>
#include "TableBase.h"
#include "Table.h"
<<<<<<< HEAD
#include "Clock.h"
#include "StreamerBase.h"


// Write to numpy arrays.
#include "../utility/cnpy.hpp"
=======
>>>>>>> f69e47fc

static SrcFinfo1< vector< double >* > *requestOut() {
	static SrcFinfo1< vector< double >* > requestOut(
			"requestOut",
			"Sends request for a field to target object"
			);
	return &requestOut;
}

static DestFinfo *handleInput() {
	static DestFinfo input( "input",
		"Fills data into table. Also handles data sent back following request",
			new OpFunc1< Table, double >( &Table::input )
			);
	return &input;
}

const Cinfo* Table::initCinfo()
{
		//////////////////////////////////////////////////////////////
		// Field Definitions
		//////////////////////////////////////////////////////////////
		static ValueFinfo< Table, double > threshold(
			"threshold",
			"threshold used when Table acts as a buffer for spikes",
			&Table::setThreshold,
			&Table::getThreshold
		);

		//////////////////////////////////////////////////////////////
		// MsgDest Definitions
		//////////////////////////////////////////////////////////////

		static DestFinfo spike( "spike",
			"Fills spike timings into the Table. Signal has to exceed thresh",
			new OpFunc1< Table, double >( &Table::spike ) );

		static DestFinfo process( "process",
			"Handles process call, updates internal time stamp.",
			new ProcOpFunc< Table >( &Table::process ) );
		static DestFinfo reinit( "reinit",
			"Handles reinit call.",
			new ProcOpFunc< Table >( &Table::reinit ) );
		//////////////////////////////////////////////////////////////
		// SharedMsg Definitions
		//////////////////////////////////////////////////////////////
		static Finfo* procShared[] = {
			&process, &reinit
		};
		static SharedFinfo proc( "proc",
			"Shared message for process and reinit",
			procShared, sizeof( procShared ) / sizeof( const Finfo* )
		);

		//////////////////////////////////////////////////////////////
		// Field Element for the vector data
		// Use a limit of 2^20 entries for the tables, about 1 million.
		//////////////////////////////////////////////////////////////

	static Finfo* tableFinfos[] = {
		&threshold,		// Value
		handleInput(),		// DestFinfo
		&spike,			// DestFinfo
		requestOut(),		// SrcFinfo
		&proc,			// SharedFinfo
	};

	static string doc[] = 
	{
			"Name", "Table",
			"Author", "Upi Bhalla",
			"Description", 
			"Table for accumulating data values, or spike timings. "
			"Can either receive incoming doubles, or can explicitly "
			"request values from fields provided they are doubles. "
			"The latter mode of use is preferable if you wish to have "
			"independent control of how often you sample from the output "
			"variable. \n"
			"Typically used for storing simulation output into memory. \n"
			"There are two functionally identical variants of the Table "
			"class: Table and Table2. Their only difference is that the "
			"default scheduling of the Table (Clock Tick 8, dt = 0.1 ms ) "
			"makes it suitable for "
			"tracking electrical compartmental models of neurons and "
			"networks. \n"
			"Table2 (Clock Tick 18, dt = 1.0 s) is good for tracking "
			"biochemical signaling pathway outputs. \n"
			"These are just the default values and Tables can be assigned"
			" to any Clock Tick and timestep in the usual manner.",
	};
	static Dinfo< Table > dinfo;
	static Cinfo tableCinfo (
		"Table",
		TableBase::initCinfo(),
		tableFinfos,
		sizeof( tableFinfos ) / sizeof ( Finfo* ),
		&dinfo,
		doc,
		sizeof( doc ) / sizeof( string )
	);
	static string doc2[] = {doc[0], "Table2", doc[2], doc[3], 
			doc[4], doc[5] };
	doc2[1] = "Table2";
	static Cinfo table2Cinfo (
		"Table2",
		TableBase::initCinfo(),
		tableFinfos,
		sizeof( tableFinfos ) / sizeof ( Finfo* ),
		&dinfo,
		doc2,
		sizeof( doc2 ) / sizeof( string )
	);

	return &tableCinfo;
}

//////////////////////////////////////////////////////////////
// Basic class Definitions
//////////////////////////////////////////////////////////////

static const Cinfo* tableCinfo = Table::initCinfo();

<<<<<<< HEAD
Table::Table() : threshold_( 0.0 ) , lastTime_( 0.0 ) , input_( 0.0 ) 
{
    // Initialize the directory to which each table should stream.
    rootdir_ = "_tables";
}

Table::~Table( )
{
    // Make sure to write to rest of the entries to file before closing down.
    if( useStreamer_ )
    {
        zipWithTime( vec(), data_, lastTime_ );
        StreamerBase::writeToOutFile( outfile_, format_, "a", data_, columns_ );
        clearVec();
        data_.clear();
    }
}

Table& Table::operator=( const Table& tab )
{
    return *this;
}

=======
Table::Table()
	: threshold_( 0.0 ), lastTime_( 0.0 ), input_( 0.0 )
{
	;
}
>>>>>>> f69e47fc

//////////////////////////////////////////////////////////////
// MsgDest Definitions
//////////////////////////////////////////////////////////////

void Table::process( const Eref& e, ProcPtr p )
{
<<<<<<< HEAD
    lastTime_ = p->currTime;

    // Copy incoming data to ret and insert into vector.
    vector< double > ret;
    requestOut()->send( e, &ret );
    vec().insert( vec().end(), ret.begin(), ret.end() );

    /*  If we are streaming to a file, let's write to a file. And clean the
     *  vector.  
     *  Write at every 5 seconds or whenever size of vector is more than 10k.
     */
    if( useStreamer_ )
    {
        if( fmod(lastTime_, 5.0) == 0.0 or getVecSize() >= 10000 )
        {
            zipWithTime( vec(), data_, lastTime_ );
            StreamerBase::writeToOutFile( outfile_, format_ , "a", data_, columns_ );
            data_.clear();
            clearVec();
        }
    }
=======
	lastTime_ = p->currTime;
	vector< double > ret;
	requestOut()->send( e, &ret );
	vec().insert( vec().end(), ret.begin(), ret.end() );
>>>>>>> f69e47fc
}

/**
 * @brief Reinitialize
 *
 * @param e
 * @param p
 */
void Table::reinit( const Eref& e, ProcPtr p )
{
<<<<<<< HEAD
    tablePath_ = e.id().path();
    unsigned int numTick = e.element()->getTick();
    Clock* clk = reinterpret_cast<Clock*>(Id(1).eref().data());
    dt_ = clk->getTickDt( numTick );

    /** Create the default filepath for this table.  */
    if( useStreamer_ )
    {
        // The first column is variable time.
        columns_.push_back( "time" );
        // And the second column name is the name of the table.
        columns_.push_back( moose::moosePathToUserPath( tablePath_ ) );

        // If user has not set the filepath, then use the table path prefixed
        // with rootdit as path.
        if( ! outfileIsSet )
            setOutfile( rootdir_ +
                    moose::moosePathToUserPath(tablePath_) + '.' + format_ 
                    );
    }

    input_ = 0.0;
    vec().resize( 0 );
    lastTime_ = 0;

    vector< double > ret;
    requestOut()->send( e, &ret );
    vec().insert( vec().end(), ret.begin(), ret.end() );


    if( useStreamer_ )
    {
        zipWithTime( vec(), data_, lastTime_ );
        StreamerBase::writeToOutFile( outfile_, format_, "w", data_, columns_);
        clearVec();
        data_.clear();
        clearVec();
    }
=======
	input_ = 0.0;
	vec().resize( 0 );
	lastTime_ = 0;
	// cout << "tabReinit on :" << p->groupId << ":" << p->threadIndexInGroup << endl << flush;
	// requestOut()->send( e, handleInput()->getFid());
	vector< double > ret;
	requestOut()->send( e, &ret );
	vec().insert( vec().end(), ret.begin(), ret.end() );
>>>>>>> f69e47fc
}

//////////////////////////////////////////////////////////////
// Used to handle direct messages into the table, or 
// returned plot data from queried objects.
//////////////////////////////////////////////////////////////
void Table::input( double v )
{
	vec().push_back( v );
}

void Table::spike( double v )
{
	if ( v > threshold_ )
		vec().push_back( lastTime_ );
}

//////////////////////////////////////////////////////////////
// Field Definitions
//////////////////////////////////////////////////////////////

void Table::setThreshold( double v )
{
	threshold_ = v;
}

double Table::getThreshold() const
{
<<<<<<< HEAD
    return threshold_;
}

// Set the format of table to which its data should be written.
void Table::setFormat( string format )
{
    format_ = format;
}

// Get the format of table to which it has to be written.
string Table::getFormat( void ) const
{
    return format_;
}

/* Enable/disable streamer support. */
void Table::setUseStreamer( bool useStreamer )
{
    useStreamer_ = useStreamer;
}

bool Table::getUseStreamer( void ) const
{
    return useStreamer_;
}

/*  set/get outfile_ */
void Table::setOutfile( string outpath )
{
    outfile_ = moose::createPosixPath( outpath );
    outfile_ = moose::createParentDirs( outfile_ );

    outfileIsSet = true;
    setUseStreamer( true );

    // If possible get the format of file as well.
    format_ = moose::getExtension( outfile_, true );
    if( format_.size() == 0 )
        format_ = "csv";
}

string Table::getOutfile( void ) const
{
    return outfile_;
}

// Get the dt_ of this table
double Table::getDt( void ) const
{
    return dt_;
=======
	return threshold_;
>>>>>>> f69e47fc
}

/**
 * @brief Take the vector from table and timestamp it. It must only be called
 * when packing the data for writing.
 */
void Table::zipWithTime( const vector<double>& v
        , vector<double>& tvec
        , const double& currTime 
        )
{
    size_t N = v.size();
    for (size_t i = 0; i < N; i++) 
    {
        tvec.emplace_back( currTime - (N - i - 1 ) * dt_ );
        tvec.emplace_back( v[i] );
    }
}<|MERGE_RESOLUTION|>--- conflicted
+++ resolved
@@ -11,15 +11,12 @@
 #include <fstream>
 #include "TableBase.h"
 #include "Table.h"
-<<<<<<< HEAD
 #include "Clock.h"
 #include "StreamerBase.h"
 
 
 // Write to numpy arrays.
 #include "../utility/cnpy.hpp"
-=======
->>>>>>> f69e47fc
 
 static SrcFinfo1< vector< double >* > *requestOut() {
 	static SrcFinfo1< vector< double >* > requestOut(
@@ -142,7 +139,6 @@
 
 static const Cinfo* tableCinfo = Table::initCinfo();
 
-<<<<<<< HEAD
 Table::Table() : threshold_( 0.0 ) , lastTime_( 0.0 ) , input_( 0.0 ) 
 {
     // Initialize the directory to which each table should stream.
@@ -166,13 +162,6 @@
     return *this;
 }
 
-=======
-Table::Table()
-	: threshold_( 0.0 ), lastTime_( 0.0 ), input_( 0.0 )
-{
-	;
-}
->>>>>>> f69e47fc
 
 //////////////////////////////////////////////////////////////
 // MsgDest Definitions
@@ -180,7 +169,6 @@
 
 void Table::process( const Eref& e, ProcPtr p )
 {
-<<<<<<< HEAD
     lastTime_ = p->currTime;
 
     // Copy incoming data to ret and insert into vector.
@@ -202,12 +190,6 @@
             clearVec();
         }
     }
-=======
-	lastTime_ = p->currTime;
-	vector< double > ret;
-	requestOut()->send( e, &ret );
-	vec().insert( vec().end(), ret.begin(), ret.end() );
->>>>>>> f69e47fc
 }
 
 /**
@@ -218,7 +200,6 @@
  */
 void Table::reinit( const Eref& e, ProcPtr p )
 {
-<<<<<<< HEAD
     tablePath_ = e.id().path();
     unsigned int numTick = e.element()->getTick();
     Clock* clk = reinterpret_cast<Clock*>(Id(1).eref().data());
@@ -257,16 +238,6 @@
         data_.clear();
         clearVec();
     }
-=======
-	input_ = 0.0;
-	vec().resize( 0 );
-	lastTime_ = 0;
-	// cout << "tabReinit on :" << p->groupId << ":" << p->threadIndexInGroup << endl << flush;
-	// requestOut()->send( e, handleInput()->getFid());
-	vector< double > ret;
-	requestOut()->send( e, &ret );
-	vec().insert( vec().end(), ret.begin(), ret.end() );
->>>>>>> f69e47fc
 }
 
 //////////////////////////////////////////////////////////////
@@ -295,7 +266,6 @@
 
 double Table::getThreshold() const
 {
-<<<<<<< HEAD
     return threshold_;
 }
 
@@ -346,9 +316,6 @@
 double Table::getDt( void ) const
 {
     return dt_;
-=======
-	return threshold_;
->>>>>>> f69e47fc
 }
 
 /**
