--- conflicted
+++ resolved
@@ -38,13 +38,10 @@
 
 using namespace std;
 
-<<<<<<< HEAD
-=======
 #ifndef MOOSE_VERSION
 #define MOOSE_VERSION "3.0.2"
 #endif
 
->>>>>>> f54758ee
 /**
  * Looks up and uniquely identifies functions, on a per-Cinfo basis.
  * These are NOT global indices to identify the function.
