--- conflicted
+++ resolved
@@ -25,11 +25,7 @@
 #endif
 
 #include "randnum/RNG.h"                        /* Use inbuilt rng */
-<<<<<<< HEAD
-#include "../utility/print_function.hpp"
-=======
 #include "../external/debug/print_function.hpp"
->>>>>>> c2f96bb9
 
 using namespace std;
 
