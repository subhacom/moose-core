--- conflicted
+++ resolved
@@ -17,15 +17,12 @@
 #include <ctime>
 #include <map>
 
-<<<<<<< HEAD
 
 using namespace std;
 
 #include <boost/random/mersenne_twister.hpp>
 #include <boost/random/uniform_01.hpp>
 #include <boost/filesystem.hpp>
-=======
->>>>>>> f69e47fc
 
 #include "../external/debug/print_function.hpp"
 
@@ -68,7 +65,6 @@
 namespace moose
 {
 
-<<<<<<< HEAD
     typedef boost::random::mt19937 rng_type_;
     typedef boost::random::uniform_01<double> distribution_type_;
 
@@ -83,8 +79,6 @@
      */
     extern int __rng_seed__;
 
-=======
->>>>>>> f69e47fc
     /**
      * @brief Fix a path. For testing purpose.
      *
@@ -92,11 +86,7 @@
      *
      * @return  A fixed path.
      */
-<<<<<<< HEAD
     string fixPath(string path);
-=======
-     string fixPath(string path);
->>>>>>> f69e47fc
 
     /**
      * @brief Checks if given path is correct. 
@@ -106,11 +96,7 @@
      *
      * @return 0 if path is all-right. Negative number if path is not OK.
      */
-<<<<<<< HEAD
-    int checkPath( const string& path );
-=======
      int checkPath( const string& path );
->>>>>>> f69e47fc
 
     /** @brief Append pathB to pathA and return the result. 
      *
@@ -123,7 +109,6 @@
      *
      * @return A string representing moose-path.
      */
-<<<<<<< HEAD
     string joinPath(string pathA, string pathB);
 
     /**
@@ -194,9 +179,6 @@
      * @return 
      */
     string moosePathToUserPath( string path );
-=======
-     string joinPath(string pathA, string pathB);
->>>>>>> f69e47fc
 }
 
 #endif   /* ----- #ifndef GLOBAL_INC  ----- */