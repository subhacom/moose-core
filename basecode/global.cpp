--- conflicted
+++ resolved
@@ -20,11 +20,7 @@
 #include "global.h"
 #include "../external/debug/simple_logger.hpp"
 #include <numeric>
-<<<<<<< HEAD
 #include <random>
-
-=======
->>>>>>> f69e47fc
 
 /*-----------------------------------------------------------------------------
  *  This variable keep track of how many tests have been performed.
@@ -46,7 +42,6 @@
 SimpleLogger logger;
 
 namespace moose {
-<<<<<<< HEAD
 
     int __rng_seed__ = rd();
 
@@ -77,36 +72,6 @@
         return moose::fixPath( newPath );
     }
 
-=======
-    /* Check if path is OK */
-    int checkPath( const string& path  )
-    {
-        if( path.size() < 1)
-            return EMPTY_PATH;
-
-        if( path.find_first_of( " \\!") != std::string::npos )
-            return BAD_CHARACTER_IN_PATH;
-
-        if ( path[path.size() - 1 ] != ']')
-        {
-            return MISSING_BRACKET_AT_END;
-        }
-        return 0;
-    }
-
-    /* Join paths */
-    string joinPath( string pathA, string pathB )
-    {
-        errorSS.str("");
-        errorSS << "Calling a hacky function to fix paths. Ticket #134"
-            << endl;
-        dump(errorSS.str(), "BUG");
-        pathA = moose::fixPath( pathA );
-        string newPath = pathA + "/" + pathB;
-        return moose::fixPath( newPath );
-    }
-
->>>>>>> f69e47fc
     /* Fix given path */
     string fixPath(string path)
     {
@@ -115,7 +80,6 @@
             return path;
         else if( pathOk == MISSING_BRACKET_AT_END)
             return path + "[0]";
-<<<<<<< HEAD
         return path;
     }
 
@@ -224,10 +188,6 @@
         char buffer[50];
         sprintf(buffer, "%.17g", x );
         return string( buffer );
-=======
-        dump("I don't know how to fix this path: " + path, "FIXME");
-        return path;
->>>>>>> f69e47fc
     }
 
 }