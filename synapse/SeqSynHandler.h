/**********************************************************************
** This program is part of 'MOOSE', the
** Messaging Object Oriented Simulation Environment.
**           Copyright (C) 2016 Upinder S. Bhalla. and NCBS
** It is made available under the terms of the
** GNU Lesser General Public License version 2.1
** See the file COPYING.LIB for the full notice.
**********************************************************************/

#ifndef _SEQ_SYN_HANDLER_H
#define _SEQ_SYN_HANDLER_H

/**
 * This handles synapses organized sequentially. The parent class
 * SimpleSynHandler deals with the mechanics of data arrival.
 * Here the algorithm is
 * 0. Assume all synaptic input comes on a linear dendrite.
 * 1. Maintain a history of depth D for synaptic activity. May be simplest
 * to do as event list (sparse matrix) rather than full matrix.
 * 2. Maintain a kernel of how to weight time and space
 * 3. Here we have various options
 * 3.1 At each spike event, decide how to weight it based on history.
 * 3.2 At each timestep, compute an effective Gk and send to activation.
 * 	This will be moderately nasty to compute
 */
class SeqSynHandler: public SynHandlerBase
{
	public: 
		SeqSynHandler();
		~SeqSynHandler();
		SeqSynHandler& operator=( const SeqSynHandler& other );

		////////////////////////////////////////////////////////////////
		// Over-ridden virtual functions
		////////////////////////////////////////////////////////////////
		void vSetNumSynapses( unsigned int num );
		unsigned int vGetNumSynapses() const;
		Synapse* vGetSynapse( unsigned int i );
		void vProcess( const Eref& e, ProcPtr p );
		void vReinit( const Eref& e, ProcPtr p );

		////////////////////////////////////////////////////////////////
		/// Adds a new synapse, returns its index.
		unsigned int addSynapse();
		void dropSynapse( unsigned int droppedSynNumber );
		void addSpike( unsigned int index, double time, double weight );
		////////////////////////////////////////////////////////////////
		// New fields.
		////////////////////////////////////////////////////////////////
		void setKernelEquation( string eq );
 		string getKernelEquation() const;
		void setKernelWidth( unsigned int v );
 		unsigned int getKernelWidth() const;
		void setSeqDt( double v );
 		double getSeqDt() const;
		void setHistoryTime( double v );
 		double getHistoryTime() const;
		void setResponseScale( double v );
 		double getResponseScale() const;
 		double getSeqActivation() const; // summed activation of syn chan
<<<<<<< HEAD
		void setWeightScale( double v );
 		double getWeightScale() const;
=======
		void setPlasticityScale( double v );
 		double getPlasticityScale() const;
		void setSequencePower( double v );
 		double getSequencePower() const;
>>>>>>> b3b597f4
 		vector< double > getWeightScaleVec() const;
 		vector< double > getKernel() const;
 		vector< double > getHistory() const;

		////////////////////////////////////////////////////////////////
		static const Cinfo* initCinfo();
	private:
		void updateKernel();
		/*
		 * Here I would like to put in a sparse matrix. 
		 * Each timestep is a row
		 * Each column is a neuron
		 * Each value is the weight, though I could also look this up.
		 * I need to make it a circular buffer.
		 * The 'addRow' function inserts the non-zero entries representing
		 * 	neurons that are active on this timestep. As a circular buffer
		 * 	this needs to do some allocation juggling.
		 * Need a new function similar to computeRowRate, basically a
		 * dot product of input vector with specified row.
		 * Then run through all available places.
		 */
		string kernelEquation_;
		unsigned int kernelWidth_; // Width in terms of number of synapses 

		// Time to store history. KernelDt defines num of rows
		double historyTime_;	
		double seqDt_;	// Time step for successive entries in kernel
		// Scaling factor for sustained activation of synapse from response
		double responseScale_; 
		// Scaling factor for weight changes in each synapse from response
		double weightScale_;

		/**
		 * Exponent to use for the outcome of the sequential calculations.
		 * This is needed because linear summation of terms in the kernel
		 * means that a brief stong sequence match is no better than lots
		 * of successive low matches. In other words, 12345 is no better
		 * than 11111.
		 */
		double sequencePower_;

		///////////////////////////////////////////
		// Some readonly fields
		double seqActivation_; // global activation if sequence recognized

		// Weight scaling based on individual synapse sequence tuning.
		vector< double > weightScaleVec_; 
		
		///////////////////////////////////////////
		// Tracks the spikes that came in recently, as input to correlation
		// analysis for sequence recognition.
		vector< double > latestSpikes_; 

		///////////////////////////////////////////
		vector< vector<  double > > kernel_;	//Kernel for seq selectivity
		RollingMatrix history_;	// Rows = time; cols = synInputs

		vector< Synapse > synapses_;
		priority_queue< PreSynEvent, vector< PreSynEvent >, CompareSynEvent > events_;


};

#endif // _SEQ_SYN_HANDLER_H<|MERGE_RESOLUTION|>--- conflicted
+++ resolved
@@ -58,15 +58,10 @@
 		void setResponseScale( double v );
  		double getResponseScale() const;
  		double getSeqActivation() const; // summed activation of syn chan
-<<<<<<< HEAD
-		void setWeightScale( double v );
- 		double getWeightScale() const;
-=======
 		void setPlasticityScale( double v );
  		double getPlasticityScale() const;
 		void setSequencePower( double v );
  		double getSequencePower() const;
->>>>>>> b3b597f4
  		vector< double > getWeightScaleVec() const;
  		vector< double > getKernel() const;
  		vector< double > getHistory() const;
