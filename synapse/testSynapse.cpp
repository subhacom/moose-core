/**********************************************************************
** This program is part of 'MOOSE', the
** Messaging Object Oriented Simulation Environment.
**           Copyright (C) 2003-2013 Upinder S. Bhalla. and NCBS
** It is made available under the terms of the
** GNU Lesser General Public License version 2.1
** See the file COPYING.LIB for the full notice.
**********************************************************************/

#ifdef DO_UNIT_TESTS

#include <queue>
#include "header.h"
#include "Synapse.h"
#include "SynEvent.h"
#include "SynHandlerBase.h"
#include "SimpleSynHandler.h"
#include "RollingMatrix.h"
#include "SeqSynHandler.h"
#include "../shell/Shell.h"
#include "../randnum/randnum.h"

double doCorrel( RollingMatrix& rm, vector< vector< double >> & kernel )
{
	int nr = kernel.size();
	vector< double > correlVec( nr, 0.0 );
	for ( int i = 0; i < nr; ++i )
		rm.correl( correlVec, kernel[i], i );
	double seqActivation = 0.0;
	for ( int i = 0; i < nr; ++i )
		seqActivation += correlVec[i];
	return seqActivation;
}

void testRollingMatrix2()
{
	int nr = 5;
	RollingMatrix rm;
	rm.resize( nr, nr );
	vector< vector< double > > kernel( nr );
	for ( int i = 0; i < nr; ++i ) {
		kernel[i].resize( nr, 0.0 );
		rm.zeroOutRow( i );
		for ( int j = 0; j < nr; ++j ) {
			kernel[i][j] = 16 - (i-j)*(i-j); // symmetric, forward
			rm.sumIntoEntry( (i==j), i, j );
		}
	}
	double ret1 = doCorrel( rm, kernel );

	for ( int i = 0; i < nr; ++i ) {
		kernel[i].clear();
		kernel[i].resize( nr, 0.0 );
		rm.zeroOutRow( i );
		for ( int j = 0; j < nr; ++j ) {
			int k = nr-i-1;
			kernel[i][j] = 16 - (k-j)*(k-j); // symmetric, backwards
			rm.sumIntoEntry( (k==j), i, j );
		}
	}
	double ret2 = doCorrel( rm, kernel );
	assert( doubleEq( ret1, ret2 ) );
}

void testRollingMatrix()
{
	int nr = 5;
	int ncol = 10;
	RollingMatrix rm;
	rm.resize( 5, 10 );
	
	for ( int i = 0; i < nr; ++i ) {
		rm.sumIntoEntry( i + 1, i, i );
	}
	for ( int i = 0; i < nr; ++i ) {
		for ( int j = 0; j < ncol; ++j ) {
			assert( rm.get( i, j ) == ( i == j ) * (i+1) );
		}
	}
	cout << "." << flush;

	// Old row0 becomes row1 and so on. Old row4 (now 0) should be cleared.
	rm.rollToNextRow(); 
	for ( int i = 0; i < nr; ++i ) {
		for ( int j = 0; j < ncol; ++j ) {
			// cout << rm.get( i, j );
			assert( rm.get( i, j ) == ( i == j+1 ) * i );
		}
		// Here are the entries in the rm.rows_ matrix
		// 000000000
		// 100000000
		// 020000000
		// 003000000
		// 000400000
	}
	cout << "." << flush;

	vector< double > input( 10, 0.0 );
	for ( int i = 0; i < nr; ++i )
			input[i] = i + 1;

	assert( doubleEq( rm.dotProduct( input, 0, 5 ), 0.0 ) );
	assert( doubleEq( rm.dotProduct( input, 1, 5 ), 1.0 ) );
	assert( doubleEq( rm.dotProduct( input, 2, 5 ), 4.0 ) );
	assert( doubleEq( rm.dotProduct( input, 3, 5 ), 9.0 ) );
	assert( doubleEq( rm.dotProduct( input, 4, 5 ), 16.0 ) );
	assert( doubleEq( rm.dotProduct( input, 4, 6 ), 12.0 ) );
	assert( doubleEq( rm.dotProduct( input, 4, 7 ), 8.0 ) );
	assert( doubleEq( rm.dotProduct( input, 4, 8 ), 4.0 ) );
	assert( doubleEq( rm.dotProduct( input, 4, 9 ), 0.0 ) );

	// Note that the input and the row are aligned at col=5, the 
	// middle of the input vector. 
	rm.sumIntoRow( input, 0 );	// input == [1234500000]
	vector< double > corr;
	rm.correl( corr, input, 4 );	// rm[4] == [00040000]
	assert( doubleEq( corr[0], 0.0 ) );
	assert( doubleEq( corr[1], 0.0 ) );
	assert( doubleEq( corr[2], 0.0 ) );
	assert( doubleEq( corr[3], 0.0 ) );
	assert( doubleEq( corr[4], 20.0 ) );
	assert( doubleEq( corr[5], 16.0 ) );
	assert( doubleEq( corr[6], 12.0 ) );
	assert( doubleEq( corr[7], 8.0 ) );
	assert( doubleEq( corr[8], 4.0 ) );
	assert( doubleEq( corr[9], 0.0 ) );

	corr.assign( corr.size(), 0 );
	rm.correl( corr, input, 0 );	// rm[0] == [1234500000]
	assert( doubleEq( corr[0], 0.0 ) );
	assert( doubleEq( corr[1], 5.0 ) );
	assert( doubleEq( corr[2], 14.0 ) );
	assert( doubleEq( corr[3], 26.0 ) );
	assert( doubleEq( corr[4], 40.0 ) );
	assert( doubleEq( corr[5], 55.0 ) );
	assert( doubleEq( corr[6], 40.0 ) );
	assert( doubleEq( corr[7], 26.0 ) );
	assert( doubleEq( corr[8], 14.0 ) );
	assert( doubleEq( corr[9], 5.0 ) );

	cout << "." << flush;
}

// FIXME: This test is failing on travis.
void testSeqSynapse()
{
	int numSyn = 10;
	int kernelWidth = 5;
	SeqSynHandler ssh;
	ssh.vSetNumSynapses( numSyn );

	// for ( int i = 0; i < numSyn; ++i )
		// ssh.addSynapse();

	assert( static_cast< int >( ssh.vGetNumSynapses() ) == numSyn );
	ssh.setSeqDt( 1.0 );
	ssh.setHistoryTime( 5.0 );
	ssh.setKernelWidth( kernelWidth );
	ssh.setKernelEquation( "(x == t)*5 + ((x+1)==t || (x-1)==t) * 2 - 1" );

	vector< double > ret = ssh.getKernel();
	assert( ret.size() == static_cast< unsigned int > (5 * kernelWidth ) );
	vector< double >::iterator k = ret.begin();
	for ( int t = 0; t < 5; ++t ) {
		for ( int x = 0; x < kernelWidth; ++x ) {
			double val = (x == t)*5 + ((x+1)==t || (x-1)==t) * 2 - 1;
			assert( doubleEq( *k++, val ) );
		}
	}

	cout << "." << flush;

<<<<<<< HEAD
	ssh.setBaseScale( 1.0 );
	ssh.setSequenceScale( 1.0 );
	for ( int i = 0; i < numSyn; ++i ) {
		ssh.addSpike( i, 0.0, 1.0 );
	}
	ssh.setPlasticityScale( 1.0 );
=======
        // FIXME: See issue BhallaLab/moose-core#174 
        // ssh.setResponseScale( 1.0 );
	for ( int i = 0; i < numSyn; ++i ) {
		ssh.addSpike( i, 0.0, 1.0 );
	}

        // FIXME: See issue BhallaLab/moose-core#174 
	// ssh.setWeightScale( 1.0 );
>>>>>>> e7d57cf1
	ProcInfo p;

	Eref sheller( Id().eref() );
	Shell* shell = reinterpret_cast< Shell* >( sheller.data() );
	Id sid = shell->doCreate( "SeqSynHandler", Id(), "sid", 1 );
	assert( sid.element()->getName() == "sid" );
	ssh.vProcess( sid.eref(), &p );

	// Here we correlate the vector [1,1,1,1,1,1,1,1,1,1,1] with
	// the kernel [4,1,-1,-1,-1]
	// Other lines are zeros.
	assert( doubleEq( ssh.getSeqActivation(), 14.0 ) );
	vector< double > wts = ssh.getWeightScaleVec();
	for ( int i = 2; i < numSyn-2; ++i )
		assert( doubleEq( wts[i], 2.0 ) );
	assert( doubleEq( wts[0], -3 ) ); // Edge effects.
	assert( doubleEq( wts[1], -2 ) ); // Edge effects. 
	assert( doubleEq( wts[8], 3 ) ); // Edge effects.
	assert( doubleEq( wts[9], 4 ) ); // Edge effects.
		
	cout << "." << flush;
	shell->doDelete( sid );
}

#endif // DO_UNIT_TESTS

// This tests stuff without using the messaging.
void testSynapse()
{
#ifdef DO_UNIT_TESTS
	testRollingMatrix();
	testRollingMatrix2();
	testSeqSynapse();
#endif // DO_UNIT_TESTS
}

// This is applicable to tests that use the messaging and scheduling.
void testSynapseProcess()
{
}
<|MERGE_RESOLUTION|>--- conflicted
+++ resolved
@@ -170,23 +170,12 @@
 
 	cout << "." << flush;
 
-<<<<<<< HEAD
 	ssh.setBaseScale( 1.0 );
 	ssh.setSequenceScale( 1.0 );
 	for ( int i = 0; i < numSyn; ++i ) {
 		ssh.addSpike( i, 0.0, 1.0 );
 	}
 	ssh.setPlasticityScale( 1.0 );
-=======
-        // FIXME: See issue BhallaLab/moose-core#174 
-        // ssh.setResponseScale( 1.0 );
-	for ( int i = 0; i < numSyn; ++i ) {
-		ssh.addSpike( i, 0.0, 1.0 );
-	}
-
-        // FIXME: See issue BhallaLab/moose-core#174 
-	// ssh.setWeightScale( 1.0 );
->>>>>>> e7d57cf1
 	ProcInfo p;
 
 	Eref sheller( Id().eref() );
