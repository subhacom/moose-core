/**********************************************************************
** This program is part of 'MOOSE', the
** Messaging Object Oriented Simulation Environment.
**           Copyright (C) 2003-2014 Upinder S. Bhalla. and NCBS
** It is made available under the terms of the
** GNU Lesser General Public License version 2.1
** See the file COPYING.LIB for the full notice.
**********************************************************************/

#include "header.h"
#include "ElementValueFinfo.h"
#include "LookupElementValueFinfo.h"
#include "shell/Shell.h"
#include "shell/Wildcard.h"
#include "ReadCell.h"
#include "utility/Vec.h"
#include "randnum/Normal.h"
#include "randnum/randnum.h"
#include "SwcSegment.h"
#include "Spine.h"
#include "Neuron.h"

#include "muParser.h"

class nuParser: public mu::Parser
{
	public:
		nuParser( const string& expr ):
			mu::Parser(),
			p(0.0), // geometrical path distance wound through dendrite
			g(0.0), // geometrical path distance direct from soma.
			L(0.0), // electrical distance arg
			len(0.0), // Length of compt in metres
			dia(0.0), // Diameter of compt in metres
			maxP(0.0), // Maximum value of *p* for this neuron.
			maxG(0.0), // Maximum value of *g* for this neuron.
			maxL(0.0), // Maximum value of *L* for this neuron.
			x(0.0), // X position of segment.
			y(0.0), // Y position of segment.
			z(0.0), // Z position of segment.
			oldVal(0.0), // Original value of field, if needed.
			useOldVal( false ) // is the 'orig' field needed?
		{
			DefineVar( "p", &p );
			DefineVar( "g", &g );
			DefineVar( "L", &L );
			DefineVar( "len", &len );
			DefineVar( "dia", &dia );
			DefineVar( "maxP", &maxP );
			DefineVar( "maxG", &maxG );
			DefineVar( "maxL", &maxL );
			DefineVar( "x", &x );
			DefineVar( "y", &y );
			DefineVar( "z", &z );
			DefineVar( "oldVal", &oldVal );
			DefineFun( "H", nuParser::H );
			if ( expr.find( "oldVal" ) != string::npos )
				useOldVal = true;
			SetExpr( expr );
		}

		/// Defines the order of arguments in the val array.
		enum valArgs{ EXPR, P, G, EL, LEN, DIA, MAXP, MAXG, MAXL,
			   X, Y, Z,	OLDVAL };

		static double H( double arg ) { // Heaviside function.
			return ( arg > 0.0);
		}

		double eval( vector< double >::const_iterator arg0 ) {
			p = *(arg0 + nuParser::P );
			g = *(arg0 + nuParser::G );
			L = *(arg0 + nuParser::EL );
			len = *(arg0 + nuParser::LEN );
			dia = *(arg0 + nuParser::DIA );
			maxP = *(arg0 + nuParser::MAXP );
			maxG = *(arg0 + nuParser::MAXG );
			maxL = *(arg0 + nuParser::MAXL );
			x = *(arg0 + nuParser::X );
			y = *(arg0 + nuParser::Y );
			z = *(arg0 + nuParser::Z );
			oldVal = *(arg0 + nuParser::OLDVAL );
			return Eval();
		}

		static const unsigned int numVal;
		double p; // geometrical path distance arg
		double g; // geometrical path distance arg
		double L; // electrical distance arg
		double len; // Length of compt in metres
		double dia; // Diameter of compt in metres
		double maxP; // Maximum value of p for this neuron.
		double maxG; // Maximum value of p for this neuron.
		double maxL; // Maximum value of L for this neuron.
		double x; // X position of segment in metres
		double y; // Y position of segment in metres
		double z; // Z position of segment in metres
		double oldVal; // Old value of the field, used for relative scaling
		bool useOldVal; // is the 'oldVal' field needed?
};

const unsigned int nuParser::numVal = 13;

const Cinfo* Neuron::initCinfo()
{
	/////////////////////////////////////////////////////////////////////
	// ValueFinfos
	/////////////////////////////////////////////////////////////////////
	static ValueFinfo< Neuron, double > RM( "RM",
		"Membrane resistivity, in ohm.m^2. Default value is 1.0.",
		&Neuron::setRM,
		&Neuron::getRM
	);
	static ValueFinfo< Neuron, double > RA( "RA",
		"Axial resistivity of cytoplasm, in ohm.m. Default value is 1.0.",
		&Neuron::setRA,
		&Neuron::getRA
	);
	static ValueFinfo< Neuron, double > CM( "CM",
		"Membrane Capacitance, in F/m^2. Default value is 0.01",
		&Neuron::setCM,
		&Neuron::getCM
	);
	static ValueFinfo< Neuron, double > Em( "Em",
		"Resting membrane potential of compartments, in Volts. "
		"Default value is -0.065.",
		&Neuron::setEm,
		&Neuron::getEm
	);
	static ValueFinfo< Neuron, double > theta( "theta",
		"Angle to rotate cell geometry, around long axis of neuron. "
		"Think Longitude. Units are radians. "
		"Default value is zero, which means no rotation. ",
		&Neuron::setTheta,
		&Neuron::getTheta
	);
	static ValueFinfo< Neuron, double > phi( "phi",
		"Angle to rotate cell geometry, around elevation of neuron. "
		"Think Latitude. Units are radians. "
		"Default value is zero, which means no rotation. ",
		&Neuron::setPhi,
		&Neuron::getPhi
	);

	static ValueFinfo< Neuron, string > sourceFile( "sourceFile",
		"Name of source file from which to load a model. "
		"Accepts swc and dotp formats at present. "
		"Both these formats require that the appropriate channel "
		"definitions should have been loaded into /library. ",
		&Neuron::setSourceFile,
		&Neuron::getSourceFile
	);

	static ValueFinfo< Neuron, double > compartmentLengthInLambdas( 
		"compartmentLengthInLambdas",
		"Units: meters (SI). \n"
		"Electrotonic length to use for the largest compartment in the "
		"model. Used to define subdivision of branches into compartments. "
		"For example, if we set *compartmentLengthInLambdas*  to 0.1, "
		"and *lambda* (electrotonic length) is 250 microns, then it "
		"sets the compartment length to 25 microns. Thus a dendritic "
		"branch of 500 microns is subdivided into 20 commpartments. "
		"If the branch is shorter than *compartmentLengthInLambdas*, "
		"then it is not subdivided. "
		"If *compartmentLengthInLambdas* is set to 0 then the original "
		"compartmental structure of the model is preserved. "
		" Note that this routine does NOT merge branches, even if "
		"*compartmentLengthInLambdas* is bigger than the branch. "
		"While all this subdivision is being done, the Neuron class "
		"preserves as detailed a geometry as it can, so it can rebuild "
		"the more detailed version if needed. "
		"Default value of *compartmentLengthInLambdas* is 0. ",
		&Neuron::setCompartmentLengthInLambdas,
		&Neuron::getCompartmentLengthInLambdas
	);

	static ElementValueFinfo< Neuron, vector< string > > 
			channelDistribution( 
		"channelDistribution",
		"Specification for distribution of channels, CaConcens and "
		"any other model components that are defined as prototypes and "
		"have to be placed on the electrical compartments.\n"
		"Arguments: proto path field expr [field expr]...\n"
		" Each entry is terminated with an empty string. "
		"The prototype is any object created in */library*, "
		"If a channel matching the prototype name already exists, then "
		"all subsequent operations are applied to the extant channel and "
		"a new one is not created. "
		"The paired arguments are as follows: \n"
		"The *field* argument specifies the name of the parameter "
		"that is to be assigned by the expression.\n"
		"The *expression* argument is a mathematical expression in "
		"the muparser framework, which permits most operations including "
		"trig and transcendental ones. Of course it also handles simple "
		"numerical values like 1.0, 1e-10 and so on. "
		"Available arguments for muParser are:\n"
		" p, g, L, len, dia, maxP, maxG, maxL \n"
		"	p: path distance from soma, measured along dendrite, in metres.\n"
		"	g: geometrical distance from soma, in metres.\n"
		"	L: electrotonic distance (# of lambdas) from soma, along dend. No units.\n"
		"	len: length of compartment, in metres.\n"
		"	dia: for diameter of compartment, in metres.\n"
		"	maxP: Maximum value of *p* for this neuron. \n"
		"	maxG: Maximum value of *g* for this neuron. \n"
		"	maxL: Maximum value of *L* for this neuron.\n"
		"The expression for the first field must evaluate to > 0 "
		"for the channel to be installed. For example, for "
		"channels, if Field == Gbar, and func( r, L, len, dia) < 0, \n"
		"then the channel is not installed. This feature is typically "
		"used with the sign() or Heaviside H() function to limit range: "
		"for example: H(1 - L) will only put channels closer than "
		"one length constant from the soma, and zero elsewhere. \n"
		"Available fields are: \n"
		"Channels: Gbar (install), Ek \n"
		"CaConcen: shellDia (install), shellFrac (install), tau, min\n"
		"Unless otherwise noted, all fields are scaled appropriately by "
		"the dimensions of their compartment. Thus the channel "
		"maximal conductance Gbar is automatically scaled by the area "
		"of the compartment, and the user does not need to insert this "
		"scaling into the calculations.\n"
		"All parameters are expressed in SI units. Conductance, for "
		"example, is Siemens/sq metre. "
		"\n\n"
		"Some example function forms might be for a channel Gbar: \n"
		" p < 10e-6 ? 400 : 0.0 \n"
		"		equivalently, \n"
		" H(10e-6 - p) * 400 \n"
		"		equivalently, \n"
		" ( sign(10e-6 - p) + 1) * 200 \n"
		"Each of these forms instruct the function to "
		"set channel Gbar to 400 S/m^2 only within 10 microns path "
		"distance of soma\n"
		"\n"
		" L < 1.0 ? 100 * exp( -L ) : 0.0 \n"
		" ->Set channel Gbar to an exponentially falling function of "
		"electrotonic distance from soma, provided L is under "
		"1.0 lambdas. \n",
		&Neuron::setChannelDistribution,
		&Neuron::getChannelDistribution
	);

	static ElementValueFinfo< Neuron, vector< string > > 
			passiveDistribution( 
		"passiveDistribution",
		"Specification for distribution of passive properties of cell.\n"
		"Arguments: . path field expr [field expr]...\n"
		"Note that the arguments list starts with a period. "
		" Each entry is terminated with an empty string. "
		"The paired arguments are as follows: \n"
		"The *field* argument specifies the name of the parameter "
		"that is to be assigned by the expression.\n"
		"The *expression* argument is a mathematical expression in "
		"the muparser framework, which permits most operations including "
		"trig and transcendental ones. Of course it also handles simple "
		"numerical values like 1.0, 1e-10 and so on. "
		"Available arguments for muParser are:\n"
		" p, g, L, len, dia, maxP, maxG, maxL \n"
		"	p: path distance from soma, measured along dendrite, in metres.\n"
		"	g: geometrical distance from soma, in metres.\n"
		"	L: electrotonic distance (# of lambdas) from soma, along dend. No units.\n"
		"	len: length of compartment, in metres.\n"
		"	dia: for diameter of compartment, in metres.\n"
		"	maxP: Maximum value of *p* for this neuron. \n"
		"	maxG: Maximum value of *g* for this neuron. \n"
		"	maxL: Maximum value of *L* for this neuron.\n"
		"Available fields are: \n"
		"RM, RA, CM, Rm, Ra, Cm, Em, initVm \n"
		"The first three fields are scaled appropriately by "
		"the dimensions of their compartment. Thus the membrane "
		"resistivity RM (ohms.m^2) is automatically scaled by the area "
		"of the compartment, and the user does not need to insert this "
		"scaling into the calculations to compute Rm."
		"Using the Rm field lets the user directly assign the "
	    "membrane resistance (in ohms), presumably using len and dia.\n"
	    "Similarly, RA (ohms.m) and CM (Farads/m^2) are specific units "
		"and the actual values for each compartment are assigned by "
		"scaling by length and diameter. Ra (ohms) and Cm (Farads) "
		"require explicit evaluation of the expression. "
		"All parameters are expressed in SI units. Conductance, for "
		"example, is Siemens/sq metre.\n"
		"Note that time these calculations do NOT currently include spines\n",
		&Neuron::setPassiveDistribution,
		&Neuron::getPassiveDistribution
	);

	static ElementValueFinfo< Neuron, vector< string > >spineDistribution(
		"spineDistribution",
		"Specification for distribution of spines on dendrite. \n"
		"Arguments: proto path spacing expr [field expr]...\n"
		" Each entry is terminated with an empty string. "
		"The *prototype* is any spine object created in */library*, \n"
		"The *path* is the wildcard path of compartments on which to "
		"place the spine.\n"
		"The *spacing* is the spacing of spines, in metres. \n"
		"The *expression* argument is a mathematical expression in "
		"the muparser framework, which permits most operations including "
		"trig and transcendental ones. Of course it also handles simple "
		"numerical values like 1.0, 1e-10 and so on. "
		"The paired arguments are as follows: \n"
		"The *field* argument specifies the name of the parameter "
		"that is to be assigned by the expression.\n"
		"The *expression* argument is a mathematical expression as above. "
		"Available arguments for muParser are:\n"
		" p, g, L, len, dia, maxP, maxG, maxL \n"
		"	p: path distance from soma, measured along dendrite, in metres.\n"
		"	g: geometrical distance from soma, in metres.\n"
		"	L: electrotonic distance (# of lambdas) from soma, along dend. No units.\n"
		"	len: length of compartment, in metres.\n"
		"	dia: for diameter of compartment, in metres.\n"
		"	maxP: Maximum value of *p* for this neuron. \n"
		"	maxG: Maximum value of *g* for this neuron. \n"
		"	maxL: Maximum value of *L* for this neuron.\n"
		"The expression for the *spacing* field must evaluate to > 0 for "
		"the spine to be installed. For example, if the expresssion is\n"
		"		H(1 - L) \n"
		"then the systemwill only put spines closer than "
		"one length constant from the soma, and zero elsewhere. \n"
		"Available spine parameters are: \n"
		"spacing, minSpacing, size, sizeDistrib "
		"angle, angleDistrib \n",
		&Neuron::setSpineDistribution,
		&Neuron::getSpineDistribution
	);

	
	static ReadOnlyValueFinfo< Neuron, unsigned int > numCompartments( 
		"numCompartments",
		"Number of electrical compartments in model. ",
		&Neuron::getNumCompartments
	);
	
	static ReadOnlyValueFinfo< Neuron, unsigned int > numSpines( 
		"numSpines",
		"Number of dendritic spines in model. ",
		&Neuron::getNumSpines
	);

	static ReadOnlyValueFinfo< Neuron, unsigned int > numBranches( 
		"numBranches",
		"Number of branches in dendrites. ",
		&Neuron::getNumBranches
	);

	static ReadOnlyValueFinfo< Neuron, vector< double > > pathDistFromSoma(
		"pathDistanceFromSoma",
		"geometrical path distance of each segment from soma, measured by "
		"threading along the dendrite.",
		&Neuron::getPathDistFromSoma
	);

	static ReadOnlyValueFinfo< Neuron, vector< double > > geomDistFromSoma( 
		"geometricalDistanceFromSoma",
		"geometrical distance of each segment from soma.",
		&Neuron::getGeomDistFromSoma
	);

	static ReadOnlyValueFinfo< Neuron, vector< double > > elecDistFromSoma( 
		"electrotonicDistanceFromSoma",
		"geometrical distance of each segment from soma, as measured along "
		"the dendrite.",
		&Neuron::getElecDistFromSoma
	);
	static ReadOnlyValueFinfo< Neuron, vector< ObjId > > compartments( 
		"compartments",
		"Vector of ObjIds of electrical compartments. Order matches order "
		"of segments, and also matches the order of the electrotonic and "
		"geometricalDistanceFromSoma vectors. ",
		&Neuron::getCompartments
	);

	static ReadOnlyLookupElementValueFinfo< Neuron, string, vector< ObjId > > 
			compartmentsFromExpression( 
		"compartmentsFromExpression",
		"Vector of ObjIds of electrical compartments that match the "
		"'path expression' pair in the argument string.",
		&Neuron::getExprElist
	);

	static ReadOnlyLookupElementValueFinfo< Neuron, string, vector< double > > 
			valuesFromExpression( 
		"valuesFromExpression",
		"Vector of values computed for each electrical compartment that "
	   	"matches the 'path expression' pair in the argument string."
		"This has 13 times the number of entries as # of compartments."
		"For each compartment the entries are: \n"
		"val, p, g, L, len, dia, maxP, maxG, maxL, x, y, z, 0",
		&Neuron::getExprVal
	);

	static ReadOnlyLookupElementValueFinfo< Neuron, string, vector< ObjId > > 
			spinesFromExpression( 
		"spinesFromExpression",
		//"Vector of ObjIds of spines/heads sitting on the electrical "
		//"compartments that match the 'path expression' pair in the "
		//"argument string.",
		"Vector of ObjIds of compartments comprising spines/heads "
		"that match the 'path expression' pair in the "
		"argument string.",
		&Neuron::getSpinesFromExpression
	);

	/////////////////////////////////////////////////////////////////////
	// DestFinfos
	/////////////////////////////////////////////////////////////////////
	static DestFinfo buildSegmentTree( "buildSegmentTree",
		"Build the reference segment tree structure using the child "
		"compartments of the current Neuron. Fills in all the coords and "
		"length constant information into the segments, for later use "
		"when we build reduced compartment trees and channel "
		"distributions. Should only be called once, since subsequent use "
	   "on a reduced model will lose the original full cell geometry. ",
		new EpFunc0< Neuron >( &Neuron::buildSegmentTree )
	);
	static DestFinfo setSpineAndPsdMesh( "setSpineAndPsdMesh",
		"Assigns the spine and psd mesh to the Neuron. This is used "
		"to build up a mapping from Spine entries on the Neuron to "
		"chem spines and PSDs, so that volume change operations from "
		"the Spine can propagate to the chem systems.",
		new OpFunc2< Neuron, Id, Id >( &Neuron::setSpineAndPsdMesh )
	);
	static DestFinfo setSpineAndPsdDsolve( "setSpineAndPsdDsolve",
		"Assigns the Dsolves used by spine and PSD to the Neuron. "
		"This is used "
		"to handle the rescaling of diffusion rates when spines are "
		"resized. ",
		new OpFunc2< Neuron, Id, Id >( &Neuron::setSpineAndPsdDsolve )
	);

	/*
	static DestFinfo rotateInSpace( "rotateInSpace",
		theta, phi
	static DestFinfo transformInSpace( "transformInSpace",
		transfMatrix(4x4)
	static DestFinfo saveAsNeuroML( "saveAsNeuroML", fname )
	static DestFinfo saveAsDotP( "saveAsDotP", fname )
	static DestFinfo saveAsSwc( "saveAsSwc", fname )
	*/
	/////////////////////////////////////////////////////////////////////
	// FieldElement
	/////////////////////////////////////////////////////////////////////
	static FieldElementFinfo< Neuron, Spine > spineFinfo(
		"spine",
		"Field Element for spines. Used to handle dynamic "
		"geometry changes in spines. ",
		Spine::initCinfo(),
		&Neuron::lookupSpine,
		&Neuron::setNumSpines,
		&Neuron::getNumSpines,
		false
	);
	
	/////////////////////////////////////////////////////////////////////
	static Finfo* neuronFinfos[] = 
	{ 	
		&RM,						// ValueFinfo
		&RA,						// ValueFinfo
		&CM,						// ValueFinfo
		&Em,						// ValueFinfo
		&theta,						// ValueFinfo
		&phi,						// ValueFinfo
		&sourceFile,				// ValueFinfo
		&compartmentLengthInLambdas,	// ValueFinfo
		&numCompartments,			// ReadOnlyValueFinfo
		&numSpines,					// ReadOnlyValueFinfo
		&numBranches,				// ReadOnlyValueFinfo
		&pathDistFromSoma,			// ReadOnlyValueFinfo
		&geomDistFromSoma,			// ReadOnlyValueFinfo
		&elecDistFromSoma,			// ReadOnlyValueFinfo
		&compartments,				// ReadOnlyValueFinfo
		&channelDistribution,		// ValueFinfo
		&passiveDistribution,		// ValueFinfo
		&spineDistribution,			// ValueFinfo
		// &mechSpec,				// ValueFinfo
		// &spineSpecification,		// ValueFinfo
		&compartmentsFromExpression,	// ReadOnlyLookupValueFinfo
		&valuesFromExpression,		// ReadOnlyLookupValueFinfo
		&spinesFromExpression,  	// ReadOnlyLookupValueFinfo
		&buildSegmentTree,			// DestFinfo
		&setSpineAndPsdMesh,		// DestFinfo
		&setSpineAndPsdDsolve,		// DestFinfo
		&spineFinfo,				// FieldElementFinfo
	};
	static string doc[] =
	{
		"Name", "Neuron",
		"Author", "C H Chaitanya, Upi Bhalla",
		"Description", "Neuron - Manager for neurons. "
		"Handles high-level specification of distribution of "
		"spines, channels and passive properties. Also manages "
		"spine resizing through a Spine FieldElement. ",
	};
	static Dinfo<Neuron> dinfo;
	static Cinfo neuronCinfo(
				"Neuron",
				Neutral::initCinfo(),
				neuronFinfos, sizeof( neuronFinfos ) / sizeof( Finfo* ),
				&dinfo,
				doc,
				sizeof(doc)/sizeof(string)
	);

	return &neuronCinfo;
}

static const Cinfo* neuronCinfo = Neuron::initCinfo();

////////////////////////////////////////////////////////////////////////
Neuron::Neuron()
<<<<<<< HEAD
    :
    RM_( 1.0 ),
    RA_( 1.0 ),
    CM_( 0.01 ),
    Em_( -0.065 ),
    theta_( 0.0 ),
    phi_( 0.0 ),
    maxP_( 0.0 ),
    maxG_( 0.0 ),
    maxL_( 0.0 ),
    sourceFile_( "" ),
    compartmentLengthInLambdas_( 0.2 ),
    spineEntry_( this )
{
    rng.seed( moose::__rng_seed__);
}

// When copying Neuron, we next have to rerun buildSegmentTree() and
=======
	: 
			RM_( 1.0 ),
			RA_( 1.0 ),
			CM_( 0.01 ),
			Em_( -0.065 ),
			theta_( 0.0 ),
			phi_( 0.0 ),
			maxP_( 0.0 ),
			maxG_( 0.0 ),
			maxL_( 0.0 ),
			sourceFile_( "" ),
			compartmentLengthInLambdas_( 0.2 ),
			spineEntry_( this )
{;}

// When copying Neuron, we next have to rerun buildSegmentTree() and 
>>>>>>> f69e47fc
// setSpineAndPsdMesh
Neuron::Neuron( const Neuron& other )
	: 
			RM_( other.RM_ ),
			RA_( other.RA_ ),
			CM_( other.CM_ ),
			Em_( other.Em_ ),
			theta_( other.theta_ ),
			phi_( other.phi_ ),
			maxP_( other.maxP_ ),
			maxG_( other.maxG_ ),
			maxL_( other.maxL_ ),
			sourceFile_( other.sourceFile_ ),
			compartmentLengthInLambdas_(other.compartmentLengthInLambdas_),
			channelDistribution_( other.channelDistribution_ ),
			passiveDistribution_( other.passiveDistribution_ ),
			spineDistribution_( other.spineDistribution_ ),
			spineEntry_( this )
{;}
////////////////////////////////////////////////////////////////////////
// Some static utility functions.
////////////////////////////////////////////////////////////////////////


bool parseDistrib( vector< vector < string > >& lines, 
				const vector< string >& distrib )
{
	lines.clear();
	vector< string > temp;
	for ( unsigned int i = 0; i < distrib.size(); ++i ) {
		if ( distrib[i] == "" ) {
			if ( temp.size() < 4 ) {
				cout << "Warning: Neuron::parseDistrib: <4 args: " << 
						temp.size() << endl;
				return false;
			}
			if ( temp.size() % 2 == 1 ) {
				cout << "Warning: Neuron::parseDistrib: : odd # of args:"
					   	<< temp.size() << endl;
				return false;
			}
			lines.push_back( temp );
			temp.clear();
		} else {
			temp.push_back( distrib[i] );
		}
	}
	return true;
}

static void doClassSpecificMessaging( Shell* shell, Id obj, ObjId compt )
{
	if ( obj.element()->cinfo()->isA( "ChanBase" ) ) {
		shell->doAddMsg( "Single", compt, "channel", obj, "channel" );
		// Add the message to the Ca pool if not defined
		if ( obj.element()->getName().find_first_of( "Ca" ) != string::npos ) {
			// Don't do it if we have the legacy GENESIS format
			if ( Neutral::child( obj.eref(), "addmsg1" ) == Id() ) {
				vector< ObjId > elist;
				string path = Neutral::parent( obj ).path() + "/#[ISA=CaConcBase]";
				// cout << "OK2 to Add Ca Msg for " << path << endl;
				wildcardFind( path, elist );
				if ( elist.size() > 0 ) {
					// cout << "Added Ca Msg for " << obj.path() << endl;
					ObjId mid = shell->doAddMsg( 
						"single", obj, "IkOut", elist[0], "current" );
					assert( !mid.bad());
				}
			}
		}
	}
	ReadCell::addChannelMessage( obj );
}

static bool buildFromProto( 
		const string& name,
		const vector< ObjId >& elist, const vector< double >& val,
		vector< ObjId >& mech )
{
	Shell* shell = reinterpret_cast< Shell* >( Id().eref().data() );
	Id proto( "/library/" + name );
	if ( proto == Id() ) {
		cout << "Warning: Neuron::buildFromProto: proto '"
			   	<< name << "' not found, skipping\n";
		return false;
	}
	mech.clear();
	mech.resize( elist.size() );
	for ( unsigned int i = 0; i < elist.size(); ++i ) {
		unsigned int j = i * nuParser::numVal;
		if ( val[ j + nuParser::EXPR ] > 0 ) {
			string name = proto.element()->getName();
			Id obj = Neutral::child( elist[i].eref(), name );
			if ( obj == Id() ) { // Need to copy it in from proto.
				obj = shell->doCopy( proto, elist[i], name, 1, false, false );
				doClassSpecificMessaging( shell, obj, elist[i] );
			}
			mech[i] = obj;
		}
	}
	return true;
}

static void assignParam( Id obj, const string& field, 
				double val, double len, double dia )
{
	if ( obj.element()->cinfo()->isA( "ChanBase" ) ) {
		if ( field == "Gbar" ) {
			if ( val > 0 )
				Field< double >::set( obj, "Gbar", val * len * dia * PI );
		} else if ( field == "Ek" ) {
			Field< double >::set( obj, "Ek", val );
		}
	} else if ( obj.element()->cinfo()->isA( "CaConcBase" ) ) {
		Field< double >::set( obj, "length", len );
		Field< double >::set( obj, "diameter", dia );
		// cout << "len, dia = " << len << ", " << dia << endl;
		if ( field == "CaBasal" || field == "tau" || field == "thick" ||
		  field == "floor" || field == "ceiling" ) {
			Field< double >::set( obj, field, val );
		} else if ( field == "B" ) {
			// The system obeys dC/dt = B*I_Ca - C/tau
			// So B = arg/( vol * F ). Here the system provides vol and F,
			// so the arg is just a scale factor over this, typically
			// to be thought of in terms of buffering. Small B is more
			// buffering. This field is deprecated but used in legacy
			// GENESIS scripts.
			Field< double >::set( obj, "B", val / 
				( FaradayConst * len * dia * dia * PI / 4.0 ) );
		}
	}
}

static void assignSingleCompartmentParams( ObjId compt,
			double val, const string& field, double len, double dia )
{
	if ( field == "initVm" || field == "INITVM" ) {
		Field< double >::set( compt, "initVm", val );
		return;
	}
	if ( field == "Em" || field == "EM" ) {
		Field< double >::set( compt, "Em", val );
		return;
	}
	if ( val > 0.0 ) {
		if ( field == "Rm" || field == "Ra" || field == "Cm" ) {
			Field< double >::set( compt, field, val );
		} else if ( field == "RM" ) {
			Field< double >::set( compt, "Rm", val / ( len  * dia * PI ) );
		} else if ( field == "RA" ) {
			Field< double >::set( compt, "Ra", val*len*4 / (dia*dia*PI) );
		} else if ( field == "CM" ) {
			Field< double >::set( compt, "Cm", val * len * dia * PI );
		} else {
			cout << "Warning: setCompartmentParam: field '" << field << 
				"' not found\n";
		}
	}
}

static void setCompartmentParams( 
		const vector< ObjId >& elist, const vector< double >& val,
		const string& field, const string& expr )
{
	try {
		nuParser parser( expr );
		for ( unsigned int i = 0; i < elist.size(); ++i ) {
			unsigned int j = i * nuParser::numVal;
			if ( val[ j + nuParser::EXPR ] > 0 ) {
				double len = val[j + nuParser::LEN ];
				double dia = val[j + nuParser::DIA ];
				double x = parser.eval( val.begin() + j );
				assignSingleCompartmentParams( elist[i],
					x, field, len, dia );
			}
		}
	}
	catch ( mu::Parser::exception_type& err )
	{
		cout << err.GetMsg() << endl;
	}
}

static void setMechParams( 
		const vector< ObjId >& mech,
		const vector< ObjId >& elist, const vector< double >& val,
		const string& field, const string& expr )
{
	try {
		nuParser parser ( expr );
		for ( unsigned int i = 0; i < elist.size(); ++i ) {
			unsigned int j = i * nuParser::numVal;
			if ( val[ j + nuParser::EXPR ] > 0 ) {
				double len = val[j + nuParser::LEN ];
				double dia = val[j + nuParser::DIA ];
				double x = parser.eval( val.begin() + j );
				assignParam( mech[i], field, x, len, dia );
			}
		}
	}
	catch ( mu::Parser::exception_type& err )
	{
		cout << err.GetMsg() << endl;
	}
}

////////////////////////////////////////////////////////////////////////
// ValueFinfos
////////////////////////////////////////////////////////////////////////

void Neuron::setRM( double v )
{
	if ( v > 0.0 )
		RM_ = v;
	else
		cout << "Warning:: Neuron::setRM: value must be +ve, is " << v << endl;
}
double Neuron::getRM() const
{
	return RM_;
}

void Neuron::setRA( double v )
{
	if ( v > 0.0 )
		RA_ = v;
	else
		cout << "Warning:: Neuron::setRA: value must be +ve, is " << v << endl;
}
double Neuron::getRA() const
{
	return RA_;
}

void Neuron::setCM( double v )
{
	if ( v > 0.0 )
		CM_ = v;
	else
		cout << "Warning:: Neuron::setCM: value must be +ve, is " << v << endl;
}
double Neuron::getCM() const
{
	return CM_;
}


void Neuron::setEm( double v )
{
	Em_ = v;
}
double Neuron::getEm() const
{
	return Em_;
}


void Neuron::setTheta( double v )
{
	theta_ = v;
	// Do stuff here for rotating it.
}
double Neuron::getTheta() const
{
	return theta_;
}


void Neuron::setPhi( double v )
{
	phi_ = v;
	// Do stuff here for rotating it.
}
double Neuron::getPhi() const
{
	return phi_;
}


void Neuron::setSourceFile( string v )
{
	sourceFile_ = v;
	// Stuff here for loading it.
}

string Neuron::getSourceFile() const
{
	return sourceFile_;
}


void Neuron::setCompartmentLengthInLambdas( double v )
{
	compartmentLengthInLambdas_ = v;
}
double Neuron::getCompartmentLengthInLambdas() const
{
	return compartmentLengthInLambdas_;
}

unsigned int Neuron::getNumCompartments() const
{
	return segId_.size();
}

/*
unsigned int Neuron::getNumSpines() const
{
	return spineParentIndex_.size();
}
*/

unsigned int Neuron::getNumBranches() const
{
	return branches_.size();
}

vector< double> Neuron::getPathDistFromSoma() const
{
	vector< double > ret( segs_.size(), 0.0 );
	for ( unsigned int i = 0; i < segs_.size(); ++i )
		ret[i] = segs_[i].getPathDistFromSoma();
	return ret;
}

vector< double> Neuron::getGeomDistFromSoma() const
{
	vector< double > ret( segs_.size(), 0.0 );
	for ( unsigned int i = 0; i < segs_.size(); ++i )
		ret[i] = segs_[i].getGeomDistFromSoma();
	return ret;
}

vector< double> Neuron::getElecDistFromSoma() const
{
	vector< double > ret( segs_.size(), 0.0 );
	for ( unsigned int i = 0; i < segs_.size(); ++i )
		ret[i] = segs_[i].getElecDistFromSoma();
	return ret;
}

vector< ObjId > Neuron::getCompartments() const
{
	vector< ObjId > ret( segId_.size() );
	for ( unsigned int i = 0; i < segId_.size(); ++i )
		ret[i] = segId_[i];
	return ret;
}

/**
 * Digest the path and the math expression to obtain an elist of 
 * compartments that satisfy both criteria. 
 * The argument 'line' has path 
 * followed by the math expression, separated by a space.
 */
vector< ObjId > Neuron::getExprElist( const Eref& e, string line ) const
{
	Shell* shell = reinterpret_cast< Shell* >( Id().eref().data() );
	vector< ObjId > ret;
	vector< ObjId > elist;
	vector< double > val;
	unsigned long pos = line.find_first_of( " \t" );
	string path = line.substr( 0, pos );
	string expr = line.substr( pos );
	ObjId oldCwe = shell->getCwe();
	shell->setCwe( e.objId() );
	wildcardFind( path, elist );
	shell->setCwe( oldCwe );
	if ( elist.size() == 0 )
		return ret;
	evalExprForElist( elist, expr, val );
	ret.reserve( elist.size() );
	for ( unsigned int i = 0; i < elist.size(); ++i ) {
		if ( val[i * nuParser::numVal] > 0 )
			ret.push_back( elist[i] );
	}
	return ret;
}

/**
 * Digest the path and the math expression to obtain all the
 * values pertaining to the elements in the path. There are
 * nuParser::numVal * elist.size() entries.
 * The argument 'line' has path 
 * followed by the math expression, separated by a space.
 */
vector< double > Neuron::getExprVal( const Eref& e, string line ) const
{
	Shell* shell = reinterpret_cast< Shell* >( Id().eref().data() );
	vector< ObjId > elist;
	vector< double > val;
	unsigned long pos = line.find_first_of( " \t" );
	string path = line.substr( 0, pos );
	string expr = line.substr( pos );
	ObjId oldCwe = shell->getCwe();
	shell->setCwe( e.objId() );
	wildcardFind( path, elist );
	shell->setCwe( oldCwe );
	if ( elist.size() == 0 )
		return val;
	evalExprForElist( elist, expr, val );
	return val;
}

vector< ObjId > Neuron::getSpinesFromExpression( 
				const Eref& e, string line ) const
{
	unsigned long pos = line.find_first_of( " \t" );
	string path = line.substr( 0, pos );
	string expr = line.substr( pos );

	// Look for all compartments that fit the expression.
	vector< ObjId > temp = getExprElist( e, "# " + expr );
	// indexed by segIndex, includes all compts in all spines.
	vector< vector< Id > > allSpinesPerCompt( segId_.size() ); 
	for ( unsigned int i = 0; i < spines_.size(); ++i ) {
		assert( allSpinesPerCompt.size() > spineParentSegIndex_[i] );
		vector< Id >& s = allSpinesPerCompt[ spineParentSegIndex_[i] ];
		s.insert( s.end(), spines_[i].begin(), spines_[i].end() );
	}
	vector< ObjId >ret;
	for ( vector< ObjId >::iterator
					i = temp.begin(); i != temp.end(); ++i ) {
		map< Id, unsigned int >::const_iterator si = 
				segIndex_.find( i->id );
		assert( si != segIndex_.end() );
		assert( si->second < segId_.size() );
		vector< Id >& s = allSpinesPerCompt[ si->second ];
		for ( vector< Id >::iterator j = s.begin(); j != s.end(); ++j ){
			// This is messy, would be better to use the wildcard parsing
			// from Shell.
			if ( matchBeforeBrace( *j, path ) )
				ret.push_back( *j );
		}
		// ret.insert( ret.end(), s.begin(), s.end() );
	}
	return ret;
}

void Neuron::buildElist( const Eref& e, 
				const vector< string >& line, 
				vector< ObjId >& elist, 
				vector< double >& val )
{
	Shell* shell = reinterpret_cast< Shell* >( Id().eref().data() );
	const string& path = line[1];
	const string& expr = line[3];
	ObjId oldCwe = shell->getCwe();
	shell->setCwe( e.objId() );
	wildcardFind( path, elist );
	shell->setCwe( oldCwe );
	evalExprForElist( elist, expr, val );
}

void Neuron::setChannelDistribution( const Eref& e, vector< string > v )
{
	// Here we should clear the extant channels, if any.
	vector< vector< string > > lines;
	if ( parseDistrib( lines, v ) ) {
		channelDistribution_ = v;
		for ( unsigned int i = 0; i < lines.size(); ++i ) {
			vector< string >& temp = lines[i];
			vector< ObjId > elist;
			vector< double > val; 
			buildElist( e, temp, elist, val );

			vector< ObjId > mech( elist.size() );
			if ( buildFromProto( temp[0], elist, val, mech ) ) {
				for ( unsigned int j = 2; j < temp.size(); j += 2 ) {
					setMechParams( mech, elist, val, temp[j], temp[j+1] );
				}
			}
		}
	}
}

vector< string > Neuron::getChannelDistribution( const Eref& e ) const
{
	return channelDistribution_;
}

void Neuron::setPassiveDistribution( const Eref& e, vector< string > v )
{
	vector< vector< string > > lines;
	if ( parseDistrib( lines, v ) ) {
		passiveDistribution_ = v;
		for ( unsigned int i = 0; i < lines.size(); ++i ) {
			vector< string >& temp = lines[i];
			vector< ObjId > elist;
			vector< double > val; 
			buildElist( e, temp, elist, val );
			for ( unsigned int j = 2; j < temp.size(); j += 2 ) {
				setCompartmentParams( elist, val, temp[j], temp[j+1] );
			}
		}
	}
}

vector< string > Neuron::getPassiveDistribution( const Eref& e ) const
{
	return passiveDistribution_;
}

void Neuron::setSpineDistribution( const Eref& e, vector< string > v )
{
	// Here we should clear the extant spines, if any.
	vector< vector< string > > lines;
	if ( parseDistrib( lines, v ) ) {
		spineDistribution_ = v;
		for ( unsigned int i = 0; i < lines.size(); ++i ) {
			vector< ObjId > elist;
			vector< double > val; 
			buildElist( e, lines[i], elist, val );
			installSpines( elist, val, lines[i] );
		}
	}
}

vector< string > Neuron::getSpineDistribution( const Eref& e ) const
{
	return spineDistribution_;
}


////////////////////////////////////////////////////////////////////////
// Stuff here for parsing the compartment tree
////////////////////////////////////////////////////////////////////////

static Id getComptParent( Id id )
{
	// raxial points towards soma.
	static const Finfo* raxialFinfo = 
			Cinfo::find( "Compartment" )->findFinfo( "raxialOut" );
	static const Finfo* proximalFinfo = 
			Cinfo::find( "SymCompartment" )->findFinfo( "proximalOut" );

	if ( id.element()->cinfo()->isA( "CompartmentBase" ) ) {
		vector< Id > ret;
		id.element()->getNeighbors( ret, raxialFinfo );
		if ( ret.size() == 1 )
			return ret[0];
		// If it didn't find an axial, maybe it is a symCompt
		if ( id.element()->cinfo()->isA( "SymCompartment" ) ) {
			id.element()->getNeighbors( ret, proximalFinfo );
			if ( ret.size() == 1 )
				return ret[0];
		}
	}
	return Id();
}

// Returns Id of soma
Id fillSegIndex( 
		const vector< Id >& kids, map< Id, unsigned int >& segIndex )
{
	Id soma;
	segIndex.clear();
	Id fatty;
	double maxDia = 0.0;
	unsigned int numKids = 0;
	for ( unsigned int i = 0; i < kids.size(); ++i ) {
		const Id& k = kids[i];
		if ( k.element()->cinfo()->isA( "CompartmentBase" ) ) {
			segIndex[ k ] = numKids++;
			const string& s = k.element()->getName();
			if ( s.find( "soma" ) != s.npos ||
				s.find( "Soma" ) != s.npos ||
				s.find( "SOMA" ) != s.npos ) {
				soma = k;
			}
			double dia = Field< double >::get( k, "diameter" );
			if ( dia > maxDia ) {
				maxDia = dia;
				fatty = k;
			}
		}
	}
	if ( soma != Id() )
		return soma;
	return fatty; // Fallback.
}

static void fillSegments( vector< SwcSegment >& segs, 
	const map< Id, unsigned int >& segIndex,
	const vector< Id >& kids ) 
{
	segs.clear();
	for ( unsigned int i = 0; i < kids.size(); ++i ) {
		const Id& k = kids[i];
		if ( k.element()->cinfo()->isA( "CompartmentBase" ) ) {
			double x = Field< double >::get( k, "x" );
			double y = Field< double >::get( k, "y" );
			double z = Field< double >::get( k, "z" );
			double dia = Field< double >::get( k, "diameter" );
			Id pa = getComptParent( k );
			unsigned int paIndex = ~0U; // soma
			int comptType = 1; // soma
			if ( pa != Id() ) {
				map< Id, unsigned int >::const_iterator 
					j = segIndex.find( pa );
				if ( j != segIndex.end() ) {
					paIndex = j->second;
					comptType = 3; // generic dendrite
				}
			}
			segs.push_back( 
				SwcSegment( i, comptType, x, y, z, dia/2.0, paIndex ) );
		}
	}
}

/// Recursive function to fill in cumulative distances from soma.
static void traverseCumulativeDistance( 
	SwcSegment& self, vector< SwcSegment >& segs,
   	const vector< Id >& lookupId,  
	double len, double L, double pSoma, double eSoma )
{
	self.setCumulativeDistance( len, L, pSoma, eSoma );
	for ( unsigned int i = 0; i < self.kids().size(); ++i ) {
		SwcSegment& kid = segs[ self.kids()[i] ];
		double segmentLength = kid.distance( self );
		double p = pSoma + segmentLength;
		Id kidId = lookupId[ self.kids()[i] ];
		double Rm = Field< double >::get( kidId, "Rm" );
		double Ra = Field< double >::get( kidId, "Ra" );
		// Note that sqrt( Rm/Ra ) = lambda/length = 1/L.
		double electrotonicLength = sqrt( Ra / Rm );
		double e = eSoma + electrotonicLength;
		traverseCumulativeDistance( kid, segs, lookupId, 
						segmentLength, electrotonicLength, p, e );
	}
}

void Neuron::updateSegmentLengths()
{
	double len = Field< double >::get( soma_, "length" );
	double dia = Field< double >::get( soma_, "diameter" );
	if ( len < dia )
		len = dia;
	double Rm = Field< double >::get( soma_, "Rm" );
	double Ra = Field< double >::get( soma_, "Ra" );
	double L = sqrt( Ra / Rm );

	for ( unsigned int i = 0; i < segs_.size(); ++i ) {
		segs_[i].setGeometricalDistanceFromSoma( segs_[0] );
	}

	traverseCumulativeDistance( segs_[0], segs_, segId_, len, L, 0, 0 );
	maxL_ = maxG_ = maxP_ = 0.0;
	for ( unsigned int i = 0; i < segs_.size(); ++i ) {
		double p = segs_[i].getPathDistFromSoma();
		if ( maxP_ < p ) maxP_ = p;
		double g = segs_[i].getGeomDistFromSoma();
		if ( maxG_ < g ) maxG_ = g;
		double L = segs_[i].getElecDistFromSoma();
		if ( maxL_ < L ) maxL_ = L;
	}
}

/// Fills up vector of segments. First entry is soma.
void Neuron::buildSegmentTree( const Eref& e )
{
	vector< Id > kids;
	Neutral::children( e, kids );

	soma_ = fillSegIndex( kids, segIndex_ );
	if ( kids.size() == 0 || soma_ == Id() ) {
		cout << "Error: Neuron::buildSegmentTree( " << e.id().path() <<
				" ): \n		Valid neuronal model not found.\n";
		return;
	}
	fillSegments( segs_, segIndex_, kids );
	int numPa = 0;
	for ( unsigned int i = 0; i < segs_.size(); ++i ) {
		if ( segs_[i].parent() == ~0U ) {
			numPa++;
		} else {
			segs_[ segs_[i].parent() ].addChild( i );
		}
	}
	for ( unsigned int i = 0; i < segs_.size(); ++i ) {
		segs_[i].figureOutType();
	}

	if ( numPa != 1 ) {
		cout << "Warning: Neuron.cpp: buildTree: numPa = " << numPa << endl;
	}
	segId_.clear();
	segId_.resize( segIndex_.size(), Id() );
	for ( map< Id, unsigned int >::const_iterator 
			i = segIndex_.begin(); i != segIndex_.end(); ++i ) {
		assert( i->second < segId_.size() );
		segId_[ i->second ] = i->first;
	}
	updateSegmentLengths();
}


/// Fills up vector of segments. First entry is soma.
void Neuron::setSpineAndPsdMesh( Id spineMesh, Id psdMesh )
{
	if ( !spineMesh.element()->cinfo()->isA( "SpineMesh" ) ) {
		cout << "Error: Neuron::setSpineAndPsdMesh: '" << 
				spineMesh.path() << "' is not a SpineMesh\n";
		return;
	}
	if ( !psdMesh.element()->cinfo()->isA( "PsdMesh" ) ) {
		cout << "Error: Neuron::setSpineAndPsdMesh: '" << 
				psdMesh.path() << "' is not a PsdMesh\n";
		return;
	}
	Id spineStoich = Neutral::child( spineMesh.eref(), "stoich" );
	Id psdStoich = Neutral::child( psdMesh.eref(), "stoich" );
	if ( spineStoich == Id() || psdStoich == Id() ) {
		cout << "Error: Neuron::setSpineAndPsdMesh: Stoich child not found\n";
		return;
	}
	
	vector< Id > spineList = Field< vector< Id > >::get( 
					spineMesh, "elecComptList" );
	vector< Id > psdList = Field< vector< Id > >::get( 
					psdMesh, "elecComptList" );
	assert( spineList.size()== psdList.size() );
	map< Id, unsigned int > spineMap; // spineMap[ SpineOnNeuron ] = index
	for ( unsigned int i = 0; i < spines_.size(); ++i ) {
		assert( spines_[i].size() > 1 );
		spineMap[ spines_[i][1] ] = i;
	}
	// We don't want to clear this because we can use a single vector
	// to overlay a number of spine meshes, since each will be a distinct
	// subset of the full list of spines. None is used twice.
	// spineToMeshOrdering_.clear();
	for( unsigned int i = 0; i < spineList.size(); ++i ) {
		map< Id, unsigned int >::iterator j = spineMap.find( spineList[i]);
		if ( j == spineMap.end() ) {
			cout << "Error: Neuron::setSpineAndPsdMesh: spine '" <<
					spineList[i].path() << "' not found on Neuron\n";
			return;
		}
		spineToMeshOrdering_[ j->second ] = i;
		spineStoich_[ j->second ] = spineStoich;
		psdStoich_[ j->second ] = psdStoich;
	}
}

void Neuron::setSpineAndPsdDsolve( Id spineDsolve, Id psdDsolve )
{
	headDsolve_ = spineDsolve;
	psdDsolve_ = psdDsolve;
}

/////////////////////////////////////////////////////////////////////////
// Here we set up the more general specification of mechanisms. Each
// line is 
// proto path field expr [field expr]...
/////////////////////////////////////////////////////////////////////////

/**
 * Evaluates expn for every CompartmentBase entry in elist. Pushes
 * value, length and dia for each elist entry into the 'val' vector.
 */
void Neuron::evalExprForElist( const vector< ObjId >& elist,
		const string& expn, vector< double >& val ) const
{
	val.clear();
	val.resize( elist.size() * nuParser::numVal );
	// Build the function
	double len = 0; // Length of compt in metres
	double dia = 0; // Diameter of compt in metres
	unsigned int valIndex = 0;
	try {
		nuParser parser( expn );

		// Go through the elist checking for the channels. If not there,
		// build them. 
		for ( vector< ObjId >::const_iterator 
			i = elist.begin(); i != elist.end(); ++i ) {
			if ( i->element()->cinfo()->isA( "CompartmentBase" ) ) {
				map< Id, unsigned int >:: const_iterator j = 
					segIndex_.find( *i );
				if ( j != segIndex_.end() ) {
					dia = Field< double >::get( *i, "diameter" );
					len = Field< double >::get( *i, "length" );
					assert( j->second < segs_.size() );
					val[valIndex + nuParser::P] = 
							segs_[j->second].getPathDistFromSoma();
					val[valIndex + nuParser::G] = 
						segs_[j->second].getGeomDistFromSoma();
					val[valIndex + nuParser::EL] = 
						segs_[j->second].getElecDistFromSoma();
					val[valIndex + nuParser::LEN] = len;
					val[valIndex + nuParser::DIA] = dia;
					val[valIndex + nuParser::MAXP] = maxP_;
					val[valIndex + nuParser::MAXG] = maxG_;
					val[valIndex + nuParser::MAXL] = maxL_;
					val[valIndex + nuParser::X] = segs_[j->second].vec().a0();
					val[valIndex + nuParser::Y] = segs_[j->second].vec().a1();
					val[valIndex + nuParser::Z] = segs_[j->second].vec().a2();
					// Can't assign oldVal on first arg
					val[valIndex + nuParser::OLDVAL] = 0.0; 

					val[valIndex + nuParser::EXPR] = parser.eval(
						val.begin() + valIndex );
				}
			}
			valIndex += nuParser::numVal;
		}
	}
	catch ( mu::Parser::exception_type& err )
	{
		cout << err.GetMsg() << endl;
	}
}


////////////////////////////////////////////////////////////////////////
// Stuff here for inserting spines.
////////////////////////////////////////////////////////////////////////

/**
 * Utility function to return a coordinate system where 
 * z is the direction of a dendritic segment, 
 * x is the direction of spines outward from soma and perpendicular to z
 * and y is the perpendicular to x and z.
 */
static double coordSystem( Id soma, Id dend, Vec& x, Vec& y, Vec& z )
{
	static const double EPSILON = 1e-20;
	double x0 = Field< double >::get( dend, "x0" );
	double y0 = Field< double >::get( dend, "y0" );
	double z0 = Field< double >::get( dend, "z0" );
	double x1 = Field< double >::get( dend, "x" );
	double y1 = Field< double >::get( dend, "y" );
	double z1 = Field< double >::get( dend, "z" );

	Vec temp( x1-x0, y1-y0, z1-z0 );
	double len = temp.length();
	z = Vec( temp.a0()/len, temp.a1()/len, temp.a2()/len );

	double sx0 = Field< double >::get( soma, "x0" );
	double sy0 = Field< double >::get( soma, "y0" );
	double sz0 = Field< double >::get( soma, "z0" );
	Vec temp2( x0 - sx0, y0-sy0, z0-sz0 );
	Vec y2 = temp.crossProduct( z );
	double ylen = y2.length();
	double ytemp = 1.0;
	while ( ylen < EPSILON ) {
		Vec t( ytemp , sqrt( 2.0 ), 0.0 );
		y2 = t.crossProduct( z );
		ylen = y2.length();
		ytemp += 1.0;
	}
	y = Vec( y2.a0()/ylen, y2.a1()/ylen, y2.a2()/ylen );
	x = z.crossProduct( y );
	assert( doubleEq( x.length(), 1.0 ) );
	return len;
}

/**
 * Utility function to change coords of spine so as to reorient it.
 */
static void reorientSpine( vector< Id >& spineCompts, 
				vector< Vec >& coords, 
				Vec& parentPos, double pos, double angle, 
				Vec& x, Vec& y, Vec& z )
{
	double c = cos( angle );
	double s = sin( angle );
	double omc = 1.0 - c;

	Vec rot0( 		z.a0()*z.a0()*omc + c, 
					z.a1()*z.a0()*omc - z.a2()*s ,
					z.a2()*z.a0()*omc + z.a1()*s );

	Vec rot1( 		z.a0()*z.a1()*omc + z.a2()*s, 
					z.a1()*z.a1()*omc + c,
            		z.a2()*z.a1()*omc - z.a0()*s );

	Vec rot2(		z.a0()*z.a2()*omc - z.a1()*s, 
					z.a1()*z.a2()*omc + z.a0()*s, 
					z.a2()*z.a2()*omc + c );

    Vec translation = z * pos + parentPos;
    // Vec translation = parentPos;
	vector< Vec > ret( coords.size() );
	for ( unsigned int i = 0; i < coords.size(); ++i ) {
		ret[i] = Vec( 	rot0.dotProduct( coords[i] ) + translation.a0(), 
						rot1.dotProduct( coords[i] ) + translation.a1(), 
						rot2.dotProduct( coords[i] ) + translation.a2() );
		
	}
    assert( spineCompts.size() * 2 == ret.size() );

	for ( unsigned int i = 0; i < spineCompts.size(); ++i ) {
		unsigned int j = 2 * i;
		Field< double >::set( spineCompts[i], "x0", ret[j].a0() );
		Field< double >::set( spineCompts[i], "y0", ret[j].a1() );
		Field< double >::set( spineCompts[i], "z0", ret[j].a2() );
		// cout << "(" << ret[j].a0() << ", " << ret[j].a1() << ", " << ret[j].a2() << ")";
            j = j + 1;
		Field< double >::set( spineCompts[i], "x", ret[j].a0() );
		Field< double >::set( spineCompts[i], "y", ret[j].a1() );
		Field< double >::set( spineCompts[i], "z", ret[j].a2() );
		// cout << "(" << ret[j].a0() << ", " << ret[j].a1() << ", " << ret[j].a2() << ")\n";
	}
}

/** 
 * Utility function to add a single spine to the given parent.
 * Returns vector of added spine contents.
 * parent is parent compartment for this spine.
 * spineProto is just that.
 * pos is position (in metres ) along parent compartment
 * angle is angle (in radians) to rotate spine wrt x in plane xy.
 * Size is size scaling factor, 1 leaves as is.
 * x, y, z are unit vectors. Z is along the parent compt.
 * We first shift the spine over so that it is offset by the parent compt
 * diameter.
 * We then need to reorient the spine which lies along (i,0,0) to
 * lie along x. X is a unit vector so this is done simply by 
 * multiplying each coord of the spine by x.
 * Finally we rotate the spine around the z axis by the specified angle
 * k is index of this spine.
 */

static vector< Id > addSpine( Id parentCompt, Id spineProto, 
		double pos, double angle, 
		Vec& x, Vec& y, Vec& z, 
		double size, 
		unsigned int k )
{
	Shell* shell = reinterpret_cast< Shell* >( Id().eref().data() );
	Id parentObject = Neutral::parent( parentCompt );
	stringstream sstemp;
	sstemp << k;
	string kstr = sstemp.str();
	Id spine = shell->doCopy( spineProto, parentObject, "_spine" + kstr, 
					1, false, false );
	vector< Id > kids;
	Neutral::children( spine.eref(), kids );
	double x0 = Field< double >::get( parentCompt, "x0" );
	double y0 = Field< double >::get( parentCompt, "y0" );
	double z0 = Field< double >::get( parentCompt, "z0" );
	double parentRadius = Field< double >::get( parentCompt, "diameter" )/2;
	Vec ppos( x0, y0, z0 );
	// First, build the coordinates vector for the spine. Assume that its
	// major axis is along the unit vector [1,0,0].
	vector< Vec > coords;
	vector< Id > ret; // Filtered to make sure that it returns only compts
	for ( vector< Id >::iterator i = kids.begin(); i != kids.end(); ++i )
	{
		if ( i->element()->cinfo()->isA( "CompartmentBase" ) ) {
			i->element()->setName( i->element()->getName() + kstr );
			x0 = Field< double >::get( *i, "x0" ) * size;
			y0 = Field< double >::get( *i, "y0" ) * size;
			z0 = Field< double >::get( *i, "z0" ) * size;
			coords.push_back( Vec( x0 + parentRadius, y0, z0 ) );
			double x = Field< double >::get( *i, "x" ) * size;
			double y = Field< double >::get( *i, "y" ) * size;
			double z = Field< double >::get( *i, "z" ) * size;
			double dia = Field< double >::get( *i, "diameter" ) * size;
			// Field< double >::set( *i, "diameter", dia );

			double len = sqrt( 
							(x-x0)*(x-x0) + 
							(y-y0)*(y-y0) + 
							(z-z0)*(z-z0) );
			SetGet2< double, double >::set( *i, "setGeomAndElec", len, dia );


			coords.push_back( Vec( x + parentRadius, y, z ) );
			// scaleSpineCompt( *i, size );
			shell->doMove( *i, parentObject );
			ret.push_back( *i );
		}
	}
	// Then, take the projection of this along the x vector passed in.
	for( vector< Vec >::iterator i = coords.begin(); i != coords.end(); ++i)
		*i = x * i->a0();
	shell->doDelete( spine ); // get rid of the holder for the spine copy.
	shell->doAddMsg( "Single", parentCompt, "axial", kids[0], "raxial" );
	reorientSpine( kids, coords, ppos, pos, angle, x, y, z );

	return ret;
}
	
///////////////////////////////////////////////////////////////////////
// Here are the mechSpec format line parsers
///////////////////////////////////////////////////////////////////////

// Return value for field if found, otherwise return a default string.
string findArg( const vector<string>& line, const string& field )
{
	// line has: proto path [field val]...
	assert( (line.size() % 2) != 1 );
	for ( unsigned int i = 2; i < line.size(); i+=2 )
		if ( line[i] == field )
			return line[i+1];
	string ret = "";
	if ( field == "spacing" ) {
		ret = "1.0e-6";
	} else if ( field == "spacingDistrib" ) {
		ret = "0";
	} else if ( field == "size" ) {
		ret = "1";
	} else if ( field == "sizeDistrib" ) {
		ret = "0";
	} else if ( field == "angle" ) {
		ret = "0";
	} else if ( field == "angleDistrib" ) {
		ret = "6.283185307";
	} else if ( field == "rotation" ) {
		ret = "0";
	} else if ( field == "rotationDistrib" ) {
		ret = "6.283185307"; // 2*PI
	} else if ( field == "shaftLen" ) {
		ret = "1.0e-6";
	} else if ( field == "shaftDia" ) {
		ret = "0.2e-6";
	} else if ( field == "headLen" ) {
		ret = "0.5e-6";
	} else if ( field == "headDia" ) {
		ret = "0.5e-6";
	} else if ( field == "theta" ) {
		ret = "0";
	} else if ( field == "phi" ) {
		ret = "1.5707963268"; // PI/2
	}
	return ret;
}

/// Add entries into the pos vector for a given compartment i.
static void addPos( unsigned int segIndex, unsigned int eIndex,
<<<<<<< HEAD
                    double spacing, double minSpacing,
                    double dendLength,
                    vector< unsigned int >& seglistIndex,
                    vector< unsigned int >& elistIndex,
                    vector< double >& pos )
{
    if ( minSpacing < spacing * 0.1 && minSpacing < 1e-7 )
        minSpacing = spacing * 0.1;
    if ( minSpacing > spacing * 0.5 )
        minSpacing = spacing * 0.5;
    unsigned int n = 1 + dendLength / minSpacing;
    double dx = dendLength / n;
    for( unsigned int i = 0; i < n; ++i )
    {
        if ( moose::mtrand() < dx / spacing )
        {
            seglistIndex.push_back( segIndex );
            elistIndex.push_back( eIndex );
            pos.push_back( i * dx + dx*0.5 );
        }
    }
}

void Neuron::makeSpacingDistrib( const vector< ObjId >& elist,
                                 const vector< double >& val,
                                 vector< unsigned int >& seglistIndex,
                                 vector< unsigned int >& elistIndex,
                                 vector< double >& pos,
                                 const vector< string >& line ) const
{
    string distribExpr = findArg( line, "spacingDistrib"  );
    pos.resize( 0 );
    elistIndex.resize( 0 );

    try
    {
        nuParser parser( distribExpr );

        for ( unsigned int i = 0; i < elist.size(); ++i )
        {
            unsigned int j = i * nuParser::numVal;
            if ( val[ j + nuParser::EXPR ] > 0 )
            {
                double spacing = val[ j + nuParser::EXPR ];
                double spacingDistrib = parser.eval( val.begin() + j );
                if ( spacingDistrib > spacing || spacingDistrib < 0 )
                {
                    cout << "Warning: Neuron::makeSpacingDistrib: " <<
                         "0 < " << spacingDistrib << " < " << spacing <<
                         " fails on " << elist[i].path() << ". Using 0.\n";
                    spacingDistrib = 0.0;
                }
                map< Id, unsigned int>::const_iterator
                lookupDend = segIndex_.find( elist[i] );
                if ( lookupDend != segIndex_.end() )
                {
                    double dendLength = segs_[lookupDend->second].length();
                    addPos( lookupDend->second, i,
                            spacing, spacingDistrib, dendLength,
                            seglistIndex, elistIndex, pos );
                }
            }
        }
    }
    catch ( mu::Parser::exception_type& err )
    {
        cout << err.GetMsg() << endl;
    }
}

static void makeAngleDistrib ( const vector< ObjId >& elist,
                               const vector< double >& val,
                               vector< unsigned int >& elistIndex,
                               vector< double >& theta,
                               const vector< string >& line )
{
    string angleExpr = findArg( line, "angle" );
    string angleDistribExpr = findArg( line, "angleDistrib" );
    // I won't bother with rotation and rotation distrb for now.
    // Easy to add, but on reflection they don't make sense.
    theta.clear();
    theta.resize( elistIndex.size(), 0.0 );

    try
    {
        nuParser angleParser( angleExpr );
        nuParser distribParser( angleDistribExpr );
        unsigned int lastIndex = ~0U;
        double angle = 0;
        double angleDistrib = 0;
        for ( unsigned int k = 0; k < elistIndex.size(); ++k )
        {
            unsigned int i = elistIndex[k];
            if ( i != lastIndex )
            {
                lastIndex = i;
                unsigned int j = i * nuParser::numVal;
                angle = angleParser.eval( val.begin() + j );
                angleDistrib = distribParser.eval( val.begin() + j);
            }
            if ( angleDistrib > 0 )
                theta[k] = angle + ( moose::mtrand() - 0.5 ) * angleDistrib;
            else
                theta[k] = angle;
        }
    }
    catch ( mu::Parser::exception_type& err )
    {
        cout << err.GetMsg() << endl;
    }
}

static void makeSizeDistrib ( const vector< ObjId >& elist,
                              const vector< double >& val,
                              vector< unsigned int >& elistIndex,
                              vector< double >& size,
                              const vector< string >& line )
{
    string sizeExpr = findArg( line, "size" );
    string sizeDistribExpr = findArg( line, "sizeDistrib" );
    size.clear();
    size.resize( elistIndex.size(), 0.0 );

    try
    {
        nuParser sizeParser( sizeExpr );
        nuParser distribParser( sizeDistribExpr );
        unsigned int lastIndex = ~0U;
        double sz = 1.0;
        double sizeDistrib = 0;
        for ( unsigned int k = 0; k < elistIndex.size(); ++k )
        {
            unsigned int i = elistIndex[k];
            if ( i != lastIndex )
            {
                lastIndex = i;
                unsigned int j = i * nuParser::numVal;
                sz = sizeParser.eval( val.begin() + j );
                sizeDistrib = distribParser.eval( val.begin() + j);
            }
            if ( sizeDistrib > 0 )
                size[k] = sz + ( moose::mtrand() - 0.5 ) * sizeDistrib;
            else
                size[k] = sz;
        }
    }
    catch ( mu::Parser::exception_type& err )
    {
        cout << err.GetMsg() << endl;
    }
}

void Neuron::installSpines( const vector< ObjId >& elist,
                            const vector< double >& val, const vector< string >& line )
{
    Id spineProto( "/library/spine" );

    if ( spineProto == Id() )
    {
        cout << "Warning: Neuron::installSpines: Unable to find prototype spine: /library/spine\n";
        return;
    }
    // Look up elist index from pos index, since there may be many
    // spines on each segment.
    vector< unsigned int > elistIndex;
    vector< double > pos; // spacing of the new spines along compt.
    vector< double > theta; // Angle of spines
    vector< double > size; // Size scaling of spines
    pos.reserve( elist.size() );
    elistIndex.reserve( elist.size() );

    makeSpacingDistrib( elist, val,
                        spineParentSegIndex_, elistIndex, pos, line);
    makeAngleDistrib( elist, val, elistIndex, theta, line );
    makeSizeDistrib( elist, val, elistIndex, size, line );
    for ( unsigned int k = 0; k < spineParentSegIndex_.size(); ++k )
    {
        unsigned int i = spineParentSegIndex_[k];
        Vec x, y, z;
        coordSystem( soma_, segId_[i], x, y, z );
        spines_.push_back(
            addSpine( segId_[i], spineProto, pos[k], theta[k],
                      x, y, z, size[k], k )
        );
    }
    spineToMeshOrdering_.clear();
    spineToMeshOrdering_.resize( spines_.size(), 0 );
    spineStoich_.clear();
    spineStoich_.resize( spines_.size() );
    psdStoich_.clear();
    psdStoich_.resize( spines_.size() );
=======
		double spacing, double minSpacing, 
		double dendLength,
		vector< unsigned int >& seglistIndex,
		vector< unsigned int >& elistIndex,
		vector< double >& pos )
{
	if ( minSpacing < spacing * 0.1 && minSpacing < 1e-7 )
		minSpacing = spacing * 0.1;
	if ( minSpacing > spacing * 0.5 )
		minSpacing = spacing * 0.5;
	unsigned int n = 1 + dendLength / minSpacing;
	double dx = dendLength / n;
	for( unsigned int i = 0; i < n; ++i ) {
		if ( mtrand() < dx / spacing ) {
			seglistIndex.push_back( segIndex );
			elistIndex.push_back( eIndex );
			pos.push_back( i * dx + dx*0.5 );
		}
	}
}
/*
 * This version tries to put in Pos using simple increments from the
 * start of each compt. Multiple issues including inability to put 
 * spines in small compartments, even if many of them.
 *
static void addPos( unsigned int segIndex, unsigned int eIndex,
		double spacing, double spacingDistrib, 
		double dendLength,
		vector< unsigned int >& seglistIndex,
		vector< unsigned int >& elistIndex,
		vector< double >& pos )
{
	if ( spacingDistrib > 0.0 ) {
		double position = spacing * 0.5 + 
				( mtrand() - 0.5 ) * spacingDistrib;
		while ( position < dendLength ) {
			seglistIndex.push_back( segIndex );
			elistIndex.push_back( eIndex );
			pos.push_back( position );
			position += spacing + ( mtrand() - 0.5 ) * spacingDistrib;
		} 
	} else {
		for ( double position = spacing * 0.5; 
				position < dendLength; position += spacing ) {
			seglistIndex.push_back( segIndex );
			elistIndex.push_back( eIndex );
			pos.push_back( position );
		}
	}
}
*/

void Neuron::makeSpacingDistrib( const vector< ObjId >& elist, 
		const vector< double >& val,
		vector< unsigned int >& seglistIndex,
		vector< unsigned int >& elistIndex,
		vector< double >& pos,
		const vector< string >& line ) const
{
	string distribExpr = findArg( line, "spacingDistrib"  );
	pos.resize( 0 );
	elistIndex.resize( 0 );

	try {
		nuParser parser( distribExpr );

		for ( unsigned int i = 0; i < elist.size(); ++i ) {
			unsigned int j = i * nuParser::numVal;
			if ( val[ j + nuParser::EXPR ] > 0 ) {
				double spacing = val[ j + nuParser::EXPR ];
				double spacingDistrib = parser.eval( val.begin() + j );
				if ( spacingDistrib > spacing || spacingDistrib < 0 ) {
					cout << "Warning: Neuron::makeSpacingDistrib: " << 
						"0 < " << spacingDistrib << " < " << spacing <<
						" fails on " << elist[i].path() << ". Using 0.\n";
					spacingDistrib = 0.0;
				}
				map< Id, unsigned int>::const_iterator 
					lookupDend = segIndex_.find( elist[i] );
				if ( lookupDend != segIndex_.end() ) {
					double dendLength = segs_[lookupDend->second].length();
					addPos( lookupDend->second, i, 
								spacing, spacingDistrib, dendLength, 
								seglistIndex, elistIndex, pos );
				}
			}
		}
	}
	catch ( mu::Parser::exception_type& err )
	{
		cout << err.GetMsg() << endl;
	}
}

static void makeAngleDistrib ( const vector< ObjId >& elist, 
		const vector< double >& val, 
		vector< unsigned int >& elistIndex,
		vector< double >& theta,
		const vector< string >& line )
{
	string angleExpr = findArg( line, "angle" );
	string angleDistribExpr = findArg( line, "angleDistrib" );
	// I won't bother with rotation and rotation distrb for now.
	// Easy to add, but on reflection they don't make sense.
	theta.clear();
	theta.resize( elistIndex.size(), 0.0 );

	try {
		nuParser angleParser( angleExpr );
		nuParser distribParser( angleDistribExpr );
		unsigned int lastIndex = ~0U;
		double angle = 0;
		double angleDistrib = 0;
		for ( unsigned int k = 0; k < elistIndex.size(); ++k ) {
			unsigned int i = elistIndex[k];
			if ( i != lastIndex ) {
				lastIndex = i;
				unsigned int j = i * nuParser::numVal;
				angle = angleParser.eval( val.begin() + j );
				angleDistrib = distribParser.eval( val.begin() + j);
			}
			if ( angleDistrib > 0 )
				theta[k] = angle + ( mtrand() - 0.5 ) * angleDistrib;
			else
				theta[k] = angle;
		}
	}
	catch ( mu::Parser::exception_type& err )
	{
		cout << err.GetMsg() << endl;
	}
}

static void makeSizeDistrib ( const vector< ObjId >& elist, 
		const vector< double >& val, 
		vector< unsigned int >& elistIndex,
		vector< double >& size,
		const vector< string >& line )
{
	string sizeExpr = findArg( line, "size" );
	string sizeDistribExpr = findArg( line, "sizeDistrib" );
	size.clear();
	size.resize( elistIndex.size(), 0.0 );

	try {
		nuParser sizeParser( sizeExpr );
		nuParser distribParser( sizeDistribExpr );
		unsigned int lastIndex = ~0U;
		double sz = 1.0;
		double sizeDistrib = 0;
		for ( unsigned int k = 0; k < elistIndex.size(); ++k ) {
			unsigned int i = elistIndex[k];
			if ( i != lastIndex ) {
				lastIndex = i;
				unsigned int j = i * nuParser::numVal;
				sz = sizeParser.eval( val.begin() + j );
				sizeDistrib = distribParser.eval( val.begin() + j);
			}
			if ( sizeDistrib > 0 )
				size[k] = sz + ( mtrand() - 0.5 ) * sizeDistrib;
			else
				size[k] = sz;
		}
	}
	catch ( mu::Parser::exception_type& err )
	{
		cout << err.GetMsg() << endl;
	}
}

void Neuron::installSpines( const vector< ObjId >& elist, 
		const vector< double >& val, const vector< string >& line )
{
	Id spineProto( "/library/spine" );

	if ( spineProto == Id() ) {
		cout << "Warning: Neuron::installSpines: Unable to find prototype spine: /library/spine\n";
		return;
	}
	// Look up elist index from pos index, since there may be many 
	// spines on each segment.
	vector< unsigned int > elistIndex; 
	vector< double > pos; // spacing of the new spines along compt.
	vector< double > theta; // Angle of spines
	vector< double > size; // Size scaling of spines
	pos.reserve( elist.size() );
	elistIndex.reserve( elist.size() );

	makeSpacingDistrib( elist, val, 
					spineParentSegIndex_, elistIndex, pos, line);
	makeAngleDistrib( elist, val, elistIndex, theta, line );
	makeSizeDistrib( elist, val, elistIndex, size, line );
	for ( unsigned int k = 0; k < spineParentSegIndex_.size(); ++k ) {
		unsigned int i = spineParentSegIndex_[k];
		Vec x, y, z;
		coordSystem( soma_, segId_[i], x, y, z );
		spines_.push_back( 
			addSpine( segId_[i], spineProto, pos[k], theta[k], 
				x, y, z, size[k], k )
		);
	}
	spineToMeshOrdering_.clear();
	spineToMeshOrdering_.resize( spines_.size(), 0 );
	spineStoich_.clear();
	spineStoich_.resize( spines_.size() );
	psdStoich_.clear();
	psdStoich_.resize( spines_.size() );
>>>>>>> f69e47fc
}
////////////////////////////////////////////////////////////////////////
// Interface funcs for spines
////////////////////////////////////////////////////////////////////////

Spine* Neuron::lookupSpine( unsigned int index )
{
	return &spineEntry_;
}

void Neuron::setNumSpines( unsigned int num ) 
{
	/// Ignore it. the number of spines is set when we build the tree.
	;
}

unsigned int Neuron::getNumSpines() const
{
	return spines_.size();
}

////////////////////////////////////////////////////////////////////////
// Utility funcs for spines
////////////////////////////////////////////////////////////////////////
const vector< Id >& Neuron::spineIds( unsigned int index ) const
{
	static vector< Id > fail;
	if ( index < spines_.size() )
		return spines_[index];
	return fail;
}

void Neuron::scaleBufAndRates( unsigned int spineNum, 
				double lenScale, double diaScale ) const
{
	if ( spineStoich_.size() == 0 ) 
		// Perhaps no chem stuff in model, but user could have forgotten
		// to assign psd and spine meshes.
		return;

	if ( spineNum > spineStoich_.size() ) {
		cout << "Error: Neuron::scaleBufAndRates: spineNum too big: " <<
				spineNum << " >= " << spineStoich_.size() << endl;
		return;
	}
	Id ss = spineStoich_[ spineNum ];
	if ( ss == Id() ) {
		// The chem system for the spine may not have been defined.
		// Later figure out how to deal with cases where there is a psd
		// but no spine.
		return;
	}
	Id ps = psdStoich_[ spineNum ];
	if ( ps == Id() ) {
		// The chem system for the spine may not have been defined.
		return;
	}
	double volScale = lenScale * diaScale * diaScale;
	SetGet2< unsigned int, double >::set( ss, "scaleBufsAndRates", 
				spineToMeshOrdering_[spineNum], volScale );
	volScale = diaScale * diaScale;
	SetGet2< unsigned int, double >::set( ps, "scaleBufsAndRates", 
				spineToMeshOrdering_[spineNum], volScale );
}

/// Scale the diffusion parameters due to a change in the shaft dimensions
void Neuron::scaleShaftDiffusion( unsigned int spineNum, 
				double len, double dia) const
{
	double diffScale = dia * dia * 0.25 * PI / len;
	SetGet2< unsigned int, double >::set( 
		// Note that the buildNeuroMeshJunctions function is called
		// on the dendDsolve with the args smdsolve, pmdsolve.
		headDsolve_, "setDiffScale", 
		spineToMeshOrdering_[ spineNum ], diffScale );
}

/// Scale the diffusion parameters due to a change in the head dimensions
void Neuron::scaleHeadDiffusion( unsigned int spineNum, 
				double len, double dia) const
{
	double vol = len * dia * dia * PI * 0.25;
	double diffScale = dia * dia * 0.25 * PI / len;
	unsigned int meshIndex = spineToMeshOrdering_[ spineNum ];
	Id headCompt = Field< Id >::get( headDsolve_, "compartment" );
	LookupField< unsigned int, double >::set( headCompt, "oneVoxelVolume",
					meshIndex, vol );
	Id psdCompt = Field< Id >::get( psdDsolve_, "compartment" );
	double thick = Field< double >::get( psdCompt, "thickness" );
	double psdVol = thick * dia * dia * PI * 0.25;
	LookupField< unsigned int, double >::set( psdCompt, "oneVoxelVolume",
					meshIndex, psdVol );
	SetGet2< unsigned int, double >::set( 
		headDsolve_, "setDiffVol1", meshIndex, vol );
	SetGet2< unsigned int, double >::set( 
		psdDsolve_, "setDiffVol2", meshIndex, vol );
	SetGet2< unsigned int, double >::set( 
		psdDsolve_, "setDiffVol1", meshIndex, psdVol );
	SetGet2< unsigned int, double >::set( 
		psdDsolve_, "setDiffScale", meshIndex, diffScale );
}<|MERGE_RESOLUTION|>--- conflicted
+++ resolved
@@ -506,7 +506,6 @@
 
 ////////////////////////////////////////////////////////////////////////
 Neuron::Neuron()
-<<<<<<< HEAD
     :
     RM_( 1.0 ),
     RA_( 1.0 ),
@@ -525,24 +524,6 @@
 }
 
 // When copying Neuron, we next have to rerun buildSegmentTree() and
-=======
-	: 
-			RM_( 1.0 ),
-			RA_( 1.0 ),
-			CM_( 0.01 ),
-			Em_( -0.065 ),
-			theta_( 0.0 ),
-			phi_( 0.0 ),
-			maxP_( 0.0 ),
-			maxG_( 0.0 ),
-			maxL_( 0.0 ),
-			sourceFile_( "" ),
-			compartmentLengthInLambdas_( 0.2 ),
-			spineEntry_( this )
-{;}
-
-// When copying Neuron, we next have to rerun buildSegmentTree() and 
->>>>>>> f69e47fc
 // setSpineAndPsdMesh
 Neuron::Neuron( const Neuron& other )
 	: 
@@ -1576,7 +1557,6 @@
 
 /// Add entries into the pos vector for a given compartment i.
 static void addPos( unsigned int segIndex, unsigned int eIndex,
-<<<<<<< HEAD
                     double spacing, double minSpacing,
                     double dendLength,
                     vector< unsigned int >& seglistIndex,
@@ -1768,215 +1748,6 @@
     spineStoich_.resize( spines_.size() );
     psdStoich_.clear();
     psdStoich_.resize( spines_.size() );
-=======
-		double spacing, double minSpacing, 
-		double dendLength,
-		vector< unsigned int >& seglistIndex,
-		vector< unsigned int >& elistIndex,
-		vector< double >& pos )
-{
-	if ( minSpacing < spacing * 0.1 && minSpacing < 1e-7 )
-		minSpacing = spacing * 0.1;
-	if ( minSpacing > spacing * 0.5 )
-		minSpacing = spacing * 0.5;
-	unsigned int n = 1 + dendLength / minSpacing;
-	double dx = dendLength / n;
-	for( unsigned int i = 0; i < n; ++i ) {
-		if ( mtrand() < dx / spacing ) {
-			seglistIndex.push_back( segIndex );
-			elistIndex.push_back( eIndex );
-			pos.push_back( i * dx + dx*0.5 );
-		}
-	}
-}
-/*
- * This version tries to put in Pos using simple increments from the
- * start of each compt. Multiple issues including inability to put 
- * spines in small compartments, even if many of them.
- *
-static void addPos( unsigned int segIndex, unsigned int eIndex,
-		double spacing, double spacingDistrib, 
-		double dendLength,
-		vector< unsigned int >& seglistIndex,
-		vector< unsigned int >& elistIndex,
-		vector< double >& pos )
-{
-	if ( spacingDistrib > 0.0 ) {
-		double position = spacing * 0.5 + 
-				( mtrand() - 0.5 ) * spacingDistrib;
-		while ( position < dendLength ) {
-			seglistIndex.push_back( segIndex );
-			elistIndex.push_back( eIndex );
-			pos.push_back( position );
-			position += spacing + ( mtrand() - 0.5 ) * spacingDistrib;
-		} 
-	} else {
-		for ( double position = spacing * 0.5; 
-				position < dendLength; position += spacing ) {
-			seglistIndex.push_back( segIndex );
-			elistIndex.push_back( eIndex );
-			pos.push_back( position );
-		}
-	}
-}
-*/
-
-void Neuron::makeSpacingDistrib( const vector< ObjId >& elist, 
-		const vector< double >& val,
-		vector< unsigned int >& seglistIndex,
-		vector< unsigned int >& elistIndex,
-		vector< double >& pos,
-		const vector< string >& line ) const
-{
-	string distribExpr = findArg( line, "spacingDistrib"  );
-	pos.resize( 0 );
-	elistIndex.resize( 0 );
-
-	try {
-		nuParser parser( distribExpr );
-
-		for ( unsigned int i = 0; i < elist.size(); ++i ) {
-			unsigned int j = i * nuParser::numVal;
-			if ( val[ j + nuParser::EXPR ] > 0 ) {
-				double spacing = val[ j + nuParser::EXPR ];
-				double spacingDistrib = parser.eval( val.begin() + j );
-				if ( spacingDistrib > spacing || spacingDistrib < 0 ) {
-					cout << "Warning: Neuron::makeSpacingDistrib: " << 
-						"0 < " << spacingDistrib << " < " << spacing <<
-						" fails on " << elist[i].path() << ". Using 0.\n";
-					spacingDistrib = 0.0;
-				}
-				map< Id, unsigned int>::const_iterator 
-					lookupDend = segIndex_.find( elist[i] );
-				if ( lookupDend != segIndex_.end() ) {
-					double dendLength = segs_[lookupDend->second].length();
-					addPos( lookupDend->second, i, 
-								spacing, spacingDistrib, dendLength, 
-								seglistIndex, elistIndex, pos );
-				}
-			}
-		}
-	}
-	catch ( mu::Parser::exception_type& err )
-	{
-		cout << err.GetMsg() << endl;
-	}
-}
-
-static void makeAngleDistrib ( const vector< ObjId >& elist, 
-		const vector< double >& val, 
-		vector< unsigned int >& elistIndex,
-		vector< double >& theta,
-		const vector< string >& line )
-{
-	string angleExpr = findArg( line, "angle" );
-	string angleDistribExpr = findArg( line, "angleDistrib" );
-	// I won't bother with rotation and rotation distrb for now.
-	// Easy to add, but on reflection they don't make sense.
-	theta.clear();
-	theta.resize( elistIndex.size(), 0.0 );
-
-	try {
-		nuParser angleParser( angleExpr );
-		nuParser distribParser( angleDistribExpr );
-		unsigned int lastIndex = ~0U;
-		double angle = 0;
-		double angleDistrib = 0;
-		for ( unsigned int k = 0; k < elistIndex.size(); ++k ) {
-			unsigned int i = elistIndex[k];
-			if ( i != lastIndex ) {
-				lastIndex = i;
-				unsigned int j = i * nuParser::numVal;
-				angle = angleParser.eval( val.begin() + j );
-				angleDistrib = distribParser.eval( val.begin() + j);
-			}
-			if ( angleDistrib > 0 )
-				theta[k] = angle + ( mtrand() - 0.5 ) * angleDistrib;
-			else
-				theta[k] = angle;
-		}
-	}
-	catch ( mu::Parser::exception_type& err )
-	{
-		cout << err.GetMsg() << endl;
-	}
-}
-
-static void makeSizeDistrib ( const vector< ObjId >& elist, 
-		const vector< double >& val, 
-		vector< unsigned int >& elistIndex,
-		vector< double >& size,
-		const vector< string >& line )
-{
-	string sizeExpr = findArg( line, "size" );
-	string sizeDistribExpr = findArg( line, "sizeDistrib" );
-	size.clear();
-	size.resize( elistIndex.size(), 0.0 );
-
-	try {
-		nuParser sizeParser( sizeExpr );
-		nuParser distribParser( sizeDistribExpr );
-		unsigned int lastIndex = ~0U;
-		double sz = 1.0;
-		double sizeDistrib = 0;
-		for ( unsigned int k = 0; k < elistIndex.size(); ++k ) {
-			unsigned int i = elistIndex[k];
-			if ( i != lastIndex ) {
-				lastIndex = i;
-				unsigned int j = i * nuParser::numVal;
-				sz = sizeParser.eval( val.begin() + j );
-				sizeDistrib = distribParser.eval( val.begin() + j);
-			}
-			if ( sizeDistrib > 0 )
-				size[k] = sz + ( mtrand() - 0.5 ) * sizeDistrib;
-			else
-				size[k] = sz;
-		}
-	}
-	catch ( mu::Parser::exception_type& err )
-	{
-		cout << err.GetMsg() << endl;
-	}
-}
-
-void Neuron::installSpines( const vector< ObjId >& elist, 
-		const vector< double >& val, const vector< string >& line )
-{
-	Id spineProto( "/library/spine" );
-
-	if ( spineProto == Id() ) {
-		cout << "Warning: Neuron::installSpines: Unable to find prototype spine: /library/spine\n";
-		return;
-	}
-	// Look up elist index from pos index, since there may be many 
-	// spines on each segment.
-	vector< unsigned int > elistIndex; 
-	vector< double > pos; // spacing of the new spines along compt.
-	vector< double > theta; // Angle of spines
-	vector< double > size; // Size scaling of spines
-	pos.reserve( elist.size() );
-	elistIndex.reserve( elist.size() );
-
-	makeSpacingDistrib( elist, val, 
-					spineParentSegIndex_, elistIndex, pos, line);
-	makeAngleDistrib( elist, val, elistIndex, theta, line );
-	makeSizeDistrib( elist, val, elistIndex, size, line );
-	for ( unsigned int k = 0; k < spineParentSegIndex_.size(); ++k ) {
-		unsigned int i = spineParentSegIndex_[k];
-		Vec x, y, z;
-		coordSystem( soma_, segId_[i], x, y, z );
-		spines_.push_back( 
-			addSpine( segId_[i], spineProto, pos[k], theta[k], 
-				x, y, z, size[k], k )
-		);
-	}
-	spineToMeshOrdering_.clear();
-	spineToMeshOrdering_.resize( spines_.size(), 0 );
-	spineStoich_.clear();
-	spineStoich_.resize( spines_.size() );
-	psdStoich_.clear();
-	psdStoich_.resize( spines_.size() );
->>>>>>> f69e47fc
 }
 ////////////////////////////////////////////////////////////////////////
 // Interface funcs for spines
