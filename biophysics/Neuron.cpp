/**********************************************************************
** This program is part of 'MOOSE', the
** Messaging Object Oriented Simulation Environment.
**           Copyright (C) 2003-2014 Upinder S. Bhalla. and NCBS
** It is made available under the terms of the
** GNU Lesser General Public License version 2.1
** See the file COPYING.LIB for the full notice.
**********************************************************************/

#include "header.h"
#include "ElementValueFinfo.h"
#include "LookupElementValueFinfo.h"
#include "shell/Shell.h"
#include "shell/Wildcard.h"
#include "ReadCell.h"
#include "utility/Vec.h"
#include "randnum/Normal.h"
#include "randnum/randnum.h"
#include "SwcSegment.h"
#include "Spine.h"
#include "Neuron.h"

#include "muParser.h"

class nuParser: public mu::Parser
{
public:
    nuParser( const string& expr ):
        mu::Parser(),
        p(0.0), // geometrical path distance wound through dendrite
        g(0.0), // geometrical path distance direct from soma.
        L(0.0), // electrical distance arg
        len(0.0), // Length of compt in metres
        dia(0.0), // Diameter of compt in metres
        maxP(0.0), // Maximum value of *p* for this neuron.
        maxG(0.0), // Maximum value of *g* for this neuron.
        maxL(0.0), // Maximum value of *L* for this neuron.
        x(0.0), // X position of segment.
        y(0.0), // Y position of segment.
        z(0.0), // Z position of segment.
        oldVal(0.0), // Original value of field, if needed.
        useOldVal( false ) // is the 'orig' field needed?
    {
        DefineVar( "p", &p );
        DefineVar( "g", &g );
        DefineVar( "L", &L );
        DefineVar( "len", &len );
        DefineVar( "dia", &dia );
        DefineVar( "maxP", &maxP );
        DefineVar( "maxG", &maxG );
        DefineVar( "maxL", &maxL );
        DefineVar( "x", &x );
        DefineVar( "y", &y );
        DefineVar( "z", &z );
        DefineVar( "oldVal", &oldVal );
        DefineFun( "H", nuParser::H );
        if ( expr.find( "oldVal" ) != string::npos )
            useOldVal = true;
        SetExpr( expr );
    }

    /// Defines the order of arguments in the val array.
    enum valArgs { EXPR, P, G, EL, LEN, DIA, MAXP, MAXG, MAXL,
                   X, Y, Z,	OLDVAL
                 };

    static double H( double arg )   // Heaviside function.
    {
        return ( arg > 0.0);
    }

    double eval( vector< double >::const_iterator arg0 )
    {
        p = *(arg0 + nuParser::P );
        g = *(arg0 + nuParser::G );
        L = *(arg0 + nuParser::EL );
        len = *(arg0 + nuParser::LEN );
        dia = *(arg0 + nuParser::DIA );
        maxP = *(arg0 + nuParser::MAXP );
        maxG = *(arg0 + nuParser::MAXG );
        maxL = *(arg0 + nuParser::MAXL );
        x = *(arg0 + nuParser::X );
        y = *(arg0 + nuParser::Y );
        z = *(arg0 + nuParser::Z );
        oldVal = *(arg0 + nuParser::OLDVAL );
        return Eval();
    }

    static const unsigned int numVal;
    double p; // geometrical path distance arg
    double g; // geometrical path distance arg
    double L; // electrical distance arg
    double len; // Length of compt in metres
    double dia; // Diameter of compt in metres
    double maxP; // Maximum value of p for this neuron.
    double maxG; // Maximum value of p for this neuron.
    double maxL; // Maximum value of L for this neuron.
    double x; // X position of segment in metres
    double y; // Y position of segment in metres
    double z; // Z position of segment in metres
    double oldVal; // Old value of the field, used for relative scaling
    bool useOldVal; // is the 'oldVal' field needed?
};

const unsigned int nuParser::numVal = 13;

const Cinfo* Neuron::initCinfo()
{
<<<<<<< HEAD
    /////////////////////////////////////////////////////////////////////
    // ValueFinfos
    /////////////////////////////////////////////////////////////////////
    static ValueFinfo< Neuron, double > RM( "RM",
                                            "Membrane resistivity, in ohm.m^2. Default value is 1.0.",
                                            &Neuron::setRM,
                                            &Neuron::getRM
                                          );
    static ValueFinfo< Neuron, double > RA( "RA",
                                            "Axial resistivity of cytoplasm, in ohm.m. Default value is 1.0.",
                                            &Neuron::setRA,
                                            &Neuron::getRA
                                          );
    static ValueFinfo< Neuron, double > CM( "CM",
                                            "Membrane Capacitance, in F/m^2. Default value is 0.01",
                                            &Neuron::setCM,
                                            &Neuron::getCM
                                          );
    static ValueFinfo< Neuron, double > Em( "Em",
                                            "Resting membrane potential of compartments, in Volts. "
                                            "Default value is -0.065.",
                                            &Neuron::setEm,
                                            &Neuron::getEm
                                          );
    static ValueFinfo< Neuron, double > theta( "theta",
            "Angle to rotate cell geometry, around long axis of neuron. "
            "Think Longitude. Units are radians. "
            "Default value is zero, which means no rotation. ",
            &Neuron::setTheta,
            &Neuron::getTheta
                                             );
    static ValueFinfo< Neuron, double > phi( "phi",
            "Angle to rotate cell geometry, around elevation of neuron. "
            "Think Latitude. Units are radians. "
            "Default value is zero, which means no rotation. ",
            &Neuron::setPhi,
            &Neuron::getPhi
                                           );

    static ValueFinfo< Neuron, string > sourceFile( "sourceFile",
            "Name of source file from which to load a model. "
            "Accepts swc and dotp formats at present. "
            "Both these formats require that the appropriate channel "
            "definitions should have been loaded into /library. ",
            &Neuron::setSourceFile,
            &Neuron::getSourceFile
                                                  );

    static ValueFinfo< Neuron, double > compartmentLengthInLambdas(
        "compartmentLengthInLambdas",
        "Units: meters (SI). \n"
        "Electrotonic length to use for the largest compartment in the "
        "model. Used to define subdivision of branches into compartments. "
        "For example, if we set *compartmentLengthInLambdas*  to 0.1, "
        "and *lambda* (electrotonic length) is 250 microns, then it "
        "sets the compartment length to 25 microns. Thus a dendritic "
        "branch of 500 microns is subdivided into 20 commpartments. "
        "If the branch is shorter than *compartmentLengthInLambdas*, "
        "then it is not subdivided. "
        "If *compartmentLengthInLambdas* is set to 0 then the original "
        "compartmental structure of the model is preserved. "
        " Note that this routine does NOT merge branches, even if "
        "*compartmentLengthInLambdas* is bigger than the branch. "
        "While all this subdivision is being done, the Neuron class "
        "preserves as detailed a geometry as it can, so it can rebuild "
        "the more detailed version if needed. "
        "Default value of *compartmentLengthInLambdas* is 0. ",
        &Neuron::setCompartmentLengthInLambdas,
        &Neuron::getCompartmentLengthInLambdas
    );

    static ElementValueFinfo< Neuron, vector< string > >
    channelDistribution(
        "channelDistribution",
        "Specification for distribution of channels, CaConcens and "
        "any other model components that are defined as prototypes and "
        "have to be placed on the electrical compartments.\n"
        "Arguments: proto path field expr [field expr]...\n"
        " Each entry is terminated with an empty string. "
        "The prototype is any object created in */library*, "
        "If a channel matching the prototype name already exists, then "
        "all subsequent operations are applied to the extant channel and "
        "a new one is not created. "
        "The paired arguments are as follows: \n"
        "The *field* argument specifies the name of the parameter "
        "that is to be assigned by the expression.\n"
        "The *expression* argument is a mathematical expression in "
        "the muparser framework, which permits most operations including "
        "trig and transcendental ones. Of course it also handles simple "
        "numerical values like 1.0, 1e-10 and so on. "
        "Available arguments for muParser are:\n"
        " p, g, L, len, dia, maxP, maxG, maxL \n"
        "	p: path distance from soma, measured along dendrite, in metres.\n"
        "	g: geometrical distance from soma, in metres.\n"
        "	L: electrotonic distance (# of lambdas) from soma, along dend. No units.\n"
        "	len: length of compartment, in metres.\n"
        "	dia: for diameter of compartment, in metres.\n"
        "	maxP: Maximum value of *p* for this neuron. \n"
        "	maxG: Maximum value of *g* for this neuron. \n"
        "	maxL: Maximum value of *L* for this neuron.\n"
        "The expression for the first field must evaluate to > 0 "
        "for the channel to be installed. For example, for "
        "channels, if Field == Gbar, and func( r, L, len, dia) < 0, \n"
        "then the channel is not installed. This feature is typically "
        "used with the sign() or Heaviside H() function to limit range: "
        "for example: H(1 - L) will only put channels closer than "
        "one length constant from the soma, and zero elsewhere. \n"
        "Available fields are: \n"
        "Channels: Gbar (install), Ek \n"
        "CaConcen: shellDia (install), shellFrac (install), tau, min\n"
        "Unless otherwise noted, all fields are scaled appropriately by "
        "the dimensions of their compartment. Thus the channel "
        "maximal conductance Gbar is automatically scaled by the area "
        "of the compartment, and the user does not need to insert this "
        "scaling into the calculations.\n"
        "All parameters are expressed in SI units. Conductance, for "
        "example, is Siemens/sq metre. "
        "\n\n"
        "Some example function forms might be for a channel Gbar: \n"
        " p < 10e-6 ? 400 : 0.0 \n"
        "		equivalently, \n"
        " H(10e-6 - p) * 400 \n"
        "		equivalently, \n"
        " ( sign(10e-6 - p) + 1) * 200 \n"
        "Each of these forms instruct the function to "
        "set channel Gbar to 400 S/m^2 only within 10 microns path "
        "distance of soma\n"
        "\n"
        " L < 1.0 ? 100 * exp( -L ) : 0.0 \n"
        " ->Set channel Gbar to an exponentially falling function of "
        "electrotonic distance from soma, provided L is under "
        "1.0 lambdas. \n",
        &Neuron::setChannelDistribution,
        &Neuron::getChannelDistribution
    );

    static ElementValueFinfo< Neuron, vector< string > >
    passiveDistribution(
        "passiveDistribution",
        "Specification for distribution of passive properties of cell.\n"
        "Arguments: . path field expr [field expr]...\n"
        "Note that the arguments list starts with a period. "
        " Each entry is terminated with an empty string. "
        "The paired arguments are as follows: \n"
        "The *field* argument specifies the name of the parameter "
        "that is to be assigned by the expression.\n"
        "The *expression* argument is a mathematical expression in "
        "the muparser framework, which permits most operations including "
        "trig and transcendental ones. Of course it also handles simple "
        "numerical values like 1.0, 1e-10 and so on. "
        "Available arguments for muParser are:\n"
        " p, g, L, len, dia, maxP, maxG, maxL \n"
        "	p: path distance from soma, measured along dendrite, in metres.\n"
        "	g: geometrical distance from soma, in metres.\n"
        "	L: electrotonic distance (# of lambdas) from soma, along dend. No units.\n"
        "	len: length of compartment, in metres.\n"
        "	dia: for diameter of compartment, in metres.\n"
        "	maxP: Maximum value of *p* for this neuron. \n"
        "	maxG: Maximum value of *g* for this neuron. \n"
        "	maxL: Maximum value of *L* for this neuron.\n"
        "Available fields are: \n"
        "RM, RA, CM, Rm, Ra, Cm, Em, initVm \n"
        "The first three fields are scaled appropriately by "
        "the dimensions of their compartment. Thus the membrane "
        "resistivity RM (ohms.m^2) is automatically scaled by the area "
        "of the compartment, and the user does not need to insert this "
        "scaling into the calculations to compute Rm."
        "Using the Rm field lets the user directly assign the "
        "membrane resistance (in ohms), presumably using len and dia.\n"
        "Similarly, RA (ohms.m) and CM (Farads/m^2) are specific units "
        "and the actual values for each compartment are assigned by "
        "scaling by length and diameter. Ra (ohms) and Cm (Farads) "
        "require explicit evaluation of the expression. "
        "All parameters are expressed in SI units. Conductance, for "
        "example, is Siemens/sq metre.\n"
        "Note that time these calculations do NOT currently include spines\n",
        &Neuron::setPassiveDistribution,
        &Neuron::getPassiveDistribution
    );

    static ElementValueFinfo< Neuron, vector< string > >spineDistribution(
        "spineDistribution",
        "Specification for distribution of spines on dendrite. \n"
        "Arguments: proto path spacing expr [field expr]...\n"
        " Each entry is terminated with an empty string. "
        "The *prototype* is any spine object created in */library*, \n"
        "The *path* is the wildcard path of compartments on which to "
        "place the spine.\n"
        "The *spacing* is the spacing of spines, in metres. \n"
        "The *expression* argument is a mathematical expression in "
        "the muparser framework, which permits most operations including "
        "trig and transcendental ones. Of course it also handles simple "
        "numerical values like 1.0, 1e-10 and so on. "
        "The paired arguments are as follows: \n"
        "The *field* argument specifies the name of the parameter "
        "that is to be assigned by the expression.\n"
        "The *expression* argument is a mathematical expression as above. "
        "Available arguments for muParser are:\n"
        " p, g, L, len, dia, maxP, maxG, maxL \n"
        "	p: path distance from soma, measured along dendrite, in metres.\n"
        "	g: geometrical distance from soma, in metres.\n"
        "	L: electrotonic distance (# of lambdas) from soma, along dend. No units.\n"
        "	len: length of compartment, in metres.\n"
        "	dia: for diameter of compartment, in metres.\n"
        "	maxP: Maximum value of *p* for this neuron. \n"
        "	maxG: Maximum value of *g* for this neuron. \n"
        "	maxL: Maximum value of *L* for this neuron.\n"
        "The expression for the *spacing* field must evaluate to > 0 for "
        "the spine to be installed. For example, if the expresssion is\n"
        "		H(1 - L) \n"
        "then the systemwill only put spines closer than "
        "one length constant from the soma, and zero elsewhere. \n"
        "Available spine parameters are: \n"
        "spacing, minSpacing, size, sizeDistrib "
        "angle, angleDistrib \n",
        &Neuron::setSpineDistribution,
        &Neuron::getSpineDistribution
    );


    static ReadOnlyValueFinfo< Neuron, unsigned int > numCompartments(
        "numCompartments",
        "Number of electrical compartments in model. ",
        &Neuron::getNumCompartments
    );

    static ReadOnlyValueFinfo< Neuron, unsigned int > numSpines(
        "numSpines",
        "Number of dendritic spines in model. ",
        &Neuron::getNumSpines
    );

    static ReadOnlyValueFinfo< Neuron, unsigned int > numBranches(
        "numBranches",
        "Number of branches in dendrites. ",
        &Neuron::getNumBranches
    );

    static ReadOnlyValueFinfo< Neuron, vector< double > > pathDistFromSoma(
        "pathDistanceFromSoma",
        "geometrical path distance of each segment from soma, measured by "
        "threading along the dendrite.",
        &Neuron::getPathDistFromSoma
    );

    static ReadOnlyValueFinfo< Neuron, vector< double > > geomDistFromSoma(
        "geometricalDistanceFromSoma",
        "geometrical distance of each segment from soma.",
        &Neuron::getGeomDistFromSoma
    );

    static ReadOnlyValueFinfo< Neuron, vector< double > > elecDistFromSoma(
        "electrotonicDistanceFromSoma",
        "geometrical distance of each segment from soma, as measured along "
        "the dendrite.",
        &Neuron::getElecDistFromSoma
    );
    static ReadOnlyValueFinfo< Neuron, vector< ObjId > > compartments(
        "compartments",
        "Vector of ObjIds of electrical compartments. Order matches order "
        "of segments, and also matches the order of the electrotonic and "
        "geometricalDistanceFromSoma vectors. ",
        &Neuron::getCompartments
    );

    static ReadOnlyLookupElementValueFinfo< Neuron, string, vector< ObjId > >
    compartmentsFromExpression(
        "compartmentsFromExpression",
        "Vector of ObjIds of electrical compartments that match the "
        "'path expression' pair in the argument string.",
        &Neuron::getExprElist
    );

    static ReadOnlyLookupElementValueFinfo< Neuron, string, vector< double > >
    valuesFromExpression(
        "valuesFromExpression",
        "Vector of values computed for each electrical compartment that "
        "matches the 'path expression' pair in the argument string."
        "This has 13 times the number of entries as # of compartments."
        "For each compartment the entries are: \n"
        "val, p, g, L, len, dia, maxP, maxG, maxL, x, y, z, 0",
        &Neuron::getExprVal
    );

    static ReadOnlyLookupElementValueFinfo< Neuron, string, vector< ObjId > >
    spinesFromExpression(
        "spinesFromExpression",
        //"Vector of ObjIds of spines/heads sitting on the electrical "
        //"compartments that match the 'path expression' pair in the "
        //"argument string.",
        "Vector of ObjIds of compartments comprising spines/heads "
        "that match the 'path expression' pair in the "
        "argument string.",
        &Neuron::getSpinesFromExpression
    );

    /////////////////////////////////////////////////////////////////////
    // DestFinfos
    /////////////////////////////////////////////////////////////////////
    static DestFinfo buildSegmentTree( "buildSegmentTree",
                                       "Build the reference segment tree structure using the child "
                                       "compartments of the current Neuron. Fills in all the coords and "
                                       "length constant information into the segments, for later use "
                                       "when we build reduced compartment trees and channel "
                                       "distributions. Should only be called once, since subsequent use "
                                       "on a reduced model will lose the original full cell geometry. ",
                                       new EpFunc0< Neuron >( &Neuron::buildSegmentTree )
                                     );
    static DestFinfo setSpineAndPsdMesh( "setSpineAndPsdMesh",
                                         "Assigns the spine and psd mesh to the Neuron. This is used "
                                         "to build up a mapping from Spine entries on the Neuron to "
                                         "chem spines and PSDs, so that volume change operations from "
                                         "the Spine can propagate to the chem systems.",
                                         new OpFunc2< Neuron, Id, Id >( &Neuron::setSpineAndPsdMesh )
                                       );
    static DestFinfo setSpineAndPsdDsolve( "setSpineAndPsdDsolve",
                                           "Assigns the Dsolves used by spine and PSD to the Neuron. "
                                           "This is used "
                                           "to handle the rescaling of diffusion rates when spines are "
                                           "resized. ",
                                           new OpFunc2< Neuron, Id, Id >( &Neuron::setSpineAndPsdDsolve )
                                         );

    /*
    static DestFinfo rotateInSpace( "rotateInSpace",
    	theta, phi
    static DestFinfo transformInSpace( "transformInSpace",
    	transfMatrix(4x4)
    static DestFinfo saveAsNeuroML( "saveAsNeuroML", fname )
    static DestFinfo saveAsDotP( "saveAsDotP", fname )
    static DestFinfo saveAsSwc( "saveAsSwc", fname )
    */
    /////////////////////////////////////////////////////////////////////
    // FieldElement
    /////////////////////////////////////////////////////////////////////
    static FieldElementFinfo< Neuron, Spine > spineFinfo(
        "spine",
        "Field Element for spines. Used to handle dynamic "
        "geometry changes in spines. ",
        Spine::initCinfo(),
        &Neuron::lookupSpine,
        &Neuron::setNumSpines,
        &Neuron::getNumSpines,
        false
    );

    /////////////////////////////////////////////////////////////////////
    static Finfo* neuronFinfos[] =
    {
        &RM,						// ValueFinfo
        &RA,						// ValueFinfo
        &CM,						// ValueFinfo
        &Em,						// ValueFinfo
        &theta,						// ValueFinfo
        &phi,						// ValueFinfo
        &sourceFile,				// ValueFinfo
        &compartmentLengthInLambdas,	// ValueFinfo
        &numCompartments,			// ReadOnlyValueFinfo
        &numSpines,					// ReadOnlyValueFinfo
        &numBranches,				// ReadOnlyValueFinfo
        &pathDistFromSoma,			// ReadOnlyValueFinfo
        &geomDistFromSoma,			// ReadOnlyValueFinfo
        &elecDistFromSoma,			// ReadOnlyValueFinfo
        &compartments,				// ReadOnlyValueFinfo
        &channelDistribution,		// ValueFinfo
        &passiveDistribution,		// ValueFinfo
        &spineDistribution,			// ValueFinfo
        // &mechSpec,				// ValueFinfo
        // &spineSpecification,		// ValueFinfo
        &compartmentsFromExpression,	// ReadOnlyLookupValueFinfo
        &valuesFromExpression,		// ReadOnlyLookupValueFinfo
        &spinesFromExpression,  	// ReadOnlyLookupValueFinfo
        &buildSegmentTree,			// DestFinfo
        &setSpineAndPsdMesh,		// DestFinfo
        &setSpineAndPsdDsolve,		// DestFinfo
        &spineFinfo,				// FieldElementFinfo
    };
    static string doc[] =
    {
        "Name", "Neuron",
        "Author", "C H Chaitanya, Upi Bhalla",
        "Description", "Neuron - Manager for neurons. "
        "Handles high-level specification of distribution of "
        "spines, channels and passive properties. Also manages "
        "spine resizing through a Spine FieldElement. ",
    };
    static Dinfo<Neuron> dinfo;
    static Cinfo neuronCinfo(
        "Neuron",
        Neutral::initCinfo(),
        neuronFinfos, sizeof( neuronFinfos ) / sizeof( Finfo* ),
        &dinfo,
        doc,
        sizeof(doc)/sizeof(string)
    );

    return &neuronCinfo;
=======
	/////////////////////////////////////////////////////////////////////
	// ValueFinfos
	/////////////////////////////////////////////////////////////////////
	static ValueFinfo< Neuron, double > RM( "RM",
		"Membrane resistivity, in ohm.m^2. Default value is 1.0.",
		&Neuron::setRM,
		&Neuron::getRM
	);
	static ValueFinfo< Neuron, double > RA( "RA",
		"Axial resistivity of cytoplasm, in ohm.m. Default value is 1.0.",
		&Neuron::setRA,
		&Neuron::getRA
	);
	static ValueFinfo< Neuron, double > CM( "CM",
		"Membrane Capacitance, in F/m^2. Default value is 0.01",
		&Neuron::setCM,
		&Neuron::getCM
	);
	static ValueFinfo< Neuron, double > Em( "Em",
		"Resting membrane potential of compartments, in Volts. "
		"Default value is -0.065.",
		&Neuron::setEm,
		&Neuron::getEm
	);
	static ValueFinfo< Neuron, double > theta( "theta",
		"Angle to rotate cell geometry, around long axis of neuron. "
		"Think Longitude. Units are radians. "
		"Default value is zero, which means no rotation. ",
		&Neuron::setTheta,
		&Neuron::getTheta
	);
	static ValueFinfo< Neuron, double > phi( "phi",
		"Angle to rotate cell geometry, around elevation of neuron. "
		"Think Latitude. Units are radians. "
		"Default value is zero, which means no rotation. ",
		&Neuron::setPhi,
		&Neuron::getPhi
	);

	static ValueFinfo< Neuron, string > sourceFile( "sourceFile",
		"Name of source file from which to load a model. "
		"Accepts swc and dotp formats at present. "
		"Both these formats require that the appropriate channel "
		"definitions should have been loaded into /library. ",
		&Neuron::setSourceFile,
		&Neuron::getSourceFile
	);

	static ValueFinfo< Neuron, double > compartmentLengthInLambdas( 
		"compartmentLengthInLambdas",
		"Units: meters (SI). \n"
		"Electrotonic length to use for the largest compartment in the "
		"model. Used to define subdivision of branches into compartments. "
		"For example, if we set *compartmentLengthInLambdas*  to 0.1, "
		"and *lambda* (electrotonic length) is 250 microns, then it "
		"sets the compartment length to 25 microns. Thus a dendritic "
		"branch of 500 microns is subdivided into 20 commpartments. "
		"If the branch is shorter than *compartmentLengthInLambdas*, "
		"then it is not subdivided. "
		"If *compartmentLengthInLambdas* is set to 0 then the original "
		"compartmental structure of the model is preserved. "
		" Note that this routine does NOT merge branches, even if "
		"*compartmentLengthInLambdas* is bigger than the branch. "
		"While all this subdivision is being done, the Neuron class "
		"preserves as detailed a geometry as it can, so it can rebuild "
		"the more detailed version if needed. "
		"Default value of *compartmentLengthInLambdas* is 0. ",
		&Neuron::setCompartmentLengthInLambdas,
		&Neuron::getCompartmentLengthInLambdas
	);

	static ElementValueFinfo< Neuron, vector< string > > 
			channelDistribution( 
		"channelDistribution",
		"Specification for distribution of channels, CaConcens and "
		"any other model components that are defined as prototypes and "
		"have to be placed on the electrical compartments.\n"
		"Arguments: proto path field expr [field expr]...\n"
		" Each entry is terminated with an empty string. "
		"The prototype is any object created in */library*, "
		"If a channel matching the prototype name already exists, then "
		"all subsequent operations are applied to the extant channel and "
		"a new one is not created. "
		"The paired arguments are as follows: \n"
		"The *field* argument specifies the name of the parameter "
		"that is to be assigned by the expression.\n"
		"The *expression* argument is a mathematical expression in "
		"the muparser framework, which permits most operations including "
		"trig and transcendental ones. Of course it also handles simple "
		"numerical values like 1.0, 1e-10 and so on. "
		"Available arguments for muParser are:\n"
		" p, g, L, len, dia, maxP, maxG, maxL \n"
		"	p: path distance from soma, measured along dendrite, in metres.\n"
		"	g: geometrical distance from soma, in metres.\n"
		"	L: electrotonic distance (# of lambdas) from soma, along dend. No units.\n"
		"	len: length of compartment, in metres.\n"
		"	dia: for diameter of compartment, in metres.\n"
		"	maxP: Maximum value of *p* for this neuron. \n"
		"	maxG: Maximum value of *g* for this neuron. \n"
		"	maxL: Maximum value of *L* for this neuron.\n"
		"The expression for the first field must evaluate to > 0 "
		"for the channel to be installed. For example, for "
		"channels, if Field == Gbar, and func( r, L, len, dia) < 0, \n"
		"then the channel is not installed. This feature is typically "
		"used with the sign() or Heaviside H() function to limit range: "
		"for example: H(1 - L) will only put channels closer than "
		"one length constant from the soma, and zero elsewhere. \n"
		"Available fields are: \n"
		"Channels: Gbar (install), Ek \n"
		"CaConcen: shellDia (install), shellFrac (install), tau, min\n"
		"Unless otherwise noted, all fields are scaled appropriately by "
		"the dimensions of their compartment. Thus the channel "
		"maximal conductance Gbar is automatically scaled by the area "
		"of the compartment, and the user does not need to insert this "
		"scaling into the calculations.\n"
		"All parameters are expressed in SI units. Conductance, for "
		"example, is Siemens/sq metre. "
		"\n\n"
		"Some example function forms might be for a channel Gbar: \n"
		" p < 10e-6 ? 400 : 0.0 \n"
		"		equivalently, \n"
		" H(10e-6 - p) * 400 \n"
		"		equivalently, \n"
		" ( sign(10e-6 - p) + 1) * 200 \n"
		"Each of these forms instruct the function to "
		"set channel Gbar to 400 S/m^2 only within 10 microns path "
		"distance of soma\n"
		"\n"
		" L < 1.0 ? 100 * exp( -L ) : 0.0 \n"
		" ->Set channel Gbar to an exponentially falling function of "
		"electrotonic distance from soma, provided L is under "
		"1.0 lambdas. \n",
		&Neuron::setChannelDistribution,
		&Neuron::getChannelDistribution
	);

	static ElementValueFinfo< Neuron, vector< string > > 
			passiveDistribution( 
		"passiveDistribution",
		"Specification for distribution of passive properties of cell.\n"
		"Arguments: . path field expr [field expr]...\n"
		"Note that the arguments list starts with a period. "
		" Each entry is terminated with an empty string. "
		"The paired arguments are as follows: \n"
		"The *field* argument specifies the name of the parameter "
		"that is to be assigned by the expression.\n"
		"The *expression* argument is a mathematical expression in "
		"the muparser framework, which permits most operations including "
		"trig and transcendental ones. Of course it also handles simple "
		"numerical values like 1.0, 1e-10 and so on. "
		"Available arguments for muParser are:\n"
		" p, g, L, len, dia, maxP, maxG, maxL \n"
		"	p: path distance from soma, measured along dendrite, in metres.\n"
		"	g: geometrical distance from soma, in metres.\n"
		"	L: electrotonic distance (# of lambdas) from soma, along dend. No units.\n"
		"	len: length of compartment, in metres.\n"
		"	dia: for diameter of compartment, in metres.\n"
		"	maxP: Maximum value of *p* for this neuron. \n"
		"	maxG: Maximum value of *g* for this neuron. \n"
		"	maxL: Maximum value of *L* for this neuron.\n"
		"Available fields are: \n"
		"RM, RA, CM, Rm, Ra, Cm, Em, initVm \n"
		"The first three fields are scaled appropriately by "
		"the dimensions of their compartment. Thus the membrane "
		"resistivity RM (ohms.m^2) is automatically scaled by the area "
		"of the compartment, and the user does not need to insert this "
		"scaling into the calculations to compute Rm."
		"Using the Rm field lets the user directly assign the "
	    "membrane resistance (in ohms), presumably using len and dia.\n"
	    "Similarly, RA (ohms.m) and CM (Farads/m^2) are specific units "
		"and the actual values for each compartment are assigned by "
		"scaling by length and diameter. Ra (ohms) and Cm (Farads) "
		"require explicit evaluation of the expression. "
		"All parameters are expressed in SI units. Conductance, for "
		"example, is Siemens/sq metre.\n"
		"Note that time these calculations do NOT currently include spines\n",
		&Neuron::setPassiveDistribution,
		&Neuron::getPassiveDistribution
	);

	static ElementValueFinfo< Neuron, vector< string > >spineDistribution(
		"spineDistribution",
		"Specification for distribution of spines on dendrite. \n"
		"Arguments: proto path spacing expr [field expr]...\n"
		" Each entry is terminated with an empty string. "
		"The *prototype* is any spine object created in */library*, \n"
		"The *path* is the wildcard path of compartments on which to "
		"place the spine.\n"
		"The *spacing* is the spacing of spines, in metres. \n"
		"The *expression* argument is a mathematical expression in "
		"the muparser framework, which permits most operations including "
		"trig and transcendental ones. Of course it also handles simple "
		"numerical values like 1.0, 1e-10 and so on. "
		"The paired arguments are as follows: \n"
		"The *field* argument specifies the name of the parameter "
		"that is to be assigned by the expression.\n"
		"The *expression* argument is a mathematical expression as above. "
		"Available arguments for muParser are:\n"
		" p, g, L, len, dia, maxP, maxG, maxL \n"
		"	p: path distance from soma, measured along dendrite, in metres.\n"
		"	g: geometrical distance from soma, in metres.\n"
		"	L: electrotonic distance (# of lambdas) from soma, along dend. No units.\n"
		"	len: length of compartment, in metres.\n"
		"	dia: for diameter of compartment, in metres.\n"
		"	maxP: Maximum value of *p* for this neuron. \n"
		"	maxG: Maximum value of *g* for this neuron. \n"
		"	maxL: Maximum value of *L* for this neuron.\n"
		"The expression for the *spacing* field must evaluate to > 0 for "
		"the spine to be installed. For example, if the expresssion is\n"
		"		H(1 - L) \n"
		"then the systemwill only put spines closer than "
		"one length constant from the soma, and zero elsewhere. \n"
		"Available spine parameters are: \n"
		"spacing, minSpacing, size, sizeDistrib "
		"angle, angleDistrib \n",
		&Neuron::setSpineDistribution,
		&Neuron::getSpineDistribution
	);

	
	static ReadOnlyValueFinfo< Neuron, unsigned int > numCompartments( 
		"numCompartments",
		"Number of electrical compartments in model. ",
		&Neuron::getNumCompartments
	);
	
	static ReadOnlyValueFinfo< Neuron, unsigned int > numSpines( 
		"numSpines",
		"Number of dendritic spines in model. ",
		&Neuron::getNumSpines
	);

	static ReadOnlyValueFinfo< Neuron, unsigned int > numBranches( 
		"numBranches",
		"Number of branches in dendrites. ",
		&Neuron::getNumBranches
	);

	static ReadOnlyValueFinfo< Neuron, vector< double > > pathDistFromSoma(
		"pathDistanceFromSoma",
		"geometrical path distance of each segment from soma, measured by "
		"threading along the dendrite.",
		&Neuron::getPathDistFromSoma
	);

	static ReadOnlyValueFinfo< Neuron, vector< double > > geomDistFromSoma( 
		"geometricalDistanceFromSoma",
		"geometrical distance of each segment from soma.",
		&Neuron::getGeomDistFromSoma
	);

	static ReadOnlyValueFinfo< Neuron, vector< double > > elecDistFromSoma( 
		"electrotonicDistanceFromSoma",
		"geometrical distance of each segment from soma, as measured along "
		"the dendrite.",
		&Neuron::getElecDistFromSoma
	);
	static ReadOnlyValueFinfo< Neuron, vector< ObjId > > compartments( 
		"compartments",
		"Vector of ObjIds of electrical compartments. Order matches order "
		"of segments, and also matches the order of the electrotonic and "
		"geometricalDistanceFromSoma vectors. ",
		&Neuron::getCompartments
	);

	static ReadOnlyLookupElementValueFinfo< Neuron, string, vector< ObjId > > 
			compartmentsFromExpression( 
		"compartmentsFromExpression",
		"Vector of ObjIds of electrical compartments that match the "
		"'path expression' pair in the argument string.",
		&Neuron::getExprElist
	);

	static ReadOnlyLookupElementValueFinfo< Neuron, string, vector< double > > 
			valuesFromExpression( 
		"valuesFromExpression",
		"Vector of values computed for each electrical compartment that "
	   	"matches the 'path expression' pair in the argument string."
		"This has 13 times the number of entries as # of compartments."
		"For each compartment the entries are: \n"
		"val, p, g, L, len, dia, maxP, maxG, maxL, x, y, z, 0",
		&Neuron::getExprVal
	);

	static ReadOnlyLookupElementValueFinfo< Neuron, string, vector< ObjId > > 
			spinesFromExpression( 
		"spinesFromExpression",
		//"Vector of ObjIds of spines/heads sitting on the electrical "
		//"compartments that match the 'path expression' pair in the "
		//"argument string.",
		"Vector of ObjIds of compartments comprising spines/heads "
		"that match the 'path expression' pair in the "
		"argument string.",
		&Neuron::getSpinesFromExpression
	);

	static ReadOnlyLookupElementValueFinfo< Neuron, ObjId,vector< ObjId > >
			spinesOnCompartment( 
		"spinesOnCompartment",
		"Vector of ObjIds of spines shafts/heads sitting on the specified "
		"electrical compartment. If each spine has a shaft and a head,"
		"and there are 10 spines on the compartment, there will be 20 "
		"entries in the returned vector, ordered "
		"shaft0, head0, shaft1, head1, ... ",
		&Neuron::getSpinesOnCompartment
	);

	static ReadOnlyLookupElementValueFinfo< Neuron, ObjId, ObjId > 
			parentCompartmentOfSpine( 
		"parentCompartmentOfSpine",
		"Returns parent compartment of specified spine compartment."
		"Both the spine head or its shaft will return the same parent.",
		&Neuron::getParentCompartmentOfSpine
	);

	/////////////////////////////////////////////////////////////////////
	// DestFinfos
	/////////////////////////////////////////////////////////////////////
	static DestFinfo buildSegmentTree( "buildSegmentTree",
		"Build the reference segment tree structure using the child "
		"compartments of the current Neuron. Fills in all the coords and "
		"length constant information into the segments, for later use "
		"when we build reduced compartment trees and channel "
		"distributions. Should only be called once, since subsequent use "
	   "on a reduced model will lose the original full cell geometry. ",
		new EpFunc0< Neuron >( &Neuron::buildSegmentTree )
	);
	static DestFinfo setSpineAndPsdMesh( "setSpineAndPsdMesh",
		"Assigns the spine and psd mesh to the Neuron. This is used "
		"to build up a mapping from Spine entries on the Neuron to "
		"chem spines and PSDs, so that volume change operations from "
		"the Spine can propagate to the chem systems.",
		new OpFunc2< Neuron, Id, Id >( &Neuron::setSpineAndPsdMesh )
	);
	static DestFinfo setSpineAndPsdDsolve( "setSpineAndPsdDsolve",
		"Assigns the Dsolves used by spine and PSD to the Neuron. "
		"This is used "
		"to handle the rescaling of diffusion rates when spines are "
		"resized. ",
		new OpFunc2< Neuron, Id, Id >( &Neuron::setSpineAndPsdDsolve )
	);

	/*
	static DestFinfo rotateInSpace( "rotateInSpace",
		theta, phi
	static DestFinfo transformInSpace( "transformInSpace",
		transfMatrix(4x4)
	static DestFinfo saveAsNeuroML( "saveAsNeuroML", fname )
	static DestFinfo saveAsDotP( "saveAsDotP", fname )
	static DestFinfo saveAsSwc( "saveAsSwc", fname )
	*/
	/////////////////////////////////////////////////////////////////////
	// FieldElement
	/////////////////////////////////////////////////////////////////////
	static FieldElementFinfo< Neuron, Spine > spineFinfo(
		"spine",
		"Field Element for spines. Used to handle dynamic "
		"geometry changes in spines. ",
		Spine::initCinfo(),
		&Neuron::lookupSpine,
		&Neuron::setNumSpines,
		&Neuron::getNumSpines,
		false
	);
	
	/////////////////////////////////////////////////////////////////////
	static Finfo* neuronFinfos[] = 
	{ 	
		&RM,						// ValueFinfo
		&RA,						// ValueFinfo
		&CM,						// ValueFinfo
		&Em,						// ValueFinfo
		&theta,						// ValueFinfo
		&phi,						// ValueFinfo
		&sourceFile,				// ValueFinfo
		&compartmentLengthInLambdas,	// ValueFinfo
		&numCompartments,			// ReadOnlyValueFinfo
		&numSpines,					// ReadOnlyValueFinfo
		&numBranches,				// ReadOnlyValueFinfo
		&pathDistFromSoma,			// ReadOnlyValueFinfo
		&geomDistFromSoma,			// ReadOnlyValueFinfo
		&elecDistFromSoma,			// ReadOnlyValueFinfo
		&compartments,				// ReadOnlyValueFinfo
		&channelDistribution,		// ValueFinfo
		&passiveDistribution,		// ValueFinfo
		&spineDistribution,			// ValueFinfo
		// &mechSpec,				// ValueFinfo
		// &spineSpecification,		// ValueFinfo
		&compartmentsFromExpression,	// ReadOnlyLookupValueFinfo
		&valuesFromExpression,		// ReadOnlyLookupValueFinfo
		&spinesFromExpression,  	// ReadOnlyLookupValueFinfo
		&spinesOnCompartment,	  	// ReadOnlyLookupValueFinfo
		&parentCompartmentOfSpine, 	// ReadOnlyLookupValueFinfo
		&buildSegmentTree,			// DestFinfo
		&setSpineAndPsdMesh,		// DestFinfo
		&setSpineAndPsdDsolve,		// DestFinfo
		&spineFinfo,				// FieldElementFinfo
	};
	static string doc[] =
	{
		"Name", "Neuron",
		"Author", "C H Chaitanya, Upi Bhalla",
		"Description", "Neuron - Manager for neurons. "
		"Handles high-level specification of distribution of "
		"spines, channels and passive properties. Also manages "
		"spine resizing through a Spine FieldElement. ",
	};
	static Dinfo<Neuron> dinfo;
	static Cinfo neuronCinfo(
				"Neuron",
				Neutral::initCinfo(),
				neuronFinfos, sizeof( neuronFinfos ) / sizeof( Finfo* ),
				&dinfo,
				doc,
				sizeof(doc)/sizeof(string)
	);

	return &neuronCinfo;
>>>>>>> c2f96bb9
}

static const Cinfo* neuronCinfo = Neuron::initCinfo();

////////////////////////////////////////////////////////////////////////
Neuron::Neuron()
    :
    RM_( 1.0 ),
    RA_( 1.0 ),
    CM_( 0.01 ),
    Em_( -0.065 ),
    theta_( 0.0 ),
    phi_( 0.0 ),
    maxP_( 0.0 ),
    maxG_( 0.0 ),
    maxL_( 0.0 ),
    sourceFile_( "" ),
    compartmentLengthInLambdas_( 0.2 ),
    spineEntry_( this )
{
    ;
}

// When copying Neuron, we next have to rerun buildSegmentTree() and
// setSpineAndPsdMesh
Neuron::Neuron( const Neuron& other )
    :
    RM_( other.RM_ ),
    RA_( other.RA_ ),
    CM_( other.CM_ ),
    Em_( other.Em_ ),
    theta_( other.theta_ ),
    phi_( other.phi_ ),
    maxP_( other.maxP_ ),
    maxG_( other.maxG_ ),
    maxL_( other.maxL_ ),
    sourceFile_( other.sourceFile_ ),
    compartmentLengthInLambdas_(other.compartmentLengthInLambdas_),
    channelDistribution_( other.channelDistribution_ ),
    passiveDistribution_( other.passiveDistribution_ ),
    spineDistribution_( other.spineDistribution_ ),
    spineEntry_( this )
{
    ;
}
////////////////////////////////////////////////////////////////////////
// Some static utility functions.
////////////////////////////////////////////////////////////////////////


bool parseDistrib( vector< vector < string > >& lines,
                   const vector< string >& distrib )
{
    lines.clear();
    vector< string > temp;
    for ( unsigned int i = 0; i < distrib.size(); ++i )
    {
        if ( distrib[i] == "" )
        {
            if ( temp.size() < 4 )
            {
                cout << "Warning: Neuron::parseDistrib: <4 args: " <<
                     temp.size() << endl;
                return false;
            }
            if ( temp.size() % 2 == 1 )
            {
                cout << "Warning: Neuron::parseDistrib: : odd # of args:"
                     << temp.size() << endl;
                return false;
            }
            lines.push_back( temp );
            temp.clear();
        }
        else
        {
            temp.push_back( distrib[i] );
        }
    }
    return true;
}

static void doClassSpecificMessaging( Shell* shell, Id obj, ObjId compt )
{
    if ( obj.element()->cinfo()->isA( "ChanBase" ) )
    {
        shell->doAddMsg( "Single", compt, "channel", obj, "channel" );
        // Add the message to the Ca pool if not defined
        if ( obj.element()->getName().find_first_of( "Ca" ) != string::npos )
        {
            // Don't do it if we have the legacy GENESIS format
            if ( Neutral::child( obj.eref(), "addmsg1" ) == Id() )
            {
                vector< ObjId > elist;
                string path = Neutral::parent( obj ).path() + "/#[ISA=CaConcBase]";
                // cout << "OK2 to Add Ca Msg for " << path << endl;
                wildcardFind( path, elist );
                if ( elist.size() > 0 )
                {
                    // cout << "Added Ca Msg for " << obj.path() << endl;
                    ObjId mid = shell->doAddMsg(
                                    "single", obj, "IkOut", elist[0], "current" );
                    assert( !mid.bad());
                }
            }
        }
    }
    ReadCell::addChannelMessage( obj );
}

static bool buildFromProto(
    const string& name,
    const vector< ObjId >& elist, const vector< double >& val,
    vector< ObjId >& mech )
{
    Shell* shell = reinterpret_cast< Shell* >( Id().eref().data() );
    Id proto( "/library/" + name );
    if ( proto == Id() )
    {
        cout << "Warning: Neuron::buildFromProto: proto '"
             << name << "' not found, skipping\n";
        return false;
    }
    mech.clear();
    mech.resize( elist.size() );
    for ( unsigned int i = 0; i < elist.size(); ++i )
    {
        unsigned int j = i * nuParser::numVal;
        if ( val[ j + nuParser::EXPR ] > 0 )
        {
            string name = proto.element()->getName();
            Id obj = Neutral::child( elist[i].eref(), name );
            if ( obj == Id() )   // Need to copy it in from proto.
            {
                obj = shell->doCopy( proto, elist[i], name, 1, false, false );
                doClassSpecificMessaging( shell, obj, elist[i] );
            }
            mech[i] = obj;
        }
    }
    return true;
}

static void assignParam( Id obj, const string& field,
                         double val, double len, double dia )
{
    if ( obj.element()->cinfo()->isA( "ChanBase" ) )
    {
        if ( field == "Gbar" )
        {
            if ( val > 0 )
                Field< double >::set( obj, "Gbar", val * len * dia * PI );
        }
        else if ( field == "Ek" )
        {
            Field< double >::set( obj, "Ek", val );
        }
    }
    else if ( obj.element()->cinfo()->isA( "CaConcBase" ) )
    {
        Field< double >::set( obj, "length", len );
        Field< double >::set( obj, "diameter", dia );
        // cout << "len, dia = " << len << ", " << dia << endl;
        if ( field == "CaBasal" || field == "tau" || field == "thick" ||
                field == "floor" || field == "ceiling" )
        {
            Field< double >::set( obj, field, val );
        }
        else if ( field == "B" )
        {
            // The system obeys dC/dt = B*I_Ca - C/tau
            // So B = arg/( vol * F ). Here the system provides vol and F,
            // so the arg is just a scale factor over this, typically
            // to be thought of in terms of buffering. Small B is more
            // buffering. This field is deprecated but used in legacy
            // GENESIS scripts.
            Field< double >::set( obj, "B", val /
                                  ( FaradayConst * len * dia * dia * PI / 4.0 ) );
        }
    }
}

static void assignSingleCompartmentParams( ObjId compt,
        double val, const string& field, double len, double dia )
{
    if ( field == "initVm" || field == "INITVM" )
    {
        Field< double >::set( compt, "initVm", val );
        return;
    }
    if ( field == "Em" || field == "EM" )
    {
        Field< double >::set( compt, "Em", val );
        return;
    }
    if ( val > 0.0 )
    {
        if ( field == "Rm" || field == "Ra" || field == "Cm" )
        {
            Field< double >::set( compt, field, val );
        }
        else if ( field == "RM" )
        {
            Field< double >::set( compt, "Rm", val / ( len  * dia * PI ) );
        }
        else if ( field == "RA" )
        {
            Field< double >::set( compt, "Ra", val*len*4 / (dia*dia*PI) );
        }
        else if ( field == "CM" )
        {
            Field< double >::set( compt, "Cm", val * len * dia * PI );
        }
        else
        {
            cout << "Warning: setCompartmentParam: field '" << field <<
                 "' not found\n";
        }
    }
}

static void setCompartmentParams(
    const vector< ObjId >& elist, const vector< double >& val,
    const string& field, const string& expr )
{
    try
    {
        nuParser parser( expr );
        for ( unsigned int i = 0; i < elist.size(); ++i )
        {
            unsigned int j = i * nuParser::numVal;
            if ( val[ j + nuParser::EXPR ] > 0 )
            {
                double len = val[j + nuParser::LEN ];
                double dia = val[j + nuParser::DIA ];
                double x = parser.eval( val.begin() + j );
                assignSingleCompartmentParams( elist[i],
                                               x, field, len, dia );
            }
        }
    }
    catch ( mu::Parser::exception_type& err )
    {
        cout << err.GetMsg() << endl;
    }
}

static void setMechParams(
    const vector< ObjId >& mech,
    const vector< ObjId >& elist, const vector< double >& val,
    const string& field, const string& expr )
{
    try
    {
        nuParser parser ( expr );
        for ( unsigned int i = 0; i < elist.size(); ++i )
        {
            unsigned int j = i * nuParser::numVal;
            if ( val[ j + nuParser::EXPR ] > 0 )
            {
                double len = val[j + nuParser::LEN ];
                double dia = val[j + nuParser::DIA ];
                double x = parser.eval( val.begin() + j );
                assignParam( mech[i], field, x, len, dia );
            }
        }
    }
    catch ( mu::Parser::exception_type& err )
    {
        cout << err.GetMsg() << endl;
    }
}

////////////////////////////////////////////////////////////////////////
// ValueFinfos
////////////////////////////////////////////////////////////////////////

void Neuron::setRM( double v )
{
    if ( v > 0.0 )
        RM_ = v;
    else
        cout << "Warning:: Neuron::setRM: value must be +ve, is " << v << endl;
}
double Neuron::getRM() const
{
    return RM_;
}

void Neuron::setRA( double v )
{
    if ( v > 0.0 )
        RA_ = v;
    else
        cout << "Warning:: Neuron::setRA: value must be +ve, is " << v << endl;
}
double Neuron::getRA() const
{
    return RA_;
}

void Neuron::setCM( double v )
{
    if ( v > 0.0 )
        CM_ = v;
    else
        cout << "Warning:: Neuron::setCM: value must be +ve, is " << v << endl;
}
double Neuron::getCM() const
{
    return CM_;
}


void Neuron::setEm( double v )
{
    Em_ = v;
}
double Neuron::getEm() const
{
    return Em_;
}


void Neuron::setTheta( double v )
{
    theta_ = v;
    // Do stuff here for rotating it.
}
double Neuron::getTheta() const
{
    return theta_;
}


void Neuron::setPhi( double v )
{
    phi_ = v;
    // Do stuff here for rotating it.
}
double Neuron::getPhi() const
{
    return phi_;
}


void Neuron::setSourceFile( string v )
{
    sourceFile_ = v;
    // Stuff here for loading it.
}

string Neuron::getSourceFile() const
{
    return sourceFile_;
}


void Neuron::setCompartmentLengthInLambdas( double v )
{
    compartmentLengthInLambdas_ = v;
}
double Neuron::getCompartmentLengthInLambdas() const
{
    return compartmentLengthInLambdas_;
}

unsigned int Neuron::getNumCompartments() const
{
    return segId_.size();
}

/*
unsigned int Neuron::getNumSpines() const
{
	return spineParentIndex_.size();
}
*/

unsigned int Neuron::getNumBranches() const
{
    return branches_.size();
}

vector< double> Neuron::getPathDistFromSoma() const
{
    vector< double > ret( segs_.size(), 0.0 );
    for ( unsigned int i = 0; i < segs_.size(); ++i )
        ret[i] = segs_[i].getPathDistFromSoma();
    return ret;
}

vector< double> Neuron::getGeomDistFromSoma() const
{
    vector< double > ret( segs_.size(), 0.0 );
    for ( unsigned int i = 0; i < segs_.size(); ++i )
        ret[i] = segs_[i].getGeomDistFromSoma();
    return ret;
}

vector< double> Neuron::getElecDistFromSoma() const
{
    vector< double > ret( segs_.size(), 0.0 );
    for ( unsigned int i = 0; i < segs_.size(); ++i )
        ret[i] = segs_[i].getElecDistFromSoma();
    return ret;
}

vector< ObjId > Neuron::getCompartments() const
{
    vector< ObjId > ret( segId_.size() );
    for ( unsigned int i = 0; i < segId_.size(); ++i )
        ret[i] = segId_[i];
    return ret;
}

/**
 * Digest the path and the math expression to obtain an elist of
 * compartments that satisfy both criteria.
 * The argument 'line' has path
 * followed by the math expression, separated by a space.
 */
vector< ObjId > Neuron::getExprElist( const Eref& e, string line ) const
{
    Shell* shell = reinterpret_cast< Shell* >( Id().eref().data() );
    vector< ObjId > ret;
    vector< ObjId > elist;
    vector< double > val;
    unsigned long pos = line.find_first_of( " \t" );
    string path = line.substr( 0, pos );
    string expr = line.substr( pos );
    ObjId oldCwe = shell->getCwe();
    shell->setCwe( e.objId() );
    wildcardFind( path, elist );
    shell->setCwe( oldCwe );
    if ( elist.size() == 0 )
        return ret;
    evalExprForElist( elist, expr, val );
    ret.reserve( elist.size() );
    for ( unsigned int i = 0; i < elist.size(); ++i )
    {
        if ( val[i * nuParser::numVal] > 0 )
            ret.push_back( elist[i] );
    }
    return ret;
}

/**
 * Digest the path and the math expression to obtain all the
 * values pertaining to the elements in the path. There are
 * nuParser::numVal * elist.size() entries.
 * The argument 'line' has path
 * followed by the math expression, separated by a space.
 */
vector< double > Neuron::getExprVal( const Eref& e, string line ) const
{
<<<<<<< HEAD
    Shell* shell = reinterpret_cast< Shell* >( Id().eref().data() );
    vector< ObjId > elist;
    vector< double > val;
    unsigned long pos = line.find_first_of( " \t" );
    string path = line.substr( 0, pos );
    string expr = line.substr( pos );
    ObjId oldCwe = shell->getCwe();
    shell->setCwe( e.objId() );
    wildcardFind( path, elist );
    shell->setCwe( oldCwe );
    if ( elist.size() == 0 )
        return val;
    evalExprForElist( elist, expr, val );
    return val;
}

vector< ObjId > Neuron::getSpinesFromExpression(
    const Eref& e, string line ) const
{
    unsigned long pos = line.find_first_of( " \t" );
    string path = line.substr( 0, pos );
    string expr = line.substr( pos );

    // Look for all compartments that fit the expression.
    vector< ObjId > temp = getExprElist( e, "# " + expr );
    // indexed by segIndex, includes all compts in all spines.
    vector< vector< Id > > allSpinesPerCompt( segId_.size() );
    for ( unsigned int i = 0; i < spines_.size(); ++i )
    {
        assert( allSpinesPerCompt.size() > spineParentSegIndex_[i] );
        vector< Id >& s = allSpinesPerCompt[ spineParentSegIndex_[i] ];
        s.insert( s.end(), spines_[i].begin(), spines_[i].end() );
    }
    vector< ObjId >ret;
    for ( vector< ObjId >::iterator
            i = temp.begin(); i != temp.end(); ++i )
    {
        map< Id, unsigned int >::const_iterator si =
            segIndex_.find( i->id );
        assert( si != segIndex_.end() );
        assert( si->second < segId_.size() );
        vector< Id >& s = allSpinesPerCompt[ si->second ];
        for ( vector< Id >::iterator j = s.begin(); j != s.end(); ++j )
        {
            // This is messy, would be better to use the wildcard parsing
            // from Shell.
            if ( matchBeforeBrace( *j, path ) )
                ret.push_back( *j );
        }
        // ret.insert( ret.end(), s.begin(), s.end() );
    }
    return ret;
}

void Neuron::buildElist( const Eref& e,
                         const vector< string >& line,
                         vector< ObjId >& elist,
                         vector< double >& val )
{
    Shell* shell = reinterpret_cast< Shell* >( Id().eref().data() );
    const string& path = line[1];
    const string& expr = line[3];
    ObjId oldCwe = shell->getCwe();
    shell->setCwe( e.objId() );
    wildcardFind( path, elist );
    shell->setCwe( oldCwe );
    evalExprForElist( elist, expr, val );
=======
	Shell* shell = reinterpret_cast< Shell* >( Id().eref().data() );
	vector< ObjId > elist;
	vector< double > val;
	unsigned long pos = line.find_first_of( " \t" );
	string path = line.substr( 0, pos );
	string expr = line.substr( pos );
	ObjId oldCwe = shell->getCwe();
	shell->setCwe( e.objId() );
	wildcardFind( path, elist );
	shell->setCwe( oldCwe );
	if ( elist.size() == 0 )
		return val;
	evalExprForElist( elist, expr, val );
	return val;
}

vector< ObjId > Neuron::getSpinesFromExpression( 
				const Eref& e, string line ) const
{
	unsigned long pos = line.find_first_of( " \t" );
	string path = line.substr( 0, pos );
	string expr = line.substr( pos );

	// Look for all compartments that fit the expression.
	vector< ObjId > temp = getExprElist( e, "# " + expr );
	// indexed by segIndex, includes all compts in all spines.
	/*
	vector< vector< Id > > allSpinesPerCompt( segId_.size() ); 
	for ( unsigned int i = 0; i < spines_.size(); ++i ) {
		assert( allSpinesPerCompt.size() > spineParentSegIndex_[i] );
		vector< Id >& s = allSpinesPerCompt[ spineParentSegIndex_[i] ];
		s.insert( s.end(), spines_[i].begin(), spines_[i].end() );
	}
	*/
	vector< ObjId >ret;
	if ( allSpinesPerCompt_.size() == 0 )
		return ret;
	for ( vector< ObjId >::iterator
					i = temp.begin(); i != temp.end(); ++i ) {
		map< Id, unsigned int >::const_iterator si = 
				segIndex_.find( i->id );
		assert( si != segIndex_.end() );
		assert( si->second < segId_.size() );
		if ( allSpinesPerCompt_.size() > si->second ) {
			const vector< Id >& s = allSpinesPerCompt_[ si->second ];
			for ( vector< Id >::const_iterator j = s.begin(); j != s.end(); ++j ){
				if ( matchBeforeBrace( *j, path ) )
					ret.push_back( *j );
			}
		}
	}
	return ret;
}

vector< ObjId > Neuron::getSpinesOnCompartment( 
				const Eref& e, ObjId compt ) const
{
	vector< ObjId > ret;
	map< Id, unsigned int >::const_iterator pos = 
			segIndex_.find( compt.id );
	if ( pos != segIndex_.end() ) {
		assert( pos->second < allSpinesPerCompt_.size() );
		const vector< Id >& spines = allSpinesPerCompt_[pos->second];
		for ( unsigned int i = 0; i < spines.size(); ++i )
			ret.push_back( spines[i] );
	}
	return ret;
}

ObjId Neuron::getParentCompartmentOfSpine( 
				const Eref& e, ObjId compt ) const
{
	for ( unsigned int comptIndex = 0; comptIndex < allSpinesPerCompt_.size(); ++comptIndex ) {
		const vector< Id >& v = allSpinesPerCompt_[comptIndex];
		for ( unsigned int j = 0; j < v.size(); j++ )
			if ( v[j] == compt.id )
				return segId_[ comptIndex ];
	}
	return ObjId();
}

void Neuron::buildElist( const Eref& e, 
				const vector< string >& line, 
				vector< ObjId >& elist, 
				vector< double >& val )
{
	Shell* shell = reinterpret_cast< Shell* >( Id().eref().data() );
	const string& path = line[1];
	const string& expr = line[3];
	ObjId oldCwe = shell->getCwe();
	shell->setCwe( e.objId() );
	wildcardFind( path, elist );
	shell->setCwe( oldCwe );
	evalExprForElist( elist, expr, val );
>>>>>>> c2f96bb9
}

void Neuron::setChannelDistribution( const Eref& e, vector< string > v )
{
    // Here we should clear the extant channels, if any.
    vector< vector< string > > lines;
    if ( parseDistrib( lines, v ) )
    {
        channelDistribution_ = v;
        for ( unsigned int i = 0; i < lines.size(); ++i )
        {
            vector< string >& temp = lines[i];
            vector< ObjId > elist;
            vector< double > val;
            buildElist( e, temp, elist, val );

            vector< ObjId > mech( elist.size() );
            if ( buildFromProto( temp[0], elist, val, mech ) )
            {
                for ( unsigned int j = 2; j < temp.size(); j += 2 )
                {
                    setMechParams( mech, elist, val, temp[j], temp[j+1] );
                }
            }
        }
    }
}

vector< string > Neuron::getChannelDistribution( const Eref& e ) const
{
    return channelDistribution_;
}

void Neuron::setPassiveDistribution( const Eref& e, vector< string > v )
{
    vector< vector< string > > lines;
    if ( parseDistrib( lines, v ) )
    {
        passiveDistribution_ = v;
        for ( unsigned int i = 0; i < lines.size(); ++i )
        {
            vector< string >& temp = lines[i];
            vector< ObjId > elist;
            vector< double > val;
            buildElist( e, temp, elist, val );
            for ( unsigned int j = 2; j < temp.size(); j += 2 )
            {
                setCompartmentParams( elist, val, temp[j], temp[j+1] );
            }
        }
    }
}

vector< string > Neuron::getPassiveDistribution( const Eref& e ) const
{
    return passiveDistribution_;
}

void Neuron::setSpineDistribution( const Eref& e, vector< string > v )
{
    // Here we should clear the extant spines, if any.
    vector< vector< string > > lines;
    if ( parseDistrib( lines, v ) )
    {
        spineDistribution_ = v;
        for ( unsigned int i = 0; i < lines.size(); ++i )
        {
            vector< ObjId > elist;
            vector< double > val;
            buildElist( e, lines[i], elist, val );
            installSpines( elist, val, lines[i] );
        }
    }
}

vector< string > Neuron::getSpineDistribution( const Eref& e ) const
{
    return spineDistribution_;
}


////////////////////////////////////////////////////////////////////////
// Stuff here for parsing the compartment tree
////////////////////////////////////////////////////////////////////////

static Id getComptParent( Id id )
{
    // raxial points towards soma.
    static const Finfo* raxialFinfo =
        Cinfo::find( "Compartment" )->findFinfo( "raxialOut" );
    static const Finfo* proximalFinfo =
        Cinfo::find( "SymCompartment" )->findFinfo( "proximalOut" );

    if ( id.element()->cinfo()->isA( "CompartmentBase" ) )
    {
        vector< Id > ret;
        id.element()->getNeighbors( ret, raxialFinfo );
        if ( ret.size() == 1 )
            return ret[0];
        // If it didn't find an axial, maybe it is a symCompt
        if ( id.element()->cinfo()->isA( "SymCompartment" ) )
        {
            id.element()->getNeighbors( ret, proximalFinfo );
            if ( ret.size() == 1 )
                return ret[0];
        }
    }
    return Id();
}

// Returns Id of soma
Id fillSegIndex(
    const vector< Id >& kids, map< Id, unsigned int >& segIndex )
{
    Id soma;
    segIndex.clear();
    Id fatty;
    double maxDia = 0.0;
    unsigned int numKids = 0;
    for ( unsigned int i = 0; i < kids.size(); ++i )
    {
        const Id& k = kids[i];
        if ( k.element()->cinfo()->isA( "CompartmentBase" ) )
        {
            segIndex[ k ] = numKids++;
            const string& s = k.element()->getName();
            if ( s.find( "soma" ) != s.npos ||
                    s.find( "Soma" ) != s.npos ||
                    s.find( "SOMA" ) != s.npos )
            {
                soma = k;
            }
            double dia = Field< double >::get( k, "diameter" );
            if ( dia > maxDia )
            {
                maxDia = dia;
                fatty = k;
            }
        }
    }
    if ( soma != Id() )
        return soma;
    return fatty; // Fallback.
}

static void fillSegments( vector< SwcSegment >& segs,
                          const map< Id, unsigned int >& segIndex,
                          const vector< Id >& kids )
{
    segs.clear();
    for ( unsigned int i = 0; i < kids.size(); ++i )
    {
        const Id& k = kids[i];
        if ( k.element()->cinfo()->isA( "CompartmentBase" ) )
        {
            double x = Field< double >::get( k, "x" );
            double y = Field< double >::get( k, "y" );
            double z = Field< double >::get( k, "z" );
            double dia = Field< double >::get( k, "diameter" );
            Id pa = getComptParent( k );
            unsigned int paIndex = ~0U; // soma
            int comptType = 1; // soma
            if ( pa != Id() )
            {
                map< Id, unsigned int >::const_iterator
                j = segIndex.find( pa );
                if ( j != segIndex.end() )
                {
                    paIndex = j->second;
                    comptType = 3; // generic dendrite
                }
            }
            segs.push_back(
                SwcSegment( i, comptType, x, y, z, dia/2.0, paIndex ) );
        }
    }
}

/// Recursive function to fill in cumulative distances from soma.
static void traverseCumulativeDistance(
    SwcSegment& self, vector< SwcSegment >& segs,
    const vector< Id >& lookupId,
    double len, double L, double pSoma, double eSoma )
{
    self.setCumulativeDistance( len, L, pSoma, eSoma );
    for ( unsigned int i = 0; i < self.kids().size(); ++i )
    {
        SwcSegment& kid = segs[ self.kids()[i] ];
        double segmentLength = kid.distance( self );
        double p = pSoma + segmentLength;
        Id kidId = lookupId[ self.kids()[i] ];
        double Rm = Field< double >::get( kidId, "Rm" );
        double Ra = Field< double >::get( kidId, "Ra" );
        // Note that sqrt( Rm/Ra ) = lambda/length = 1/L.
        double electrotonicLength = sqrt( Ra / Rm );
        double e = eSoma + electrotonicLength;
        traverseCumulativeDistance( kid, segs, lookupId,
                                    segmentLength, electrotonicLength, p, e );
    }
}

void Neuron::updateSegmentLengths()
{
    double len = Field< double >::get( soma_, "length" );
    double dia = Field< double >::get( soma_, "diameter" );
    if ( len < dia )
        len = dia;
    double Rm = Field< double >::get( soma_, "Rm" );
    double Ra = Field< double >::get( soma_, "Ra" );
    double L = sqrt( Ra / Rm );

    for ( unsigned int i = 0; i < segs_.size(); ++i )
    {
        segs_[i].setGeometricalDistanceFromSoma( segs_[0] );
    }

    traverseCumulativeDistance( segs_[0], segs_, segId_, len, L, 0, 0 );
    maxL_ = maxG_ = maxP_ = 0.0;
    for ( unsigned int i = 0; i < segs_.size(); ++i )
    {
        double p = segs_[i].getPathDistFromSoma();
        if ( maxP_ < p ) maxP_ = p;
        double g = segs_[i].getGeomDistFromSoma();
        if ( maxG_ < g ) maxG_ = g;
        double L = segs_[i].getElecDistFromSoma();
        if ( maxL_ < L ) maxL_ = L;
    }
}

/// Fills up vector of segments. First entry is soma.
void Neuron::buildSegmentTree( const Eref& e )
{
    vector< Id > kids;
    Neutral::children( e, kids );

    soma_ = fillSegIndex( kids, segIndex_ );
    if ( kids.size() == 0 || soma_ == Id() )
    {
        cout << "Error: Neuron::buildSegmentTree( " << e.id().path() <<
             " ): \n		Valid neuronal model not found.\n";
        return;
    }
    fillSegments( segs_, segIndex_, kids );
    int numPa = 0;
    for ( unsigned int i = 0; i < segs_.size(); ++i )
    {
        if ( segs_[i].parent() == ~0U )
        {
            numPa++;
        }
        else
        {
            segs_[ segs_[i].parent() ].addChild( i );
        }
    }
    for ( unsigned int i = 0; i < segs_.size(); ++i )
    {
        segs_[i].figureOutType();
    }

    if ( numPa != 1 )
    {
        cout << "Warning: Neuron.cpp: buildTree: numPa = " << numPa << endl;
    }
    segId_.clear();
    segId_.resize( segIndex_.size(), Id() );
    for ( map< Id, unsigned int >::const_iterator
            i = segIndex_.begin(); i != segIndex_.end(); ++i )
    {
        assert( i->second < segId_.size() );
        segId_[ i->second ] = i->first;
    }
    updateSegmentLengths();
}


/// Fills up vector of segments. First entry is soma.
void Neuron::setSpineAndPsdMesh( Id spineMesh, Id psdMesh )
{
    if ( !spineMesh.element()->cinfo()->isA( "SpineMesh" ) )
    {
        cout << "Error: Neuron::setSpineAndPsdMesh: '" <<
             spineMesh.path() << "' is not a SpineMesh\n";
        return;
    }
    if ( !psdMesh.element()->cinfo()->isA( "PsdMesh" ) )
    {
        cout << "Error: Neuron::setSpineAndPsdMesh: '" <<
             psdMesh.path() << "' is not a PsdMesh\n";
        return;
    }
    Id spineStoich = Neutral::child( spineMesh.eref(), "stoich" );
    Id psdStoich = Neutral::child( psdMesh.eref(), "stoich" );
    if ( spineStoich == Id() || psdStoich == Id() )
    {
        cout << "Error: Neuron::setSpineAndPsdMesh: Stoich child not found\n";
        return;
    }

    vector< Id > spineList = Field< vector< Id > >::get(
                                 spineMesh, "elecComptList" );
    vector< Id > psdList = Field< vector< Id > >::get(
                               psdMesh, "elecComptList" );
    assert( spineList.size()== psdList.size() );
    map< Id, unsigned int > spineMap; // spineMap[ SpineOnNeuron ] = index
    for ( unsigned int i = 0; i < spines_.size(); ++i )
    {
        assert( spines_[i].size() > 1 );
        spineMap[ spines_[i][1] ] = i;
    }
    // We don't want to clear this because we can use a single vector
    // to overlay a number of spine meshes, since each will be a distinct
    // subset of the full list of spines. None is used twice.
    // spineToMeshOrdering_.clear();
    for( unsigned int i = 0; i < spineList.size(); ++i )
    {
        map< Id, unsigned int >::iterator j = spineMap.find( spineList[i]);
        if ( j == spineMap.end() )
        {
            cout << "Error: Neuron::setSpineAndPsdMesh: spine '" <<
                 spineList[i].path() << "' not found on Neuron\n";
            return;
        }
        spineToMeshOrdering_[ j->second ] = i;
        spineStoich_[ j->second ] = spineStoich;
        psdStoich_[ j->second ] = psdStoich;
    }
}

void Neuron::setSpineAndPsdDsolve( Id spineDsolve, Id psdDsolve )
{
    headDsolve_ = spineDsolve;
    psdDsolve_ = psdDsolve;
}

/////////////////////////////////////////////////////////////////////////
// Here we set up the more general specification of mechanisms. Each
// line is
// proto path field expr [field expr]...
/////////////////////////////////////////////////////////////////////////

/**
 * Evaluates expn for every CompartmentBase entry in elist. Pushes
 * value, length and dia for each elist entry into the 'val' vector.
 */
void Neuron::evalExprForElist( const vector< ObjId >& elist,
                               const string& expn, vector< double >& val ) const
{
    val.clear();
    val.resize( elist.size() * nuParser::numVal );
    // Build the function
    double len = 0; // Length of compt in metres
    double dia = 0; // Diameter of compt in metres
    unsigned int valIndex = 0;
    try
    {
        nuParser parser( expn );

        // Go through the elist checking for the channels. If not there,
        // build them.
        for ( vector< ObjId >::const_iterator
                i = elist.begin(); i != elist.end(); ++i )
        {
            if ( i->element()->cinfo()->isA( "CompartmentBase" ) )
            {
                map< Id, unsigned int >:: const_iterator j =
                    segIndex_.find( *i );
                if ( j != segIndex_.end() )
                {
                    dia = Field< double >::get( *i, "diameter" );
                    len = Field< double >::get( *i, "length" );
                    assert( j->second < segs_.size() );
                    val[valIndex + nuParser::P] =
                        segs_[j->second].getPathDistFromSoma();
                    val[valIndex + nuParser::G] =
                        segs_[j->second].getGeomDistFromSoma();
                    val[valIndex + nuParser::EL] =
                        segs_[j->second].getElecDistFromSoma();
                    val[valIndex + nuParser::LEN] = len;
                    val[valIndex + nuParser::DIA] = dia;
                    val[valIndex + nuParser::MAXP] = maxP_;
                    val[valIndex + nuParser::MAXG] = maxG_;
                    val[valIndex + nuParser::MAXL] = maxL_;
                    val[valIndex + nuParser::X] = segs_[j->second].vec().a0();
                    val[valIndex + nuParser::Y] = segs_[j->second].vec().a1();
                    val[valIndex + nuParser::Z] = segs_[j->second].vec().a2();
                    // Can't assign oldVal on first arg
                    val[valIndex + nuParser::OLDVAL] = 0.0;

                    val[valIndex + nuParser::EXPR] = parser.eval(
                                                         val.begin() + valIndex );
                }
            }
            valIndex += nuParser::numVal;
        }
    }
    catch ( mu::Parser::exception_type& err )
    {
        cout << err.GetMsg() << endl;
    }
}


////////////////////////////////////////////////////////////////////////
// Stuff here for inserting spines.
////////////////////////////////////////////////////////////////////////

/**
 * Utility function to return a coordinate system where
 * z is the direction of a dendritic segment,
 * x is the direction of spines outward from soma and perpendicular to z
 * and y is the perpendicular to x and z.
 */
static double coordSystem( Id soma, Id dend, Vec& x, Vec& y, Vec& z )
{
    static const double EPSILON = 1e-20;
    double x0 = Field< double >::get( dend, "x0" );
    double y0 = Field< double >::get( dend, "y0" );
    double z0 = Field< double >::get( dend, "z0" );
    double x1 = Field< double >::get( dend, "x" );
    double y1 = Field< double >::get( dend, "y" );
    double z1 = Field< double >::get( dend, "z" );

    Vec temp( x1-x0, y1-y0, z1-z0 );
    double len = temp.length();
    z = Vec( temp.a0()/len, temp.a1()/len, temp.a2()/len );

    double sx0 = Field< double >::get( soma, "x0" );
    double sy0 = Field< double >::get( soma, "y0" );
    double sz0 = Field< double >::get( soma, "z0" );
    Vec temp2( x0 - sx0, y0-sy0, z0-sz0 );
    Vec y2 = temp.crossProduct( z );
    double ylen = y2.length();
    double ytemp = 1.0;
    while ( ylen < EPSILON )
    {
        Vec t( ytemp , sqrt( 2.0 ), 0.0 );
        y2 = t.crossProduct( z );
        ylen = y2.length();
        ytemp += 1.0;
    }
    y = Vec( y2.a0()/ylen, y2.a1()/ylen, y2.a2()/ylen );
    x = z.crossProduct( y );
    assert( doubleEq( x.length(), 1.0 ) );
    return len;
}

/**
 * Utility function to change coords of spine so as to reorient it.
 */
static void reorientSpine( vector< Id >& spineCompts,
                           vector< Vec >& coords,
                           Vec& parentPos, double pos, double angle,
                           Vec& x, Vec& y, Vec& z )
{
    double c = cos( angle );
    double s = sin( angle );
    double omc = 1.0 - c;

    Vec rot0( 		z.a0()*z.a0()*omc + c,
                    z.a1()*z.a0()*omc - z.a2()*s ,
                    z.a2()*z.a0()*omc + z.a1()*s );

    Vec rot1( 		z.a0()*z.a1()*omc + z.a2()*s,
                    z.a1()*z.a1()*omc + c,
                    z.a2()*z.a1()*omc - z.a0()*s );

    Vec rot2(		z.a0()*z.a2()*omc - z.a1()*s,
                    z.a1()*z.a2()*omc + z.a0()*s,
                    z.a2()*z.a2()*omc + c );

    Vec translation = z * pos + parentPos;
    // Vec translation = parentPos;
    vector< Vec > ret( coords.size() );
    for ( unsigned int i = 0; i < coords.size(); ++i )
    {
        ret[i] = Vec( 	rot0.dotProduct( coords[i] ) + translation.a0(),
                        rot1.dotProduct( coords[i] ) + translation.a1(),
                        rot2.dotProduct( coords[i] ) + translation.a2() );

    }
    assert( spineCompts.size() * 2 == ret.size() );

    for ( unsigned int i = 0; i < spineCompts.size(); ++i )
    {
        unsigned int j = 2 * i;
        Field< double >::set( spineCompts[i], "x0", ret[j].a0() );
        Field< double >::set( spineCompts[i], "y0", ret[j].a1() );
        Field< double >::set( spineCompts[i], "z0", ret[j].a2() );
        // cout << "(" << ret[j].a0() << ", " << ret[j].a1() << ", " << ret[j].a2() << ")";
        j = j + 1;
        Field< double >::set( spineCompts[i], "x", ret[j].a0() );
        Field< double >::set( spineCompts[i], "y", ret[j].a1() );
        Field< double >::set( spineCompts[i], "z", ret[j].a2() );
        // cout << "(" << ret[j].a0() << ", " << ret[j].a1() << ", " << ret[j].a2() << ")\n";
    }
}

/**
 * Utility function to add a single spine to the given parent.
 * Returns vector of added spine contents.
 * parent is parent compartment for this spine.
 * spineProto is just that.
 * pos is position (in metres ) along parent compartment
 * angle is angle (in radians) to rotate spine wrt x in plane xy.
 * Size is size scaling factor, 1 leaves as is.
 * x, y, z are unit vectors. Z is along the parent compt.
 * We first shift the spine over so that it is offset by the parent compt
 * diameter.
 * We then need to reorient the spine which lies along (i,0,0) to
 * lie along x. X is a unit vector so this is done simply by
 * multiplying each coord of the spine by x.
 * Finally we rotate the spine around the z axis by the specified angle
 * k is index of this spine.
 */

static vector< Id > addSpine( Id parentCompt, Id spineProto,
                              double pos, double angle,
                              Vec& x, Vec& y, Vec& z,
                              double size,
                              unsigned int k )
{
    Shell* shell = reinterpret_cast< Shell* >( Id().eref().data() );
    Id parentObject = Neutral::parent( parentCompt );
    stringstream sstemp;
    sstemp << k;
    string kstr = sstemp.str();
    Id spine = shell->doCopy( spineProto, parentObject, "_spine" + kstr,
                              1, false, false );
    vector< Id > kids;
    Neutral::children( spine.eref(), kids );
    double x0 = Field< double >::get( parentCompt, "x0" );
    double y0 = Field< double >::get( parentCompt, "y0" );
    double z0 = Field< double >::get( parentCompt, "z0" );
    double parentRadius = Field< double >::get( parentCompt, "diameter" )/2;
    Vec ppos( x0, y0, z0 );
    // First, build the coordinates vector for the spine. Assume that its
    // major axis is along the unit vector [1,0,0].
    vector< Vec > coords;
    vector< Id > ret; // Filtered to make sure that it returns only compts
    for ( vector< Id >::iterator i = kids.begin(); i != kids.end(); ++i )
    {
        if ( i->element()->cinfo()->isA( "CompartmentBase" ) )
        {
            i->element()->setName( i->element()->getName() + kstr );
            x0 = Field< double >::get( *i, "x0" ) * size;
            y0 = Field< double >::get( *i, "y0" ) * size;
            z0 = Field< double >::get( *i, "z0" ) * size;
            coords.push_back( Vec( x0 + parentRadius, y0, z0 ) );
            double x = Field< double >::get( *i, "x" ) * size;
            double y = Field< double >::get( *i, "y" ) * size;
            double z = Field< double >::get( *i, "z" ) * size;
            double dia = Field< double >::get( *i, "diameter" ) * size;
            // Field< double >::set( *i, "diameter", dia );

            double len = sqrt(
                             (x-x0)*(x-x0) +
                             (y-y0)*(y-y0) +
                             (z-z0)*(z-z0) );
            SetGet2< double, double >::set( *i, "setGeomAndElec", len, dia );


            coords.push_back( Vec( x + parentRadius, y, z ) );
            // scaleSpineCompt( *i, size );
            shell->doMove( *i, parentObject );
            ret.push_back( *i );
        }
    }
    // Then, take the projection of this along the x vector passed in.
    for( vector< Vec >::iterator i = coords.begin(); i != coords.end(); ++i)
        *i = x * i->a0();
    shell->doDelete( spine ); // get rid of the holder for the spine copy.
    shell->doAddMsg( "Single", parentCompt, "axial", kids[0], "raxial" );
    reorientSpine( kids, coords, ppos, pos, angle, x, y, z );

    return ret;
}

///////////////////////////////////////////////////////////////////////
// Here are the mechSpec format line parsers
///////////////////////////////////////////////////////////////////////

// Return value for field if found, otherwise return a default string.
string findArg( const vector<string>& line, const string& field )
{
    // line has: proto path [field val]...
    assert( (line.size() % 2) != 1 );
    for ( unsigned int i = 2; i < line.size(); i+=2 )
        if ( line[i] == field )
            return line[i+1];
    string ret = "";
    if ( field == "spacing" )
    {
        ret = "1.0e-6";
    }
    else if ( field == "spacingDistrib" )
    {
        ret = "0";
    }
    else if ( field == "size" )
    {
        ret = "1";
    }
    else if ( field == "sizeDistrib" )
    {
        ret = "0";
    }
    else if ( field == "angle" )
    {
        ret = "0";
    }
    else if ( field == "angleDistrib" )
    {
        ret = "6.283185307";
    }
    else if ( field == "rotation" )
    {
        ret = "0";
    }
    else if ( field == "rotationDistrib" )
    {
        ret = "6.283185307"; // 2*PI
    }
    else if ( field == "shaftLen" )
    {
        ret = "1.0e-6";
    }
    else if ( field == "shaftDia" )
    {
        ret = "0.2e-6";
    }
    else if ( field == "headLen" )
    {
        ret = "0.5e-6";
    }
    else if ( field == "headDia" )
    {
        ret = "0.5e-6";
    }
    else if ( field == "theta" )
    {
        ret = "0";
    }
    else if ( field == "phi" )
    {
        ret = "1.5707963268"; // PI/2
    }
    return ret;
}

/// Add entries into the pos vector for a given compartment i.
static void addPos( unsigned int segIndex, unsigned int eIndex,
                    double spacing, double minSpacing,
                    double dendLength,
                    vector< unsigned int >& seglistIndex,
                    vector< unsigned int >& elistIndex,
                    vector< double >& pos )
{
    if ( minSpacing < spacing * 0.1 && minSpacing < 1e-7 )
        minSpacing = spacing * 0.1;
    if ( minSpacing > spacing * 0.5 )
        minSpacing = spacing * 0.5;
    unsigned int n = 1 + dendLength / minSpacing;
    double dx = dendLength / n;
    for( unsigned int i = 0; i < n; ++i )
    {
        if ( mtrand() < dx / spacing )
        {
            seglistIndex.push_back( segIndex );
            elistIndex.push_back( eIndex );
            pos.push_back( i * dx + dx*0.5 );
        }
    }
}
/*
 * This version tries to put in Pos using simple increments from the
 * start of each compt. Multiple issues including inability to put
 * spines in small compartments, even if many of them.
 *
static void addPos( unsigned int segIndex, unsigned int eIndex,
		double spacing, double spacingDistrib,
		double dendLength,
		vector< unsigned int >& seglistIndex,
		vector< unsigned int >& elistIndex,
		vector< double >& pos )
{
	if ( spacingDistrib > 0.0 ) {
		double position = spacing * 0.5 +
				( mtrand() - 0.5 ) * spacingDistrib;
		while ( position < dendLength ) {
			seglistIndex.push_back( segIndex );
			elistIndex.push_back( eIndex );
			pos.push_back( position );
			position += spacing + ( mtrand() - 0.5 ) * spacingDistrib;
		}
	} else {
		for ( double position = spacing * 0.5;
				position < dendLength; position += spacing ) {
			seglistIndex.push_back( segIndex );
			elistIndex.push_back( eIndex );
			pos.push_back( position );
		}
	}
}
*/

<<<<<<< HEAD
void Neuron::makeSpacingDistrib( const vector< ObjId >& elist,
                                 const vector< double >& val,
                                 vector< unsigned int >& seglistIndex,
                                 vector< unsigned int >& elistIndex,
                                 vector< double >& pos,
                                 const vector< string >& line ) const
{
    string distribExpr = findArg( line, "spacingDistrib"  );
    pos.resize( 0 );
    elistIndex.resize( 0 );

    try
    {
        nuParser parser( distribExpr );

        for ( unsigned int i = 0; i < elist.size(); ++i )
        {
            unsigned int j = i * nuParser::numVal;
            if ( val[ j + nuParser::EXPR ] > 0 )
            {
                double spacing = val[ j + nuParser::EXPR ];
                double spacingDistrib = parser.eval( val.begin() + j );
                if ( spacingDistrib > spacing || spacingDistrib < 0 )
                {
                    cout << "Warning: Neuron::makeSpacingDistrib: " <<
                         "0 < " << spacingDistrib << " < " << spacing <<
                         " fails on " << elist[i].path() << ". Using 0.\n";
                    spacingDistrib = 0.0;
                }
                map< Id, unsigned int>::const_iterator
                lookupDend = segIndex_.find( elist[i] );
                if ( lookupDend != segIndex_.end() )
                {
                    double dendLength = segs_[lookupDend->second].length();
                    addPos( lookupDend->second, i,
                            spacing, spacingDistrib, dendLength,
                            seglistIndex, elistIndex, pos );
                }
            }
        }
    }
    catch ( mu::Parser::exception_type& err )
    {
        cout << err.GetMsg() << endl;
    }
}

static void makeAngleDistrib ( const vector< ObjId >& elist,
                               const vector< double >& val,
                               vector< unsigned int >& elistIndex,
                               vector< double >& theta,
                               const vector< string >& line )
{
    string angleExpr = findArg( line, "angle" );
    string angleDistribExpr = findArg( line, "angleDistrib" );
    // I won't bother with rotation and rotation distrb for now.
    // Easy to add, but on reflection they don't make sense.
    theta.clear();
    theta.resize( elistIndex.size(), 0.0 );

    try
    {
        nuParser angleParser( angleExpr );
        nuParser distribParser( angleDistribExpr );
        unsigned int lastIndex = ~0U;
        double angle = 0;
        double angleDistrib = 0;
        for ( unsigned int k = 0; k < elistIndex.size(); ++k )
        {
            unsigned int i = elistIndex[k];
            if ( i != lastIndex )
            {
                lastIndex = i;
                unsigned int j = i * nuParser::numVal;
                angle = angleParser.eval( val.begin() + j );
                angleDistrib = distribParser.eval( val.begin() + j);
            }
            if ( angleDistrib > 0 )
                theta[k] = angle + ( mtrand() - 0.5 ) * angleDistrib;
            else
                theta[k] = angle;
        }
    }
    catch ( mu::Parser::exception_type& err )
    {
        cout << err.GetMsg() << endl;
    }
}

static void makeSizeDistrib ( const vector< ObjId >& elist,
                              const vector< double >& val,
                              vector< unsigned int >& elistIndex,
                              vector< double >& size,
                              const vector< string >& line )
{
    string sizeExpr = findArg( line, "size" );
    string sizeDistribExpr = findArg( line, "sizeDistrib" );
    size.clear();
    size.resize( elistIndex.size(), 0.0 );

    try
    {
        nuParser sizeParser( sizeExpr );
        nuParser distribParser( sizeDistribExpr );
        unsigned int lastIndex = ~0U;
        double sz = 1.0;
        double sizeDistrib = 0;
        for ( unsigned int k = 0; k < elistIndex.size(); ++k )
        {
            unsigned int i = elistIndex[k];
            if ( i != lastIndex )
            {
                lastIndex = i;
                unsigned int j = i * nuParser::numVal;
                sz = sizeParser.eval( val.begin() + j );
                sizeDistrib = distribParser.eval( val.begin() + j);
            }
            if ( sizeDistrib > 0 )
                size[k] = sz + ( mtrand() - 0.5 ) * sizeDistrib;
            else
                size[k] = sz;
        }
    }
    catch ( mu::Parser::exception_type& err )
    {
        cout << err.GetMsg() << endl;
    }
}

void Neuron::installSpines( const vector< ObjId >& elist,
                            const vector< double >& val, const vector< string >& line )
{
    Id spineProto( "/library/spine" );

    if ( spineProto == Id() )
    {
        cout << "Warning: Neuron::installSpines: Unable to find prototype spine: /library/spine\n";
        return;
    }
    // Look up elist index from pos index, since there may be many
    // spines on each segment.
    vector< unsigned int > elistIndex;
    vector< double > pos; // spacing of the new spines along compt.
    vector< double > theta; // Angle of spines
    vector< double > size; // Size scaling of spines
    pos.reserve( elist.size() );
    elistIndex.reserve( elist.size() );

    makeSpacingDistrib( elist, val,
                        spineParentSegIndex_, elistIndex, pos, line);
    makeAngleDistrib( elist, val, elistIndex, theta, line );
    makeSizeDistrib( elist, val, elistIndex, size, line );
    for ( unsigned int k = 0; k < spineParentSegIndex_.size(); ++k )
    {
        unsigned int i = spineParentSegIndex_[k];
        Vec x, y, z;
        coordSystem( soma_, segId_[i], x, y, z );
        spines_.push_back(
            addSpine( segId_[i], spineProto, pos[k], theta[k],
                      x, y, z, size[k], k )
        );
    }
    spineToMeshOrdering_.clear();
    spineToMeshOrdering_.resize( spines_.size(), 0 );
    spineStoich_.clear();
    spineStoich_.resize( spines_.size() );
    psdStoich_.clear();
    psdStoich_.resize( spines_.size() );
=======
void Neuron::makeSpacingDistrib( const vector< ObjId >& elist, 
		const vector< double >& val,
		vector< unsigned int >& seglistIndex,
		vector< unsigned int >& elistIndex,
		vector< double >& pos,
		const vector< string >& line ) const
{
	string distribExpr = findArg( line, "spacingDistrib"  );
	pos.resize( 0 );
	elistIndex.resize( 0 );

	try {
		nuParser parser( distribExpr );

		for ( unsigned int i = 0; i < elist.size(); ++i ) {
			unsigned int j = i * nuParser::numVal;
			if ( val[ j + nuParser::EXPR ] > 0 ) {
				double spacing = val[ j + nuParser::EXPR ];
				double spacingDistrib = parser.eval( val.begin() + j );
				if ( spacingDistrib > spacing || spacingDistrib < 0 ) {
					cout << "Warning: Neuron::makeSpacingDistrib: " << 
						"0 < " << spacingDistrib << " < " << spacing <<
						" fails on " << elist[i].path() << ". Using 0.\n";
					spacingDistrib = 0.0;
				}
				map< Id, unsigned int>::const_iterator 
					lookupDend = segIndex_.find( elist[i] );
				if ( lookupDend != segIndex_.end() ) {
					double dendLength = segs_[lookupDend->second].length();
					addPos( lookupDend->second, i, 
								spacing, spacingDistrib, dendLength, 
								seglistIndex, elistIndex, pos );
				}
			}
		}
	}
	catch ( mu::Parser::exception_type& err )
	{
		cout << err.GetMsg() << endl;
	}
}

static void makeAngleDistrib ( const vector< ObjId >& elist, 
		const vector< double >& val, 
		vector< unsigned int >& elistIndex,
		vector< double >& theta,
		const vector< string >& line )
{
	string angleExpr = findArg( line, "angle" );
	string angleDistribExpr = findArg( line, "angleDistrib" );
	// I won't bother with rotation and rotation distrb for now.
	// Easy to add, but on reflection they don't make sense.
	theta.clear();
	theta.resize( elistIndex.size(), 0.0 );

	try {
		nuParser angleParser( angleExpr );
		nuParser distribParser( angleDistribExpr );
		unsigned int lastIndex = ~0U;
		double angle = 0;
		double angleDistrib = 0;
		for ( unsigned int k = 0; k < elistIndex.size(); ++k ) {
			unsigned int i = elistIndex[k];
			if ( i != lastIndex ) {
				lastIndex = i;
				unsigned int j = i * nuParser::numVal;
				angle = angleParser.eval( val.begin() + j );
				angleDistrib = distribParser.eval( val.begin() + j);
			}
			if ( angleDistrib > 0 )
				theta[k] = angle + ( mtrand() - 0.5 ) * angleDistrib;
			else
				theta[k] = angle;
		}
	}
	catch ( mu::Parser::exception_type& err )
	{
		cout << err.GetMsg() << endl;
	}
}

static void makeSizeDistrib ( const vector< ObjId >& elist, 
		const vector< double >& val, 
		vector< unsigned int >& elistIndex,
		vector< double >& size,
		const vector< string >& line )
{
	string sizeExpr = findArg( line, "size" );
	string sizeDistribExpr = findArg( line, "sizeDistrib" );
	size.clear();
	size.resize( elistIndex.size(), 0.0 );

	try {
		nuParser sizeParser( sizeExpr );
		nuParser distribParser( sizeDistribExpr );
		unsigned int lastIndex = ~0U;
		double sz = 1.0;
		double sizeDistrib = 0;
		for ( unsigned int k = 0; k < elistIndex.size(); ++k ) {
			unsigned int i = elistIndex[k];
			if ( i != lastIndex ) {
				lastIndex = i;
				unsigned int j = i * nuParser::numVal;
				sz = sizeParser.eval( val.begin() + j );
				sizeDistrib = distribParser.eval( val.begin() + j);
			}
			if ( sizeDistrib > 0 )
				size[k] = sz + ( mtrand() - 0.5 ) * sizeDistrib;
			else
				size[k] = sz;
		}
	}
	catch ( mu::Parser::exception_type& err )
	{
		cout << err.GetMsg() << endl;
	}
}

void Neuron::installSpines( const vector< ObjId >& elist, 
		const vector< double >& val, const vector< string >& line )
{
	Id spineProto( "/library/spine" );

	if ( spineProto == Id() ) {
		cout << "Warning: Neuron::installSpines: Unable to find prototype spine: /library/spine\n";
		return;
	}
	// Look up elist index from pos index, since there may be many 
	// spines on each segment.
	vector< unsigned int > elistIndex; 
	vector< double > pos; // spacing of the new spines along compt.
	vector< double > theta; // Angle of spines
	vector< double > size; // Size scaling of spines
	pos.reserve( elist.size() );
	elistIndex.reserve( elist.size() );

	makeSpacingDistrib( elist, val, 
					spineParentSegIndex_, elistIndex, pos, line);
	makeAngleDistrib( elist, val, elistIndex, theta, line );
	makeSizeDistrib( elist, val, elistIndex, size, line );
	for ( unsigned int k = 0; k < spineParentSegIndex_.size(); ++k ) {
		unsigned int i = spineParentSegIndex_[k];
		Vec x, y, z;
		coordSystem( soma_, segId_[i], x, y, z );
		spines_.push_back( 
			addSpine( segId_[i], spineProto, pos[k], theta[k], 
				x, y, z, size[k], k )
		);
	}
	spineToMeshOrdering_.clear();
	spineToMeshOrdering_.resize( spines_.size(), 0 );
	spineStoich_.clear();
	spineStoich_.resize( spines_.size() );
	psdStoich_.clear();
	psdStoich_.resize( spines_.size() );

	/// Now fill in allSpinesPerCompt_ vector. First clear it out.
	allSpinesPerCompt_.clear();
   	allSpinesPerCompt_.resize(segId_.size() );
	for ( unsigned int i = 0; i < spines_.size(); ++i ) {
		assert( allSpinesPerCompt_.size() > spineParentSegIndex_[i] );
		vector< Id >& s = allSpinesPerCompt_[ spineParentSegIndex_[i] ];
		s.insert( s.end(), spines_[i].begin(), spines_[i].end() );
	}
>>>>>>> c2f96bb9
}
////////////////////////////////////////////////////////////////////////
// Interface funcs for spines
////////////////////////////////////////////////////////////////////////

Spine* Neuron::lookupSpine( unsigned int index )
{
    return &spineEntry_;
}

void Neuron::setNumSpines( unsigned int num )
{
    /// Ignore it. the number of spines is set when we build the tree.
    ;
}

unsigned int Neuron::getNumSpines() const
{
    return spines_.size();
}

////////////////////////////////////////////////////////////////////////
// Utility funcs for spines
////////////////////////////////////////////////////////////////////////
const vector< Id >& Neuron::spineIds( unsigned int index ) const
{
    static vector< Id > fail;
    if ( index < spines_.size() )
        return spines_[index];
    return fail;
}

void Neuron::scaleBufAndRates( unsigned int spineNum,
                               double lenScale, double diaScale ) const
{
    if ( spineStoich_.size() == 0 )
        // Perhaps no chem stuff in model, but user could have forgotten
        // to assign psd and spine meshes.
        return;

    if ( spineNum > spineStoich_.size() )
    {
        cout << "Error: Neuron::scaleBufAndRates: spineNum too big: " <<
             spineNum << " >= " << spineStoich_.size() << endl;
        return;
    }
    Id ss = spineStoich_[ spineNum ];
    if ( ss == Id() )
    {
        // The chem system for the spine may not have been defined.
        // Later figure out how to deal with cases where there is a psd
        // but no spine.
        return;
    }
    Id ps = psdStoich_[ spineNum ];
    if ( ps == Id() )
    {
        // The chem system for the spine may not have been defined.
        return;
    }
    double volScale = lenScale * diaScale * diaScale;
    SetGet2< unsigned int, double >::set( ss, "scaleBufsAndRates",
                                          spineToMeshOrdering_[spineNum], volScale );
    volScale = diaScale * diaScale;
    SetGet2< unsigned int, double >::set( ps, "scaleBufsAndRates",
                                          spineToMeshOrdering_[spineNum], volScale );
}

/// Scale the diffusion parameters due to a change in the shaft dimensions
void Neuron::scaleShaftDiffusion( unsigned int spineNum,
                                  double len, double dia) const
{
    double diffScale = dia * dia * 0.25 * PI / len;
    SetGet2< unsigned int, double >::set(
        // Note that the buildNeuroMeshJunctions function is called
        // on the dendDsolve with the args smdsolve, pmdsolve.
        headDsolve_, "setDiffScale",
        spineToMeshOrdering_[ spineNum ], diffScale );
}

/// Scale the diffusion parameters due to a change in the head dimensions
void Neuron::scaleHeadDiffusion( unsigned int spineNum,
                                 double len, double dia) const
{
    double vol = len * dia * dia * PI * 0.25;
    double diffScale = dia * dia * 0.25 * PI / len;
    unsigned int meshIndex = spineToMeshOrdering_[ spineNum ];
    Id headCompt = Field< Id >::get( headDsolve_, "compartment" );
    LookupField< unsigned int, double >::set( headCompt, "oneVoxelVolume",
            meshIndex, vol );
    Id psdCompt = Field< Id >::get( psdDsolve_, "compartment" );
    double thick = Field< double >::get( psdCompt, "thickness" );
    double psdVol = thick * dia * dia * PI * 0.25;
    LookupField< unsigned int, double >::set( psdCompt, "oneVoxelVolume",
            meshIndex, psdVol );
    SetGet2< unsigned int, double >::set(
        headDsolve_, "setDiffVol1", meshIndex, vol );
    SetGet2< unsigned int, double >::set(
        psdDsolve_, "setDiffVol2", meshIndex, vol );
    SetGet2< unsigned int, double >::set(
        psdDsolve_, "setDiffVol1", meshIndex, psdVol );
    SetGet2< unsigned int, double >::set(
        psdDsolve_, "setDiffScale", meshIndex, diffScale );
}<|MERGE_RESOLUTION|>--- conflicted
+++ resolved
@@ -106,405 +106,6 @@
 
 const Cinfo* Neuron::initCinfo()
 {
-<<<<<<< HEAD
-    /////////////////////////////////////////////////////////////////////
-    // ValueFinfos
-    /////////////////////////////////////////////////////////////////////
-    static ValueFinfo< Neuron, double > RM( "RM",
-                                            "Membrane resistivity, in ohm.m^2. Default value is 1.0.",
-                                            &Neuron::setRM,
-                                            &Neuron::getRM
-                                          );
-    static ValueFinfo< Neuron, double > RA( "RA",
-                                            "Axial resistivity of cytoplasm, in ohm.m. Default value is 1.0.",
-                                            &Neuron::setRA,
-                                            &Neuron::getRA
-                                          );
-    static ValueFinfo< Neuron, double > CM( "CM",
-                                            "Membrane Capacitance, in F/m^2. Default value is 0.01",
-                                            &Neuron::setCM,
-                                            &Neuron::getCM
-                                          );
-    static ValueFinfo< Neuron, double > Em( "Em",
-                                            "Resting membrane potential of compartments, in Volts. "
-                                            "Default value is -0.065.",
-                                            &Neuron::setEm,
-                                            &Neuron::getEm
-                                          );
-    static ValueFinfo< Neuron, double > theta( "theta",
-            "Angle to rotate cell geometry, around long axis of neuron. "
-            "Think Longitude. Units are radians. "
-            "Default value is zero, which means no rotation. ",
-            &Neuron::setTheta,
-            &Neuron::getTheta
-                                             );
-    static ValueFinfo< Neuron, double > phi( "phi",
-            "Angle to rotate cell geometry, around elevation of neuron. "
-            "Think Latitude. Units are radians. "
-            "Default value is zero, which means no rotation. ",
-            &Neuron::setPhi,
-            &Neuron::getPhi
-                                           );
-
-    static ValueFinfo< Neuron, string > sourceFile( "sourceFile",
-            "Name of source file from which to load a model. "
-            "Accepts swc and dotp formats at present. "
-            "Both these formats require that the appropriate channel "
-            "definitions should have been loaded into /library. ",
-            &Neuron::setSourceFile,
-            &Neuron::getSourceFile
-                                                  );
-
-    static ValueFinfo< Neuron, double > compartmentLengthInLambdas(
-        "compartmentLengthInLambdas",
-        "Units: meters (SI). \n"
-        "Electrotonic length to use for the largest compartment in the "
-        "model. Used to define subdivision of branches into compartments. "
-        "For example, if we set *compartmentLengthInLambdas*  to 0.1, "
-        "and *lambda* (electrotonic length) is 250 microns, then it "
-        "sets the compartment length to 25 microns. Thus a dendritic "
-        "branch of 500 microns is subdivided into 20 commpartments. "
-        "If the branch is shorter than *compartmentLengthInLambdas*, "
-        "then it is not subdivided. "
-        "If *compartmentLengthInLambdas* is set to 0 then the original "
-        "compartmental structure of the model is preserved. "
-        " Note that this routine does NOT merge branches, even if "
-        "*compartmentLengthInLambdas* is bigger than the branch. "
-        "While all this subdivision is being done, the Neuron class "
-        "preserves as detailed a geometry as it can, so it can rebuild "
-        "the more detailed version if needed. "
-        "Default value of *compartmentLengthInLambdas* is 0. ",
-        &Neuron::setCompartmentLengthInLambdas,
-        &Neuron::getCompartmentLengthInLambdas
-    );
-
-    static ElementValueFinfo< Neuron, vector< string > >
-    channelDistribution(
-        "channelDistribution",
-        "Specification for distribution of channels, CaConcens and "
-        "any other model components that are defined as prototypes and "
-        "have to be placed on the electrical compartments.\n"
-        "Arguments: proto path field expr [field expr]...\n"
-        " Each entry is terminated with an empty string. "
-        "The prototype is any object created in */library*, "
-        "If a channel matching the prototype name already exists, then "
-        "all subsequent operations are applied to the extant channel and "
-        "a new one is not created. "
-        "The paired arguments are as follows: \n"
-        "The *field* argument specifies the name of the parameter "
-        "that is to be assigned by the expression.\n"
-        "The *expression* argument is a mathematical expression in "
-        "the muparser framework, which permits most operations including "
-        "trig and transcendental ones. Of course it also handles simple "
-        "numerical values like 1.0, 1e-10 and so on. "
-        "Available arguments for muParser are:\n"
-        " p, g, L, len, dia, maxP, maxG, maxL \n"
-        "	p: path distance from soma, measured along dendrite, in metres.\n"
-        "	g: geometrical distance from soma, in metres.\n"
-        "	L: electrotonic distance (# of lambdas) from soma, along dend. No units.\n"
-        "	len: length of compartment, in metres.\n"
-        "	dia: for diameter of compartment, in metres.\n"
-        "	maxP: Maximum value of *p* for this neuron. \n"
-        "	maxG: Maximum value of *g* for this neuron. \n"
-        "	maxL: Maximum value of *L* for this neuron.\n"
-        "The expression for the first field must evaluate to > 0 "
-        "for the channel to be installed. For example, for "
-        "channels, if Field == Gbar, and func( r, L, len, dia) < 0, \n"
-        "then the channel is not installed. This feature is typically "
-        "used with the sign() or Heaviside H() function to limit range: "
-        "for example: H(1 - L) will only put channels closer than "
-        "one length constant from the soma, and zero elsewhere. \n"
-        "Available fields are: \n"
-        "Channels: Gbar (install), Ek \n"
-        "CaConcen: shellDia (install), shellFrac (install), tau, min\n"
-        "Unless otherwise noted, all fields are scaled appropriately by "
-        "the dimensions of their compartment. Thus the channel "
-        "maximal conductance Gbar is automatically scaled by the area "
-        "of the compartment, and the user does not need to insert this "
-        "scaling into the calculations.\n"
-        "All parameters are expressed in SI units. Conductance, for "
-        "example, is Siemens/sq metre. "
-        "\n\n"
-        "Some example function forms might be for a channel Gbar: \n"
-        " p < 10e-6 ? 400 : 0.0 \n"
-        "		equivalently, \n"
-        " H(10e-6 - p) * 400 \n"
-        "		equivalently, \n"
-        " ( sign(10e-6 - p) + 1) * 200 \n"
-        "Each of these forms instruct the function to "
-        "set channel Gbar to 400 S/m^2 only within 10 microns path "
-        "distance of soma\n"
-        "\n"
-        " L < 1.0 ? 100 * exp( -L ) : 0.0 \n"
-        " ->Set channel Gbar to an exponentially falling function of "
-        "electrotonic distance from soma, provided L is under "
-        "1.0 lambdas. \n",
-        &Neuron::setChannelDistribution,
-        &Neuron::getChannelDistribution
-    );
-
-    static ElementValueFinfo< Neuron, vector< string > >
-    passiveDistribution(
-        "passiveDistribution",
-        "Specification for distribution of passive properties of cell.\n"
-        "Arguments: . path field expr [field expr]...\n"
-        "Note that the arguments list starts with a period. "
-        " Each entry is terminated with an empty string. "
-        "The paired arguments are as follows: \n"
-        "The *field* argument specifies the name of the parameter "
-        "that is to be assigned by the expression.\n"
-        "The *expression* argument is a mathematical expression in "
-        "the muparser framework, which permits most operations including "
-        "trig and transcendental ones. Of course it also handles simple "
-        "numerical values like 1.0, 1e-10 and so on. "
-        "Available arguments for muParser are:\n"
-        " p, g, L, len, dia, maxP, maxG, maxL \n"
-        "	p: path distance from soma, measured along dendrite, in metres.\n"
-        "	g: geometrical distance from soma, in metres.\n"
-        "	L: electrotonic distance (# of lambdas) from soma, along dend. No units.\n"
-        "	len: length of compartment, in metres.\n"
-        "	dia: for diameter of compartment, in metres.\n"
-        "	maxP: Maximum value of *p* for this neuron. \n"
-        "	maxG: Maximum value of *g* for this neuron. \n"
-        "	maxL: Maximum value of *L* for this neuron.\n"
-        "Available fields are: \n"
-        "RM, RA, CM, Rm, Ra, Cm, Em, initVm \n"
-        "The first three fields are scaled appropriately by "
-        "the dimensions of their compartment. Thus the membrane "
-        "resistivity RM (ohms.m^2) is automatically scaled by the area "
-        "of the compartment, and the user does not need to insert this "
-        "scaling into the calculations to compute Rm."
-        "Using the Rm field lets the user directly assign the "
-        "membrane resistance (in ohms), presumably using len and dia.\n"
-        "Similarly, RA (ohms.m) and CM (Farads/m^2) are specific units "
-        "and the actual values for each compartment are assigned by "
-        "scaling by length and diameter. Ra (ohms) and Cm (Farads) "
-        "require explicit evaluation of the expression. "
-        "All parameters are expressed in SI units. Conductance, for "
-        "example, is Siemens/sq metre.\n"
-        "Note that time these calculations do NOT currently include spines\n",
-        &Neuron::setPassiveDistribution,
-        &Neuron::getPassiveDistribution
-    );
-
-    static ElementValueFinfo< Neuron, vector< string > >spineDistribution(
-        "spineDistribution",
-        "Specification for distribution of spines on dendrite. \n"
-        "Arguments: proto path spacing expr [field expr]...\n"
-        " Each entry is terminated with an empty string. "
-        "The *prototype* is any spine object created in */library*, \n"
-        "The *path* is the wildcard path of compartments on which to "
-        "place the spine.\n"
-        "The *spacing* is the spacing of spines, in metres. \n"
-        "The *expression* argument is a mathematical expression in "
-        "the muparser framework, which permits most operations including "
-        "trig and transcendental ones. Of course it also handles simple "
-        "numerical values like 1.0, 1e-10 and so on. "
-        "The paired arguments are as follows: \n"
-        "The *field* argument specifies the name of the parameter "
-        "that is to be assigned by the expression.\n"
-        "The *expression* argument is a mathematical expression as above. "
-        "Available arguments for muParser are:\n"
-        " p, g, L, len, dia, maxP, maxG, maxL \n"
-        "	p: path distance from soma, measured along dendrite, in metres.\n"
-        "	g: geometrical distance from soma, in metres.\n"
-        "	L: electrotonic distance (# of lambdas) from soma, along dend. No units.\n"
-        "	len: length of compartment, in metres.\n"
-        "	dia: for diameter of compartment, in metres.\n"
-        "	maxP: Maximum value of *p* for this neuron. \n"
-        "	maxG: Maximum value of *g* for this neuron. \n"
-        "	maxL: Maximum value of *L* for this neuron.\n"
-        "The expression for the *spacing* field must evaluate to > 0 for "
-        "the spine to be installed. For example, if the expresssion is\n"
-        "		H(1 - L) \n"
-        "then the systemwill only put spines closer than "
-        "one length constant from the soma, and zero elsewhere. \n"
-        "Available spine parameters are: \n"
-        "spacing, minSpacing, size, sizeDistrib "
-        "angle, angleDistrib \n",
-        &Neuron::setSpineDistribution,
-        &Neuron::getSpineDistribution
-    );
-
-
-    static ReadOnlyValueFinfo< Neuron, unsigned int > numCompartments(
-        "numCompartments",
-        "Number of electrical compartments in model. ",
-        &Neuron::getNumCompartments
-    );
-
-    static ReadOnlyValueFinfo< Neuron, unsigned int > numSpines(
-        "numSpines",
-        "Number of dendritic spines in model. ",
-        &Neuron::getNumSpines
-    );
-
-    static ReadOnlyValueFinfo< Neuron, unsigned int > numBranches(
-        "numBranches",
-        "Number of branches in dendrites. ",
-        &Neuron::getNumBranches
-    );
-
-    static ReadOnlyValueFinfo< Neuron, vector< double > > pathDistFromSoma(
-        "pathDistanceFromSoma",
-        "geometrical path distance of each segment from soma, measured by "
-        "threading along the dendrite.",
-        &Neuron::getPathDistFromSoma
-    );
-
-    static ReadOnlyValueFinfo< Neuron, vector< double > > geomDistFromSoma(
-        "geometricalDistanceFromSoma",
-        "geometrical distance of each segment from soma.",
-        &Neuron::getGeomDistFromSoma
-    );
-
-    static ReadOnlyValueFinfo< Neuron, vector< double > > elecDistFromSoma(
-        "electrotonicDistanceFromSoma",
-        "geometrical distance of each segment from soma, as measured along "
-        "the dendrite.",
-        &Neuron::getElecDistFromSoma
-    );
-    static ReadOnlyValueFinfo< Neuron, vector< ObjId > > compartments(
-        "compartments",
-        "Vector of ObjIds of electrical compartments. Order matches order "
-        "of segments, and also matches the order of the electrotonic and "
-        "geometricalDistanceFromSoma vectors. ",
-        &Neuron::getCompartments
-    );
-
-    static ReadOnlyLookupElementValueFinfo< Neuron, string, vector< ObjId > >
-    compartmentsFromExpression(
-        "compartmentsFromExpression",
-        "Vector of ObjIds of electrical compartments that match the "
-        "'path expression' pair in the argument string.",
-        &Neuron::getExprElist
-    );
-
-    static ReadOnlyLookupElementValueFinfo< Neuron, string, vector< double > >
-    valuesFromExpression(
-        "valuesFromExpression",
-        "Vector of values computed for each electrical compartment that "
-        "matches the 'path expression' pair in the argument string."
-        "This has 13 times the number of entries as # of compartments."
-        "For each compartment the entries are: \n"
-        "val, p, g, L, len, dia, maxP, maxG, maxL, x, y, z, 0",
-        &Neuron::getExprVal
-    );
-
-    static ReadOnlyLookupElementValueFinfo< Neuron, string, vector< ObjId > >
-    spinesFromExpression(
-        "spinesFromExpression",
-        //"Vector of ObjIds of spines/heads sitting on the electrical "
-        //"compartments that match the 'path expression' pair in the "
-        //"argument string.",
-        "Vector of ObjIds of compartments comprising spines/heads "
-        "that match the 'path expression' pair in the "
-        "argument string.",
-        &Neuron::getSpinesFromExpression
-    );
-
-    /////////////////////////////////////////////////////////////////////
-    // DestFinfos
-    /////////////////////////////////////////////////////////////////////
-    static DestFinfo buildSegmentTree( "buildSegmentTree",
-                                       "Build the reference segment tree structure using the child "
-                                       "compartments of the current Neuron. Fills in all the coords and "
-                                       "length constant information into the segments, for later use "
-                                       "when we build reduced compartment trees and channel "
-                                       "distributions. Should only be called once, since subsequent use "
-                                       "on a reduced model will lose the original full cell geometry. ",
-                                       new EpFunc0< Neuron >( &Neuron::buildSegmentTree )
-                                     );
-    static DestFinfo setSpineAndPsdMesh( "setSpineAndPsdMesh",
-                                         "Assigns the spine and psd mesh to the Neuron. This is used "
-                                         "to build up a mapping from Spine entries on the Neuron to "
-                                         "chem spines and PSDs, so that volume change operations from "
-                                         "the Spine can propagate to the chem systems.",
-                                         new OpFunc2< Neuron, Id, Id >( &Neuron::setSpineAndPsdMesh )
-                                       );
-    static DestFinfo setSpineAndPsdDsolve( "setSpineAndPsdDsolve",
-                                           "Assigns the Dsolves used by spine and PSD to the Neuron. "
-                                           "This is used "
-                                           "to handle the rescaling of diffusion rates when spines are "
-                                           "resized. ",
-                                           new OpFunc2< Neuron, Id, Id >( &Neuron::setSpineAndPsdDsolve )
-                                         );
-
-    /*
-    static DestFinfo rotateInSpace( "rotateInSpace",
-    	theta, phi
-    static DestFinfo transformInSpace( "transformInSpace",
-    	transfMatrix(4x4)
-    static DestFinfo saveAsNeuroML( "saveAsNeuroML", fname )
-    static DestFinfo saveAsDotP( "saveAsDotP", fname )
-    static DestFinfo saveAsSwc( "saveAsSwc", fname )
-    */
-    /////////////////////////////////////////////////////////////////////
-    // FieldElement
-    /////////////////////////////////////////////////////////////////////
-    static FieldElementFinfo< Neuron, Spine > spineFinfo(
-        "spine",
-        "Field Element for spines. Used to handle dynamic "
-        "geometry changes in spines. ",
-        Spine::initCinfo(),
-        &Neuron::lookupSpine,
-        &Neuron::setNumSpines,
-        &Neuron::getNumSpines,
-        false
-    );
-
-    /////////////////////////////////////////////////////////////////////
-    static Finfo* neuronFinfos[] =
-    {
-        &RM,						// ValueFinfo
-        &RA,						// ValueFinfo
-        &CM,						// ValueFinfo
-        &Em,						// ValueFinfo
-        &theta,						// ValueFinfo
-        &phi,						// ValueFinfo
-        &sourceFile,				// ValueFinfo
-        &compartmentLengthInLambdas,	// ValueFinfo
-        &numCompartments,			// ReadOnlyValueFinfo
-        &numSpines,					// ReadOnlyValueFinfo
-        &numBranches,				// ReadOnlyValueFinfo
-        &pathDistFromSoma,			// ReadOnlyValueFinfo
-        &geomDistFromSoma,			// ReadOnlyValueFinfo
-        &elecDistFromSoma,			// ReadOnlyValueFinfo
-        &compartments,				// ReadOnlyValueFinfo
-        &channelDistribution,		// ValueFinfo
-        &passiveDistribution,		// ValueFinfo
-        &spineDistribution,			// ValueFinfo
-        // &mechSpec,				// ValueFinfo
-        // &spineSpecification,		// ValueFinfo
-        &compartmentsFromExpression,	// ReadOnlyLookupValueFinfo
-        &valuesFromExpression,		// ReadOnlyLookupValueFinfo
-        &spinesFromExpression,  	// ReadOnlyLookupValueFinfo
-        &buildSegmentTree,			// DestFinfo
-        &setSpineAndPsdMesh,		// DestFinfo
-        &setSpineAndPsdDsolve,		// DestFinfo
-        &spineFinfo,				// FieldElementFinfo
-    };
-    static string doc[] =
-    {
-        "Name", "Neuron",
-        "Author", "C H Chaitanya, Upi Bhalla",
-        "Description", "Neuron - Manager for neurons. "
-        "Handles high-level specification of distribution of "
-        "spines, channels and passive properties. Also manages "
-        "spine resizing through a Spine FieldElement. ",
-    };
-    static Dinfo<Neuron> dinfo;
-    static Cinfo neuronCinfo(
-        "Neuron",
-        Neutral::initCinfo(),
-        neuronFinfos, sizeof( neuronFinfos ) / sizeof( Finfo* ),
-        &dinfo,
-        doc,
-        sizeof(doc)/sizeof(string)
-    );
-
-    return &neuronCinfo;
-=======
 	/////////////////////////////////////////////////////////////////////
 	// ValueFinfos
 	/////////////////////////////////////////////////////////////////////
@@ -923,31 +524,28 @@
 	);
 
 	return &neuronCinfo;
->>>>>>> c2f96bb9
 }
 
 static const Cinfo* neuronCinfo = Neuron::initCinfo();
 
 ////////////////////////////////////////////////////////////////////////
 Neuron::Neuron()
-    :
-    RM_( 1.0 ),
-    RA_( 1.0 ),
-    CM_( 0.01 ),
-    Em_( -0.065 ),
-    theta_( 0.0 ),
-    phi_( 0.0 ),
-    maxP_( 0.0 ),
-    maxG_( 0.0 ),
-    maxL_( 0.0 ),
-    sourceFile_( "" ),
-    compartmentLengthInLambdas_( 0.2 ),
-    spineEntry_( this )
-{
-    ;
-}
-
-// When copying Neuron, we next have to rerun buildSegmentTree() and
+	: 
+			RM_( 1.0 ),
+			RA_( 1.0 ),
+			CM_( 0.01 ),
+			Em_( -0.065 ),
+			theta_( 0.0 ),
+			phi_( 0.0 ),
+			maxP_( 0.0 ),
+			maxG_( 0.0 ),
+			maxL_( 0.0 ),
+			sourceFile_( "" ),
+			compartmentLengthInLambdas_( 0.2 ),
+			spineEntry_( this )
+{;}
+
+// When copying Neuron, we next have to rerun buildSegmentTree() and 
 // setSpineAndPsdMesh
 Neuron::Neuron( const Neuron& other )
     :
@@ -1380,75 +978,6 @@
  */
 vector< double > Neuron::getExprVal( const Eref& e, string line ) const
 {
-<<<<<<< HEAD
-    Shell* shell = reinterpret_cast< Shell* >( Id().eref().data() );
-    vector< ObjId > elist;
-    vector< double > val;
-    unsigned long pos = line.find_first_of( " \t" );
-    string path = line.substr( 0, pos );
-    string expr = line.substr( pos );
-    ObjId oldCwe = shell->getCwe();
-    shell->setCwe( e.objId() );
-    wildcardFind( path, elist );
-    shell->setCwe( oldCwe );
-    if ( elist.size() == 0 )
-        return val;
-    evalExprForElist( elist, expr, val );
-    return val;
-}
-
-vector< ObjId > Neuron::getSpinesFromExpression(
-    const Eref& e, string line ) const
-{
-    unsigned long pos = line.find_first_of( " \t" );
-    string path = line.substr( 0, pos );
-    string expr = line.substr( pos );
-
-    // Look for all compartments that fit the expression.
-    vector< ObjId > temp = getExprElist( e, "# " + expr );
-    // indexed by segIndex, includes all compts in all spines.
-    vector< vector< Id > > allSpinesPerCompt( segId_.size() );
-    for ( unsigned int i = 0; i < spines_.size(); ++i )
-    {
-        assert( allSpinesPerCompt.size() > spineParentSegIndex_[i] );
-        vector< Id >& s = allSpinesPerCompt[ spineParentSegIndex_[i] ];
-        s.insert( s.end(), spines_[i].begin(), spines_[i].end() );
-    }
-    vector< ObjId >ret;
-    for ( vector< ObjId >::iterator
-            i = temp.begin(); i != temp.end(); ++i )
-    {
-        map< Id, unsigned int >::const_iterator si =
-            segIndex_.find( i->id );
-        assert( si != segIndex_.end() );
-        assert( si->second < segId_.size() );
-        vector< Id >& s = allSpinesPerCompt[ si->second ];
-        for ( vector< Id >::iterator j = s.begin(); j != s.end(); ++j )
-        {
-            // This is messy, would be better to use the wildcard parsing
-            // from Shell.
-            if ( matchBeforeBrace( *j, path ) )
-                ret.push_back( *j );
-        }
-        // ret.insert( ret.end(), s.begin(), s.end() );
-    }
-    return ret;
-}
-
-void Neuron::buildElist( const Eref& e,
-                         const vector< string >& line,
-                         vector< ObjId >& elist,
-                         vector< double >& val )
-{
-    Shell* shell = reinterpret_cast< Shell* >( Id().eref().data() );
-    const string& path = line[1];
-    const string& expr = line[3];
-    ObjId oldCwe = shell->getCwe();
-    shell->setCwe( e.objId() );
-    wildcardFind( path, elist );
-    shell->setCwe( oldCwe );
-    evalExprForElist( elist, expr, val );
-=======
 	Shell* shell = reinterpret_cast< Shell* >( Id().eref().data() );
 	vector< ObjId > elist;
 	vector< double > val;
@@ -1535,15 +1064,14 @@
 				vector< ObjId >& elist, 
 				vector< double >& val )
 {
-	Shell* shell = reinterpret_cast< Shell* >( Id().eref().data() );
-	const string& path = line[1];
-	const string& expr = line[3];
-	ObjId oldCwe = shell->getCwe();
-	shell->setCwe( e.objId() );
-	wildcardFind( path, elist );
-	shell->setCwe( oldCwe );
-	evalExprForElist( elist, expr, val );
->>>>>>> c2f96bb9
+    Shell* shell = reinterpret_cast< Shell* >( Id().eref().data() );
+    const string& path = line[1];
+    const string& expr = line[3];
+    ObjId oldCwe = shell->getCwe();
+    shell->setCwe( e.objId() );
+    wildcardFind( path, elist );
+    shell->setCwe( oldCwe );
+    evalExprForElist( elist, expr, val );
 }
 
 void Neuron::setChannelDistribution( const Eref& e, vector< string > v )
@@ -2196,51 +1724,49 @@
 
 /// Add entries into the pos vector for a given compartment i.
 static void addPos( unsigned int segIndex, unsigned int eIndex,
-                    double spacing, double minSpacing,
-                    double dendLength,
-                    vector< unsigned int >& seglistIndex,
-                    vector< unsigned int >& elistIndex,
-                    vector< double >& pos )
-{
-    if ( minSpacing < spacing * 0.1 && minSpacing < 1e-7 )
-        minSpacing = spacing * 0.1;
-    if ( minSpacing > spacing * 0.5 )
-        minSpacing = spacing * 0.5;
-    unsigned int n = 1 + dendLength / minSpacing;
-    double dx = dendLength / n;
-    for( unsigned int i = 0; i < n; ++i )
-    {
-        if ( mtrand() < dx / spacing )
-        {
-            seglistIndex.push_back( segIndex );
-            elistIndex.push_back( eIndex );
-            pos.push_back( i * dx + dx*0.5 );
-        }
-    }
-}
-/*
- * This version tries to put in Pos using simple increments from the
- * start of each compt. Multiple issues including inability to put
- * spines in small compartments, even if many of them.
- *
-static void addPos( unsigned int segIndex, unsigned int eIndex,
-		double spacing, double spacingDistrib,
+		double spacing, double minSpacing, 
 		double dendLength,
 		vector< unsigned int >& seglistIndex,
 		vector< unsigned int >& elistIndex,
 		vector< double >& pos )
 {
+	if ( minSpacing < spacing * 0.1 && minSpacing < 1e-7 )
+		minSpacing = spacing * 0.1;
+	if ( minSpacing > spacing * 0.5 )
+		minSpacing = spacing * 0.5;
+	unsigned int n = 1 + dendLength / minSpacing;
+	double dx = dendLength / n;
+	for( unsigned int i = 0; i < n; ++i ) {
+		if ( mtrand() < dx / spacing ) {
+			seglistIndex.push_back( segIndex );
+			elistIndex.push_back( eIndex );
+			pos.push_back( i * dx + dx*0.5 );
+		}
+	}
+}
+/*
+ * This version tries to put in Pos using simple increments from the
+ * start of each compt. Multiple issues including inability to put 
+ * spines in small compartments, even if many of them.
+ *
+static void addPos( unsigned int segIndex, unsigned int eIndex,
+		double spacing, double spacingDistrib, 
+		double dendLength,
+		vector< unsigned int >& seglistIndex,
+		vector< unsigned int >& elistIndex,
+		vector< double >& pos )
+{
 	if ( spacingDistrib > 0.0 ) {
-		double position = spacing * 0.5 +
+		double position = spacing * 0.5 + 
 				( mtrand() - 0.5 ) * spacingDistrib;
 		while ( position < dendLength ) {
 			seglistIndex.push_back( segIndex );
 			elistIndex.push_back( eIndex );
 			pos.push_back( position );
 			position += spacing + ( mtrand() - 0.5 ) * spacingDistrib;
-		}
+		} 
 	} else {
-		for ( double position = spacing * 0.5;
+		for ( double position = spacing * 0.5; 
 				position < dendLength; position += spacing ) {
 			seglistIndex.push_back( segIndex );
 			elistIndex.push_back( eIndex );
@@ -2250,176 +1776,6 @@
 }
 */
 
-<<<<<<< HEAD
-void Neuron::makeSpacingDistrib( const vector< ObjId >& elist,
-                                 const vector< double >& val,
-                                 vector< unsigned int >& seglistIndex,
-                                 vector< unsigned int >& elistIndex,
-                                 vector< double >& pos,
-                                 const vector< string >& line ) const
-{
-    string distribExpr = findArg( line, "spacingDistrib"  );
-    pos.resize( 0 );
-    elistIndex.resize( 0 );
-
-    try
-    {
-        nuParser parser( distribExpr );
-
-        for ( unsigned int i = 0; i < elist.size(); ++i )
-        {
-            unsigned int j = i * nuParser::numVal;
-            if ( val[ j + nuParser::EXPR ] > 0 )
-            {
-                double spacing = val[ j + nuParser::EXPR ];
-                double spacingDistrib = parser.eval( val.begin() + j );
-                if ( spacingDistrib > spacing || spacingDistrib < 0 )
-                {
-                    cout << "Warning: Neuron::makeSpacingDistrib: " <<
-                         "0 < " << spacingDistrib << " < " << spacing <<
-                         " fails on " << elist[i].path() << ". Using 0.\n";
-                    spacingDistrib = 0.0;
-                }
-                map< Id, unsigned int>::const_iterator
-                lookupDend = segIndex_.find( elist[i] );
-                if ( lookupDend != segIndex_.end() )
-                {
-                    double dendLength = segs_[lookupDend->second].length();
-                    addPos( lookupDend->second, i,
-                            spacing, spacingDistrib, dendLength,
-                            seglistIndex, elistIndex, pos );
-                }
-            }
-        }
-    }
-    catch ( mu::Parser::exception_type& err )
-    {
-        cout << err.GetMsg() << endl;
-    }
-}
-
-static void makeAngleDistrib ( const vector< ObjId >& elist,
-                               const vector< double >& val,
-                               vector< unsigned int >& elistIndex,
-                               vector< double >& theta,
-                               const vector< string >& line )
-{
-    string angleExpr = findArg( line, "angle" );
-    string angleDistribExpr = findArg( line, "angleDistrib" );
-    // I won't bother with rotation and rotation distrb for now.
-    // Easy to add, but on reflection they don't make sense.
-    theta.clear();
-    theta.resize( elistIndex.size(), 0.0 );
-
-    try
-    {
-        nuParser angleParser( angleExpr );
-        nuParser distribParser( angleDistribExpr );
-        unsigned int lastIndex = ~0U;
-        double angle = 0;
-        double angleDistrib = 0;
-        for ( unsigned int k = 0; k < elistIndex.size(); ++k )
-        {
-            unsigned int i = elistIndex[k];
-            if ( i != lastIndex )
-            {
-                lastIndex = i;
-                unsigned int j = i * nuParser::numVal;
-                angle = angleParser.eval( val.begin() + j );
-                angleDistrib = distribParser.eval( val.begin() + j);
-            }
-            if ( angleDistrib > 0 )
-                theta[k] = angle + ( mtrand() - 0.5 ) * angleDistrib;
-            else
-                theta[k] = angle;
-        }
-    }
-    catch ( mu::Parser::exception_type& err )
-    {
-        cout << err.GetMsg() << endl;
-    }
-}
-
-static void makeSizeDistrib ( const vector< ObjId >& elist,
-                              const vector< double >& val,
-                              vector< unsigned int >& elistIndex,
-                              vector< double >& size,
-                              const vector< string >& line )
-{
-    string sizeExpr = findArg( line, "size" );
-    string sizeDistribExpr = findArg( line, "sizeDistrib" );
-    size.clear();
-    size.resize( elistIndex.size(), 0.0 );
-
-    try
-    {
-        nuParser sizeParser( sizeExpr );
-        nuParser distribParser( sizeDistribExpr );
-        unsigned int lastIndex = ~0U;
-        double sz = 1.0;
-        double sizeDistrib = 0;
-        for ( unsigned int k = 0; k < elistIndex.size(); ++k )
-        {
-            unsigned int i = elistIndex[k];
-            if ( i != lastIndex )
-            {
-                lastIndex = i;
-                unsigned int j = i * nuParser::numVal;
-                sz = sizeParser.eval( val.begin() + j );
-                sizeDistrib = distribParser.eval( val.begin() + j);
-            }
-            if ( sizeDistrib > 0 )
-                size[k] = sz + ( mtrand() - 0.5 ) * sizeDistrib;
-            else
-                size[k] = sz;
-        }
-    }
-    catch ( mu::Parser::exception_type& err )
-    {
-        cout << err.GetMsg() << endl;
-    }
-}
-
-void Neuron::installSpines( const vector< ObjId >& elist,
-                            const vector< double >& val, const vector< string >& line )
-{
-    Id spineProto( "/library/spine" );
-
-    if ( spineProto == Id() )
-    {
-        cout << "Warning: Neuron::installSpines: Unable to find prototype spine: /library/spine\n";
-        return;
-    }
-    // Look up elist index from pos index, since there may be many
-    // spines on each segment.
-    vector< unsigned int > elistIndex;
-    vector< double > pos; // spacing of the new spines along compt.
-    vector< double > theta; // Angle of spines
-    vector< double > size; // Size scaling of spines
-    pos.reserve( elist.size() );
-    elistIndex.reserve( elist.size() );
-
-    makeSpacingDistrib( elist, val,
-                        spineParentSegIndex_, elistIndex, pos, line);
-    makeAngleDistrib( elist, val, elistIndex, theta, line );
-    makeSizeDistrib( elist, val, elistIndex, size, line );
-    for ( unsigned int k = 0; k < spineParentSegIndex_.size(); ++k )
-    {
-        unsigned int i = spineParentSegIndex_[k];
-        Vec x, y, z;
-        coordSystem( soma_, segId_[i], x, y, z );
-        spines_.push_back(
-            addSpine( segId_[i], spineProto, pos[k], theta[k],
-                      x, y, z, size[k], k )
-        );
-    }
-    spineToMeshOrdering_.clear();
-    spineToMeshOrdering_.resize( spines_.size(), 0 );
-    spineStoich_.clear();
-    spineStoich_.resize( spines_.size() );
-    psdStoich_.clear();
-    psdStoich_.resize( spines_.size() );
-=======
 void Neuron::makeSpacingDistrib( const vector< ObjId >& elist, 
 		const vector< double >& val,
 		vector< unsigned int >& seglistIndex,
@@ -2584,7 +1940,6 @@
 		vector< Id >& s = allSpinesPerCompt_[ spineParentSegIndex_[i] ];
 		s.insert( s.end(), spines_[i].begin(), spines_[i].end() );
 	}
->>>>>>> c2f96bb9
 }
 ////////////////////////////////////////////////////////////////////////
 // Interface funcs for spines
