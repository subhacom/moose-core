/**********************************************************************
** This program is part of 'MOOSE', the
** Messaging Object Oriented Simulation Environment.
**           Copyright (C) 2003-2007 Upinder S. Bhalla. and NCBS
** It is made available under the terms of the
** GNU Lesser General Public License version 2.1
** See the file COPYING.LIB for the full notice.
**********************************************************************/

#include "header.h"
#include "../randnum/randnum.h"
#include "CompartmentBase.h"
#include "Compartment.h"

using namespace moose;
const double Compartment::EPSILON = 1.0e-15;

/**
 * The initCinfo() function sets up the Compartment class.
 * This function uses the common trick of having an internal
 * static value which is created the first time the function is called.
 * There are several static arrays set up here. The ones which
 * use SharedFinfos are for shared messages where multiple kinds
 * of information go along the same connection.
 */
const Cinfo* Compartment::initCinfo()
{
	///////////////////////////////////////////////////////////////////
	// static Finfo* compartmentFinfos[] = { };

	static string doc[] =
	{
		"Name", "Compartment",
		"Author", "Upi Bhalla",
		"Description", "Compartment object, for branching neuron models.",
	};
    static Dinfo< Compartment > dinfo;
	static Cinfo compartmentCinfo(
				"Compartment",
				CompartmentBase::initCinfo(),
				0,
				0,
				// compartmentFinfos,
				// sizeof( compartmentFinfos ) / sizeof( Finfo* ),
				&dinfo,
                doc,
                sizeof(doc)/sizeof(string)
	);

	return &compartmentCinfo;
}

static const Cinfo* compartmentCinfo = Compartment::initCinfo();


/*
const SrcFinfo1< double >* VmOut = 
	dynamic_cast< const SrcFinfo1< double >* >( 
			compartmentCinfo->findFinfo( "VmOut" ) ); 
			*/

const SrcFinfo1< double >* axialOut = 
	dynamic_cast< const SrcFinfo1< double >* > (
			compartmentCinfo->findFinfo( "axialOut" ) ); 

const SrcFinfo2< double, double >* raxialOut = 
	dynamic_cast< const SrcFinfo2< double, double >* > (
			compartmentCinfo->findFinfo( "raxialOut" ) ); 

//////////////////////////////////////////////////////////////////
// Here we put the Compartment class functions.
//////////////////////////////////////////////////////////////////

Compartment::Compartment()
{
	Vm_ = -0.06;
	Em_ = -0.06;
	Cm_ = 1.0;
	Rm_ = 1.0;
	invRm_ = 1.0;
	Ra_ = 1.0;
	Im_ = 0.0;
    lastIm_ = 0.0;
<<<<<<< HEAD
    inject_ = 0.0;
    sumInject_ = 0.0;
    initVm_ = -0.06;
    A_ = 0.0;
    B_ = 0.0;

    // seed the rng.
    rng.seed( moose::__rng_seed__ );
=======
	inject_ = 0.0;
	sumInject_ = 0.0;
	initVm_ = -0.06;
	A_ = 0.0;
	B_ = 0.0;
>>>>>>> f69e47fc
}

Compartment::~Compartment()
{
	;
}

// Value Field access function definitions.
void Compartment::vSetVm( const Eref& e, double Vm )
{
	Vm_ = Vm;
}

double Compartment::vGetVm( const Eref& e ) const
{
	return Vm_;
}

void Compartment::vSetEm( const Eref& e, double Em )
{
	Em_ = Em;
}

double Compartment::vGetEm( const Eref& e ) const
{
	return Em_;
}

void Compartment::vSetCm( const Eref& e, double Cm )
{
	if ( rangeWarning( "Cm", Cm ) ) return;
	Cm_ = Cm;
}

double Compartment::vGetCm( const Eref& e ) const
{
	return Cm_;
}

void Compartment::vSetRm( const Eref& e, double Rm )
{
	if ( rangeWarning( "Rm", Rm ) ) return;
	Rm_ = Rm;
	invRm_ = 1.0/Rm;
}

double Compartment::vGetRm( const Eref& e ) const
{
	return Rm_;
}

void Compartment::vSetRa( const Eref& e, double Ra )
{
	if ( rangeWarning( "Ra", Ra ) ) return;
	Ra_ = Ra;
}

double Compartment::vGetRa( const Eref& e ) const
{
	return Ra_;
}

double Compartment::vGetIm( const Eref& e ) const
{
	return lastIm_;
}

void Compartment::vSetInject( const Eref& e, double inject )
{
	inject_ = inject;
}

double Compartment::vGetInject( const Eref& e ) const
{
	return inject_;
}

void Compartment::vSetInitVm( const Eref& e, double initVm )
{
	initVm_ = initVm;
}

double Compartment::vGetInitVm( const Eref& e ) const
{
	return initVm_;
}


//////////////////////////////////////////////////////////////////
// Compartment::Dest function definitions.
//////////////////////////////////////////////////////////////////

void Compartment::vProcess( const Eref& e, ProcPtr p )
{
        //cout << "Compartment " << e.id().path() << ":: process: A = " << A_ << ", B = " << B_ << endl;
	A_ += inject_ + sumInject_ + Em_ * invRm_; 
	if ( B_ > EPSILON ) {
		double x = exp( -B_ * p->dt / Cm_ );
		Vm_ = Vm_ * x + ( A_ / B_ )  * ( 1.0 - x );
	} else {
		Vm_ += ( A_ - Vm_ * B_ ) * p->dt / Cm_;
	}
	A_ = 0.0;
	B_ = invRm_;
        lastIm_ = Im_;
	Im_ = 0.0;
	sumInject_ = 0.0;
	// Send out Vm to channels, SpikeGens, etc.
	VmOut()->send( e, Vm_ );

	// The axial/raxial messages go out in the 'init' phase.
}

void Compartment::vReinit(  const Eref& e, ProcPtr p )
{
<<<<<<< HEAD
    Vm_ = initVm_;
    A_ = 0.0;
    B_ = invRm_;
    Im_ = 0.0;
    lastIm_ = 0.0;
    sumInject_ = 0.0;
    dt_ = p->dt;

    // Seed the RNG.
    rng.seed( moose::__rng_seed__ );

    // Send out the resting Vm to channels, SpikeGens, etc.
    VmOut()->send( e, Vm_ );
=======
	Vm_ = initVm_;
	A_ = 0.0;
	B_ = invRm_;
	Im_ = 0.0;
        lastIm_ = 0.0;
	sumInject_ = 0.0;
	dt_ = p->dt;
	
	// Send out the resting Vm to channels, SpikeGens, etc.
	VmOut()->send( e, Vm_ );
>>>>>>> f69e47fc
}

void Compartment::vInitProc( const Eref& e, ProcPtr p )
{
	// Send out the axial messages
	axialOut->send( e, Vm_ );
	// Send out the raxial messages
	raxialOut->send( e, Ra_, Vm_ );
}

void Compartment::vInitReinit( const Eref& e, ProcPtr p )
{
	; // Nothing happens here
}

void Compartment::vHandleChannel( const Eref& e, double Gk, double Ek)
{
	A_ += Gk * Ek;
	B_ += Gk;
}

void Compartment::vHandleRaxial( double Ra, double Vm)
{
	A_ += Vm / Ra;
	B_ += 1.0 / Ra;
	Im_ += ( Vm - Vm_ ) / Ra;
}

void Compartment::vHandleAxial( double Vm)
{
	A_ += Vm / Ra_;
	B_ += 1.0 / Ra_;
	Im_ += ( Vm - Vm_ ) / Ra_;
}

void Compartment::vInjectMsg( const Eref& e, double current)
{
	sumInject_ += current;
	Im_ += current;
}

void Compartment::vRandInject( const Eref& e, double prob, double current)
{
	if ( mtrand() < prob * dt_ ) {
		sumInject_ += current;
		Im_ += current;
	}
}

/////////////////////////////////////////////////////////////////////

#ifdef DO_UNIT_TESTS

#include "header.h"
#include "../shell/Shell.h"
//#include "../randnum/randnum.h"

void testCompartment()
{
	unsigned int size = 1;
	Eref sheller( Id().eref() );
	Shell* shell = reinterpret_cast< Shell* >( sheller.data() );
        Id comptId = shell->doCreate("Compartment", Id(), "compt", size);
	assert( Id::isValid(comptId));
	Eref compter = comptId.eref();
	Compartment* c = reinterpret_cast< Compartment* >( comptId.eref().data() );
	ProcInfo p;
	p.dt = 0.002;
	c->setInject( compter, 1.0 );
	c->setRm( compter, 1.0 );
	c->setRa( compter, 0.0025 );
	c->setCm( compter, 1.0 );
	c->setEm( compter, 0.0 );
	c->setVm( compter, 0.0 );

	// First, test charging curve for a single compartment
	// We want our charging curve to be a nice simple exponential
	// Vm = 1.0 - 1.0 * exp( - t / 1.0 );
	double delta = 0.0;
	double Vm = 0.0;
	double tau = 1.0;
	double Vmax = 1.0;
	for ( p.currTime = 0.0; p.currTime < 2.0; p.currTime += p.dt ) 
	{
		Vm = c->getVm( compter );
		double x = Vmax - Vmax * exp( -p.currTime / tau );
		delta += ( Vm - x ) * ( Vm - x );
		c->process( compter, &p );
	}
	assert( delta < 1.0e-6 );
        shell->doDelete(comptId);
	cout << "." << flush;
}

// Comment out this define if it takes too long (about 5 seconds on
// a modest machine, but could be much longer with valgrind)
#define DO_SPATIAL_TESTS
/**
 * Function to test the spatial spread of charge.
 * We make the cable long enough to get another nice exponential.
 * Vm = Vm0 * exp( -x/lambda)
 * lambda = sqrt( Rm/Ra ) where these are the actual values, not
 * the values per unit length.
 * So here lambda = 20, so that each compt is lambda/20
 */
#include "../shell/Shell.h"
void testCompartmentProcess()
{
	Shell* shell = reinterpret_cast< Shell* >( Id().eref().data() );
	unsigned int size = 100;
	double Rm = 1.0;
	double Ra = 0.01;
	double Cm = 1.0;
	double dt = 0.01;
	double runtime = 10;
	double lambda = sqrt( Rm / Ra );

	Id cid = shell->doCreate( "Compartment", Id(), "compt", size );
	assert( Id::isValid(cid));
	assert( cid.eref().element()->numData() == size );

	bool ret = Field< double >::setRepeat( cid, "initVm", 0.0 );
	assert( ret );
	Field< double >::setRepeat( cid, "inject", 0 );
	// Only apply current injection in first compartment
	Field< double >::set( ObjId( cid, 0 ), "inject", 1.0 ); 
	Field< double >::setRepeat( cid, "Rm", Rm );
	Field< double >::setRepeat( cid, "Ra", Ra );
	Field< double >::setRepeat( cid, "Cm", Cm );
	Field< double >::setRepeat( cid, "Em", 0 );
	Field< double >::setRepeat( cid, "Vm", 0 );

	// The diagonal message has a default stride of 1, so it connects
	// successive compartments.
	// Note that the src and dest elements here are identical, so we cannot
	// use a shared message. The messaging system will get confused about
	// direction to send data. So we split up the shared message that we
	// might have used, below, into two individual messages.
	// MsgId mid = shell->doAddMsg( "Diagonal", ObjId( cid ), "raxial", ObjId( cid ), "axial" );
	ObjId mid = shell->doAddMsg( "Diagonal", ObjId( cid ), "axialOut", ObjId( cid ), "handleAxial" );
	assert( !mid.bad());
	// mid = shell->doAddMsg( "Diagonal", ObjId( cid ), "handleRaxial", ObjId( cid ), "raxialOut" );
	mid = shell->doAddMsg( "Diagonal", ObjId( cid ), "raxialOut", ObjId( cid ), "handleRaxial" );
	assert( !mid.bad() );
	// ObjId managerId = Msg::getMsg( mid )->manager().objId();
	// Make the raxial data go from high to lower index compartments.
	Field< int >::set( mid, "stride", -1 );

#ifdef DO_SPATIAL_TESTS
	shell->doSetClock( 0, dt );
	shell->doSetClock( 1, dt );
	// Ensure that the inter_compt msgs go between nodes once every dt.
	shell->doSetClock( 9, dt ); 

	shell->doUseClock( "/compt", "init", 0 );
	shell->doUseClock( "/compt", "process", 1 );

	shell->doReinit();
	shell->doStart( runtime );

	double Vmax = Field< double >::get( ObjId( cid, 0 ), "Vm" );

	double delta = 0.0;
	// We measure only the first 50 compartments as later we 
	// run into end effects because it is not an infinite cable
	for ( unsigned int i = 0; i < size; i++ ) {
		double Vm = Field< double >::get( ObjId( cid, i ), "Vm" );
		double x = Vmax * exp( - static_cast< double >( i ) / lambda );
		delta += ( Vm - x ) * ( Vm - x );
	 	// cout << i << " (x, Vm) = ( " << x << ", " << Vm << " )\n";
	}
	assert( delta < 1.0e-5 );
#endif // DO_SPATIAL_TESTS
	shell->doDelete( cid );
	cout << "." << flush;
}
#endif // DO_UNIT_TESTS<|MERGE_RESOLUTION|>--- conflicted
+++ resolved
@@ -81,7 +81,6 @@
 	Ra_ = 1.0;
 	Im_ = 0.0;
     lastIm_ = 0.0;
-<<<<<<< HEAD
     inject_ = 0.0;
     sumInject_ = 0.0;
     initVm_ = -0.06;
@@ -90,13 +89,6 @@
 
     // seed the rng.
     rng.seed( moose::__rng_seed__ );
-=======
-	inject_ = 0.0;
-	sumInject_ = 0.0;
-	initVm_ = -0.06;
-	A_ = 0.0;
-	B_ = 0.0;
->>>>>>> f69e47fc
 }
 
 Compartment::~Compartment()
@@ -212,7 +204,6 @@
 
 void Compartment::vReinit(  const Eref& e, ProcPtr p )
 {
-<<<<<<< HEAD
     Vm_ = initVm_;
     A_ = 0.0;
     B_ = invRm_;
@@ -226,18 +217,6 @@
 
     // Send out the resting Vm to channels, SpikeGens, etc.
     VmOut()->send( e, Vm_ );
-=======
-	Vm_ = initVm_;
-	A_ = 0.0;
-	B_ = invRm_;
-	Im_ = 0.0;
-        lastIm_ = 0.0;
-	sumInject_ = 0.0;
-	dt_ = p->dt;
-	
-	// Send out the resting Vm to channels, SpikeGens, etc.
-	VmOut()->send( e, Vm_ );
->>>>>>> f69e47fc
 }
 
 void Compartment::vInitProc( const Eref& e, ProcPtr p )
