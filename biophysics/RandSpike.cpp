--- conflicted
+++ resolved
@@ -105,7 +105,6 @@
 static const Cinfo* spikeGenCinfo = RandSpike::initCinfo();
 
 RandSpike::RandSpike()
-<<<<<<< HEAD
     :
     rate_( 0.0 ),
     realRate_( 0.0 ),
@@ -116,16 +115,6 @@
 {
     rng.seed( moose::__rng_seed__ );
 }
-=======
-	: 
-	  rate_( 0.0 ),
-	  realRate_( 0.0 ),
-      refractT_(0.0),
-      lastEvent_(0.0),
-	  threshold_(0.0),
-	  fired_( 0 )
-{;}
->>>>>>> f69e47fc
 
 //////////////////////////////////////////////////////////////////
 // Here we put the RandSpike class functions.
@@ -185,7 +174,6 @@
 // Set it so that first spike is allowed.
 void RandSpike::reinit( const Eref& e, ProcPtr p )
 {
-<<<<<<< HEAD
     rng.seed( moose::__rng_seed__ );
 
     if ( rate_ <= 0.0 )
@@ -199,14 +187,4 @@
         double m = 1.0 / rate_;
         lastEvent_ = m * log( prob );
     }
-=======
-	if ( rate_ <= 0.0 ) {
-		lastEvent_ = 0.0;
-		realRate_ = 0.0;
-	} else {
-		double prob = mtrand();
-		double m = 1.0 / rate_;
-		lastEvent_ = m * log( prob );
-	}
->>>>>>> f69e47fc
 }