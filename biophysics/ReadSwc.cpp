--- conflicted
+++ resolved
@@ -52,15 +52,11 @@
 		cleanZeroLength();
 		parseBranches();
 	}
-<<<<<<< HEAD
-	cout << "ReadSwc: " << fname << "	: NumSegs = " << segs_.size() << 
-=======
 	if ( verbose || !valid || (badSegs > 0) )
 		cout << "ReadSwc: " << fname << 
 			"	: " << (valid ? "OK" : "FAILED" )<<
 			", # Branches = " << branches_.size() << 
 			". # Segs = " << segs_.size() << 
->>>>>>> b3b597f4
 			", bad = " << badSegs <<
 			", Validated = " << valid << 
 			", numBranches = " << branches_.size() << 
