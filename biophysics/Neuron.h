/**********************************************************************
** This program is part of 'MOOSE', the
** Messaging Object Oriented Simulation Environment,
** also known as GENESIS 3 base code.
**           copyright (C) 2003-2006 Upinder S. Bhalla. and NCBS
** It is made available under the terms of the
** GNU Lesser General Public License version 2.1
** See the file COPYING.LIB for the full notice.
**********************************************************************/

#ifndef _NEURON_H
#define _NEURON_H

/**
 * The Neuron class to hold the Compartment class elements.
 */

class Neuron
{
<<<<<<< HEAD
public:
    Neuron();
    Neuron( const Neuron& other );
    void setRM( double v );
    double getRM() const;
    void setRA( double v );
    double getRA() const;
    void setCM( double v );
    double getCM() const;
    void setEm( double v );
    double getEm() const;
    void setTheta( double v );
    double getTheta() const;
    void setPhi( double v );
    double getPhi() const;
    void setSourceFile( string v );
    string getSourceFile() const;
    void setCompartmentLengthInLambdas( double v );
    double getCompartmentLengthInLambdas() const;
    unsigned int getNumCompartments() const;
    unsigned int getNumBranches() const;
    vector< double> getPathDistFromSoma() const;
    vector< double> getGeomDistFromSoma() const;
    vector< double> getElecDistFromSoma() const;
    vector< ObjId > getCompartments() const;
    vector< ObjId > getExprElist( const Eref& e, string line ) const;
    vector< double > getExprVal( const Eref& e, string line ) const;
    vector< ObjId > getSpinesFromExpression(
        const Eref& e, string line ) const;
    void setChannelDistribution( const Eref& e, vector< string > v );
    vector< string > getChannelDistribution( const Eref& e ) const;
    void setPassiveDistribution( const Eref& e, vector< string > v );
    vector< string > getPassiveDistribution( const Eref& e ) const;
    void setSpineDistribution( const Eref& e, vector< string > v );
    vector< string > getSpineDistribution( const Eref& e ) const;

    void buildSegmentTree( const Eref& e );
    void setSpineAndPsdMesh( Id spineMesh, Id psdMesh );
    void setSpineAndPsdDsolve( Id spineDsolve, Id psdDsolve );

    ///////////////////////////////////////////////////////////////////
    // MechSpec set
    ///////////////////////////////////////////////////////////////////
    void updateSegmentLengths();
    void installSpines( const vector< ObjId >& elist,
                        const vector< double >& val, const vector< string >& line );
    void makeSpacingDistrib(
        const vector< ObjId >& elist, const vector< double >& val,
        vector< unsigned int >& seglistIndex,
        vector< unsigned int >& elistIndex,
        vector< double >& pos,
        const vector< string >& line ) const;
    void parseMechSpec( const Eref& e );
    void installMechanism(  const string& name,
                            const vector< ObjId >& elist, const vector< double >& val,
                            const vector< string >& line );
    void buildElist(
        const Eref& e,
        const vector< string >& line, vector< ObjId >& elist,
        vector< double >& val );

    void evalExprForElist( const vector< ObjId >& elist,
                           const string& expn, vector< double >& val ) const;

    ///////////////////////////////////////////////////////////////////
    // Interface for Spine class, used mostly in resizing spines.
    ///////////////////////////////////////////////////////////////////
    Spine* lookupSpine( unsigned int index );
    void setNumSpines( unsigned int num );
    unsigned int getNumSpines() const;

    const vector< Id >& spineIds( unsigned int index ) const;
    void scaleBufAndRates( unsigned int spineNum,
                           double lenScale, double diaScale ) const;
    void scaleShaftDiffusion( unsigned int spineNum,
                              double len, double dia) const;
    void scaleHeadDiffusion( unsigned int spineNum,
                             double len, double dia) const;

    /**
     * Initializes the class info.
     */
    static const Cinfo* initCinfo();
private:
    double RM_;
    double RA_;
    double CM_;
    double Em_;
    double theta_;
    double phi_;
    double maxP_; // Maximum value of path dist from soma for this cell
    double maxG_; // Maximum value of geom dist from soma for this cell
    double maxL_; // Maximum value of elec dist from soma for this cell
    Id soma_;
    string sourceFile_;
    double compartmentLengthInLambdas_;
    vector< string > channelDistribution_;
    vector< string > passiveDistribution_;
    vector< string > spineDistribution_;

    /// Map to look up Seg index from Id of associated compt.
    map< Id, unsigned int > segIndex_;
    /// Look up seg index of parent compartment, from index of spine.
    vector< unsigned int > spineParentSegIndex_;
    vector< vector< Id > > spines_; /// Id of each compt in each spine.
    /// Id of stoich associated with each spine. Typically all the same.
    vector< Id > spineStoich_;
    /// Id of stoich associated with each PSD. Typically all the same.
    vector< Id > psdStoich_;
    /// looks up spine/psd mesh index from FieldIndex of selected spine.
    vector< unsigned int > spineToMeshOrdering_;

    Id headDsolve_; /// Id of the Dsolve for the head compt.
    Id psdDsolve_; /// Id of the Dsolve for the PSD compt.
    // looks up spine/psd Dsolve::DiffJunction::VoxelJunction index
    //from FieldIndex of selected spine.
    // Turns out this is the same as spineToMeshOrdering.
    //vector< unsigned int > spineToVoxelJunctionOrdering_;

    /// Holder for spine operations. Contains pointer to current Neuron.
    Spine spineEntry_;

    vector< Id > segId_; /// Id of each Seg entry, below.
    vector< SwcSegment > segs_;
    vector< SwcBranch > branches_;
=======
	public:
		Neuron();
		Neuron( const Neuron& other );
		void setRM( double v );
		double getRM() const;
		void setRA( double v );
		double getRA() const;
		void setCM( double v );
		double getCM() const;
		void setEm( double v );
		double getEm() const;
		void setTheta( double v );
		double getTheta() const;
		void setPhi( double v );
		double getPhi() const;
		void setSourceFile( string v );
		string getSourceFile() const;
		void setCompartmentLengthInLambdas( double v );
		double getCompartmentLengthInLambdas() const;
		unsigned int getNumCompartments() const;
		unsigned int getNumBranches() const;
		vector< double> getPathDistFromSoma() const;
		vector< double> getGeomDistFromSoma() const;
		vector< double> getElecDistFromSoma() const;
		vector< ObjId > getCompartments() const;
		vector< ObjId > getExprElist( const Eref& e, string line ) const;
		vector< double > getExprVal( const Eref& e, string line ) const;
		vector< ObjId > getSpinesFromExpression( 
							const Eref& e, string line ) const;
		vector< ObjId > getSpinesOnCompartment( 
				const Eref& e, ObjId compt ) const;
		ObjId getParentCompartmentOfSpine( const Eref& e, ObjId compt ) 
				const;
		void setChannelDistribution( const Eref& e, vector< string > v );
		vector< string > getChannelDistribution( const Eref& e ) const;
		void setPassiveDistribution( const Eref& e, vector< string > v );
		vector< string > getPassiveDistribution( const Eref& e ) const;
		void setSpineDistribution( const Eref& e, vector< string > v );
		vector< string > getSpineDistribution( const Eref& e ) const;

		void buildSegmentTree( const Eref& e );
		void setSpineAndPsdMesh( Id spineMesh, Id psdMesh );
		void setSpineAndPsdDsolve( Id spineDsolve, Id psdDsolve );

		///////////////////////////////////////////////////////////////////
		// MechSpec set
		///////////////////////////////////////////////////////////////////
		void updateSegmentLengths();
		void installSpines( const vector< ObjId >& elist,
			const vector< double >& val, const vector< string >& line );
		void makeSpacingDistrib( 
			const vector< ObjId >& elist, const vector< double >& val,
			vector< unsigned int >& seglistIndex, 
			vector< unsigned int >& elistIndex, 
			vector< double >& pos,
			const vector< string >& line ) const;
		void parseMechSpec( const Eref& e );
		void installMechanism(  const string& name,
			const vector< ObjId >& elist, const vector< double >& val,
			const vector< string >& line );
		void buildElist(
				const Eref& e,
				const vector< string >& line, vector< ObjId >& elist,
				vector< double >& val );

		void evalExprForElist( const vector< ObjId >& elist,
			const string& expn, vector< double >& val ) const;

		///////////////////////////////////////////////////////////////////
		// Interface for Spine class, used mostly in resizing spines.
		///////////////////////////////////////////////////////////////////
		Spine* lookupSpine( unsigned int index );
		void setNumSpines( unsigned int num );
		unsigned int getNumSpines() const;

		const vector< Id >& spineIds( unsigned int index ) const;
		void scaleBufAndRates( unsigned int spineNum, 
				double lenScale, double diaScale ) const;
		void scaleShaftDiffusion( unsigned int spineNum, 
						double len, double dia) const;
		void scaleHeadDiffusion( unsigned int spineNum, 
						double len, double dia) const;

		/**
		 * Initializes the class info.
		 */
		static const Cinfo* initCinfo();
	private:
		double RM_;
		double RA_;
		double CM_;
		double Em_;
		double theta_;
		double phi_;
		double maxP_; // Maximum value of path dist from soma for this cell
		double maxG_; // Maximum value of geom dist from soma for this cell
		double maxL_; // Maximum value of elec dist from soma for this cell
		Id soma_;
		string sourceFile_;
		double compartmentLengthInLambdas_;
		vector< string > channelDistribution_;
		vector< string > passiveDistribution_;
		vector< string > spineDistribution_;

		/// Map to look up Seg index from Id of associated compt.
		map< Id, unsigned int > segIndex_; 
		/// Look up seg index of parent compartment, from index of spine.
		vector< unsigned int > spineParentSegIndex_; 
		vector< vector< Id > > spines_; /// Id of each compt in each spine.

		/// Ids of all spines on each compt, looked up by segIndex of compt.
		vector< vector< Id > > allSpinesPerCompt_;

		/// Id of stoich associated with each spine. Typically all the same.
		vector< Id > spineStoich_; 
		/// Id of stoich associated with each PSD. Typically all the same.
		vector< Id > psdStoich_; 
		/// looks up spine/psd mesh index from FieldIndex of selected spine.
		vector< unsigned int > spineToMeshOrdering_;

		Id headDsolve_; /// Id of the Dsolve for the head compt.
		Id psdDsolve_; /// Id of the Dsolve for the PSD compt.
		// looks up spine/psd Dsolve::DiffJunction::VoxelJunction index 
		//from FieldIndex of selected spine.
		// Turns out this is the same as spineToMeshOrdering.
		//vector< unsigned int > spineToVoxelJunctionOrdering_;

		/// Holder for spine operations. Contains pointer to current Neuron.
		Spine spineEntry_; 

		vector< Id > segId_; /// Id of compartment in each Seg entry, below.
		vector< SwcSegment > segs_;
		vector< SwcBranch > branches_;
>>>>>>> c2f96bb9

};

//

#endif // <|MERGE_RESOLUTION|>--- conflicted
+++ resolved
@@ -17,133 +17,6 @@
 
 class Neuron
 {
-<<<<<<< HEAD
-public:
-    Neuron();
-    Neuron( const Neuron& other );
-    void setRM( double v );
-    double getRM() const;
-    void setRA( double v );
-    double getRA() const;
-    void setCM( double v );
-    double getCM() const;
-    void setEm( double v );
-    double getEm() const;
-    void setTheta( double v );
-    double getTheta() const;
-    void setPhi( double v );
-    double getPhi() const;
-    void setSourceFile( string v );
-    string getSourceFile() const;
-    void setCompartmentLengthInLambdas( double v );
-    double getCompartmentLengthInLambdas() const;
-    unsigned int getNumCompartments() const;
-    unsigned int getNumBranches() const;
-    vector< double> getPathDistFromSoma() const;
-    vector< double> getGeomDistFromSoma() const;
-    vector< double> getElecDistFromSoma() const;
-    vector< ObjId > getCompartments() const;
-    vector< ObjId > getExprElist( const Eref& e, string line ) const;
-    vector< double > getExprVal( const Eref& e, string line ) const;
-    vector< ObjId > getSpinesFromExpression(
-        const Eref& e, string line ) const;
-    void setChannelDistribution( const Eref& e, vector< string > v );
-    vector< string > getChannelDistribution( const Eref& e ) const;
-    void setPassiveDistribution( const Eref& e, vector< string > v );
-    vector< string > getPassiveDistribution( const Eref& e ) const;
-    void setSpineDistribution( const Eref& e, vector< string > v );
-    vector< string > getSpineDistribution( const Eref& e ) const;
-
-    void buildSegmentTree( const Eref& e );
-    void setSpineAndPsdMesh( Id spineMesh, Id psdMesh );
-    void setSpineAndPsdDsolve( Id spineDsolve, Id psdDsolve );
-
-    ///////////////////////////////////////////////////////////////////
-    // MechSpec set
-    ///////////////////////////////////////////////////////////////////
-    void updateSegmentLengths();
-    void installSpines( const vector< ObjId >& elist,
-                        const vector< double >& val, const vector< string >& line );
-    void makeSpacingDistrib(
-        const vector< ObjId >& elist, const vector< double >& val,
-        vector< unsigned int >& seglistIndex,
-        vector< unsigned int >& elistIndex,
-        vector< double >& pos,
-        const vector< string >& line ) const;
-    void parseMechSpec( const Eref& e );
-    void installMechanism(  const string& name,
-                            const vector< ObjId >& elist, const vector< double >& val,
-                            const vector< string >& line );
-    void buildElist(
-        const Eref& e,
-        const vector< string >& line, vector< ObjId >& elist,
-        vector< double >& val );
-
-    void evalExprForElist( const vector< ObjId >& elist,
-                           const string& expn, vector< double >& val ) const;
-
-    ///////////////////////////////////////////////////////////////////
-    // Interface for Spine class, used mostly in resizing spines.
-    ///////////////////////////////////////////////////////////////////
-    Spine* lookupSpine( unsigned int index );
-    void setNumSpines( unsigned int num );
-    unsigned int getNumSpines() const;
-
-    const vector< Id >& spineIds( unsigned int index ) const;
-    void scaleBufAndRates( unsigned int spineNum,
-                           double lenScale, double diaScale ) const;
-    void scaleShaftDiffusion( unsigned int spineNum,
-                              double len, double dia) const;
-    void scaleHeadDiffusion( unsigned int spineNum,
-                             double len, double dia) const;
-
-    /**
-     * Initializes the class info.
-     */
-    static const Cinfo* initCinfo();
-private:
-    double RM_;
-    double RA_;
-    double CM_;
-    double Em_;
-    double theta_;
-    double phi_;
-    double maxP_; // Maximum value of path dist from soma for this cell
-    double maxG_; // Maximum value of geom dist from soma for this cell
-    double maxL_; // Maximum value of elec dist from soma for this cell
-    Id soma_;
-    string sourceFile_;
-    double compartmentLengthInLambdas_;
-    vector< string > channelDistribution_;
-    vector< string > passiveDistribution_;
-    vector< string > spineDistribution_;
-
-    /// Map to look up Seg index from Id of associated compt.
-    map< Id, unsigned int > segIndex_;
-    /// Look up seg index of parent compartment, from index of spine.
-    vector< unsigned int > spineParentSegIndex_;
-    vector< vector< Id > > spines_; /// Id of each compt in each spine.
-    /// Id of stoich associated with each spine. Typically all the same.
-    vector< Id > spineStoich_;
-    /// Id of stoich associated with each PSD. Typically all the same.
-    vector< Id > psdStoich_;
-    /// looks up spine/psd mesh index from FieldIndex of selected spine.
-    vector< unsigned int > spineToMeshOrdering_;
-
-    Id headDsolve_; /// Id of the Dsolve for the head compt.
-    Id psdDsolve_; /// Id of the Dsolve for the PSD compt.
-    // looks up spine/psd Dsolve::DiffJunction::VoxelJunction index
-    //from FieldIndex of selected spine.
-    // Turns out this is the same as spineToMeshOrdering.
-    //vector< unsigned int > spineToVoxelJunctionOrdering_;
-
-    /// Holder for spine operations. Contains pointer to current Neuron.
-    Spine spineEntry_;
-
-    vector< Id > segId_; /// Id of each Seg entry, below.
-    vector< SwcSegment > segs_;
-    vector< SwcBranch > branches_;
-=======
 	public:
 		Neuron();
 		Neuron( const Neuron& other );
@@ -277,7 +150,6 @@
 		vector< Id > segId_; /// Id of compartment in each Seg entry, below.
 		vector< SwcSegment > segs_;
 		vector< SwcBranch > branches_;
->>>>>>> c2f96bb9
 
 };
 
