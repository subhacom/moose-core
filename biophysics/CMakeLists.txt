--- conflicted
+++ resolved
@@ -1,54 +1,4 @@
 include_directories(../basecode ../synapse ../utility ../)
-<<<<<<< HEAD
-include_directories(../external/muparser/include ${GSL_INCLUDE_DIRS})
-
-set(BIOPHYSICS_SRC 
-    CaConcBase.cpp
-    CaConc.cpp
-    ChanBase.cpp
-    ChanCommon.cpp
-    CompartmentBase.cpp
-    Compartment.cpp
-    CompartmentDataHolder.cpp
-    DifShell.cpp
-    GapJunction.cpp
-    HHChannel2D.cpp
-    HHChannelBase.cpp
-    HHChannel.cpp
-    HHGate2D.cpp
-    HHGate.cpp
-    IntFire.cpp
-    IzhikevichNrn.cpp
-    Leakage.cpp
-    MarkovChannel.cpp
-    MarkovRateTable.cpp
-    MarkovSolverBase.cpp
-    MarkovSolver.cpp
-    MatrixOps.cpp
-    MgBlock.cpp
-    Nernst.cpp
-    Neuron.cpp
-    NMDAChan.cpp
-    RandSpike.cpp
-    ReadCell.cpp
-    ReadSwc.cpp
-    SpikeGen.cpp
-    SpikeRingBuffer.cpp
-    Spine.cpp
-    SwcSegment.cpp
-    SymCompartment.cpp
-    SynChan.cpp
-    testBiophysics.cpp
-    VClamp.cpp
-    VectorTable.cpp
-    )
-
-if(USE_GSL)
-    list(APPEND BIOPHYSICS_SRC MarkovGslSolver.cpp)
-endif(USE_GSL)
-
-add_library(biophysics ${BIOPHYSICS_SRC} )
-=======
 include_directories(../external/muparser/include)
 
 if(WITH_GSL)
@@ -100,5 +50,4 @@
     list(APPEND BIOPHYSICS_SRCS MarkovGslSolver.cpp)
 endif(WITH_GSL)
 
-add_library( biophysics ${BIOPHYSICS_SRCS} )
->>>>>>> c2f96bb9
+add_library( biophysics ${BIOPHYSICS_SRCS} )