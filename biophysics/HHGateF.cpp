/**********************************************************************
 ** This program is part of 'MOOSE', the
 ** Messaging Object Oriented Simulation Environment.
 **           Copyright (C) 2003-2007 Upinder S. Bhalla. and NCBS
 ** It is made available under the terms of the
 ** GNU Lesser General Public License version 2.1
 ** See the file COPYING.LIB for the full notice.
 **********************************************************************/

#include "../basecode/header.h"
#include "../basecode/ElementValueFinfo.h"
#include "HHGateF.h"

const Cinfo* HHGateF::initCinfo()
{
    ///////////////////////////////////////////////////////
    // Field definitions.
    ///////////////////////////////////////////////////////
    static ReadOnlyLookupValueFinfo<HHGateF, double, double> A(
        "A",
        "lookupA: Compute the A gate value from a double. "
        "This is done by evaluating the expressions for alpha/beta"
        " or tau/inf.",
        &HHGateF::lookupA);
    static ReadOnlyLookupValueFinfo<HHGateF, double, double> B(
        "B",
        "lookupB: Look up the B gate value from a double."
        "This is done by evaluating the expressions for alpha/beta"
        " or tau/inf.",
        &HHGateF::lookupB);

    static ElementValueFinfo<HHGateF, string> alpha(
<<<<<<< HEAD
        "alpha",
=======
        "alphaExpr",
>>>>>>> 7b07f112
        "Expression for voltage-dependent rates, forward rate `alpha`. "
        "This requires the expression for `beta` to be defined as well.\n"
        "The syntax follows exprtk, with variable name `v` for input variable"
        " (which can be voltage or concentration depending on message "
        "connection in case of HHGateF which takes only one input).\n"
        "For HHGateF2D which depends on two inputs, the variable names are "
        "`v` for voltage, and `c` for concentration.\n"
        "And additional set of variable names are available for cases "
        "that require intermediate calculations. These are:\n"
        " `alpha` for forward rate,\n"
        " `beta` for backward rate,\n"
        " `tau` for time constant, and\n"
        " `inf` for steady state open fraction\n"
        "as per Hodgkin and Huxley's formulation.\n"
        "This is useful for conditional values for these parameters:\n"
        "Example:\n"
        "~(alpha:=0.3 * exp(-80 * (v -(-46e-3))) + 3.5, alpha < 3.8? 3.8: "
        "alpha)\n"
        " first computes `alpha` by the first formula, and returns it "
        "only if the computed value is >= 3.8, otherwise it returns 3.8.",
        &HHGateF::setAlpha, &HHGateF::getAlpha);

    static ElementValueFinfo<HHGateF, string> beta(
<<<<<<< HEAD
        "beta",
=======
        "betaExpr",
>>>>>>> 7b07f112
        "Expression for voltage-dependent rates, backward rate `beta`. "
        "This requires the expression for `alpha` to be defined as well. See"
        " documentation on `alpha` for details on predefined variable names.",
        &HHGateF::setBeta, &HHGateF::getBeta);

    static ElementValueFinfo<HHGateF, string> tau(
<<<<<<< HEAD
        "tau",
=======
        "tauExpr",
>>>>>>> 7b07f112
        "Expression for voltage-dependent rates, time constant `tau`. "
        "This requires the expression for `inf` to be defined as well.\n"
        "See documentation for `alpha` for details on predefined variable"
        " names. Example of a complex conditional expression (based on "
        "Maex and De Schutter 1998):\n"
        "~(alpha := 750 * exp(81 * (v - (-39e-3))), "
        "beta := 750 * exp(-66 * (v - (-39e-3))), "
        "tau := 1/(alpha + beta), tau < 1e-5? 1e-5)"
        "\nThis computes alpha and beta and then from those, tau. "
        "However if the calculated value of tau falls under "
        "1e-5, it makes the value 1e-5.",
        &HHGateF::setTau, &HHGateF::getTau);

    static ElementValueFinfo<HHGateF, string> inf(
<<<<<<< HEAD
        "inf",
=======
        "infExpr",
>>>>>>> 7b07f112
        "Expression for voltage-dependent rates, steady state open fraction "
        "`inf`. "
        "This requires the expression for `tau` to be defined as well.",
        &HHGateF::setInf, &HHGateF::getInf);

    ///////////////////////////////////////////////////////
    // DestFinfos
    ///////////////////////////////////////////////////////
    static Finfo* HHGateFFinfos[] = {
        &A,      // ReadOnlyLookupValue
        &B,      // ReadOnlyLookupValue
        &alpha,  // Value
        &beta,   // Value
        &tau,    // Value
        &inf,    // Value
    };

    static string doc[] = {
        "Name",
        "HHGateF",
        "Author",
        "Subhasis Ray, 2025, CHINTA",
        "Description",
        "Gating component of Hodkgin-Huxley type channels, equivalent to the "
        "m and h terms on the Na squid channel and the n term on K. "
        "This takes the voltage and state variable from the channel, "
        "computes the new value of the state variable and a scaling, "
        "depending on gate power, for the conductance. As opposed to HHGate, "
        "which uses lookup tables for speed, this evaluates explicit "
        "expressions for accuracy. This is a single variable gate, either "
        "voltage or concentration. So the expression also allows only one "
        "indpendent variable, which is assumed `v`. See the documentation of "
        "``Function`` class for details on the praser.",
    };

    static Dinfo<HHGateF> dinfo;
    static Cinfo HHGateFCinfo("HHGateF", Neutral::initCinfo(), HHGateFFinfos,
                              sizeof(HHGateFFinfos) / sizeof(Finfo*), &dinfo,
                              doc, sizeof(doc) / sizeof(string));

    return &HHGateFCinfo;
}

static const Cinfo* hhGateCinfo = HHGateF::initCinfo();
///////////////////////////////////////////////////
// Core class functions
///////////////////////////////////////////////////
HHGateF::HHGateF() : HHGateBase(0, 0)
{
    cerr << "Warning: HHGateF::HHGateF(): this should never be called" << endl;
}

HHGateF::HHGateF(Id originalChanId, Id originalGateId)
    : HHGateBase(originalChanId, originalGateId)

{
    symTab_.add_variable("v", v_);
    symTab_.add_variable("alpha", alphav_);
    symTab_.add_variable("beta", betav_);
    symTab_.add_variable("tau", tauv_);
    symTab_.add_variable("inf", infv_);
    symTab_.add_constants();
    alpha_.register_symbol_table(symTab_);
    beta_.register_symbol_table(symTab_);
}

HHGateF& HHGateF::operator=(const HHGateF& rhs)
{
    // protect from self-assignment.
    if(this == &rhs)
        return *this;

    v_ = rhs.v_;
    symTab_.add_variable("v", v_);
    symTab_.add_variable("alpha", alphav_);
    symTab_.add_variable("beta", betav_);
    symTab_.add_variable("tau", tauv_);
    symTab_.add_variable("inf", infv_);
    symTab_.add_constants();
    alpha_.register_symbol_table(symTab_);
    beta_.register_symbol_table(symTab_);
    alphaExpr_ = rhs.alphaExpr_;
    betaExpr_ = rhs.betaExpr_;
    parser_.compile(alphaExpr_, alpha_);
    parser_.compile(betaExpr_, beta_);
    tauInf_ = rhs.tauInf_;
    return *this;
}

///////////////////////////////////////////////////
// Field function definitions
///////////////////////////////////////////////////

double HHGateF::lookupA(double v) const
{
    // TODO: check for divide by zero?
    v_ = v;
    return tauInf_ ? beta_.value() / alpha_.value() : alpha_.value();
}

double HHGateF::lookupB(double v) const
{
    // TODO: check for divide by zero?
    v_ = v;
    return tauInf_ ? 1.0 / alpha_.value() : alpha_.value() + beta_.value();
}

void HHGateF::lookupBoth(double v, double* A, double* B) const
{
    *A = lookupA(v);
    *B = lookupB(v);
    // cerr << "# HHGateF::lookupBoth: v=" << v << ", A=" << *A << ", B="<< *B
    // << endl;
}

void HHGateF::setAlpha(const Eref& e, const string expr)
{
    if(checkOriginal(e.id(), "alpha")) {
        if(!parser_.compile(expr, alpha_)) {
            cerr << "Error: Element: " << e.objId().path() << ": HHGateF::setAlpha: cannot compile expression!\n"
                 << parser_.error() << endl;
            return;
        }
        tauInf_ = false;
        alphaExpr_ = expr;
        parser_.compile(alphaExpr_, alpha_);
    }
}

string HHGateF::getAlpha(const Eref& e) const
{
    return tauInf_ ? "" : alphaExpr_;
}

void HHGateF::setBeta(const Eref& e, const string expr)
{
    if(checkOriginal(e.id(), "beta")) {
        if(!parser_.compile(expr, beta_)) {
            cerr << "Error: Element: " << e.objId().path() << ": HHGateF::setBeta: cannot compile expression!\n"		 
                 << parser_.error() << endl;
            return;
        }
        tauInf_ = false;
        betaExpr_ = expr;
        parser_.compile(betaExpr_, beta_);
    }
}

string HHGateF::getBeta(const Eref& e) const
{
    return tauInf_ ? "" : betaExpr_;
}

void HHGateF::setTau(const Eref& e, const string expr)
{
    if(checkOriginal(e.id(), "alpha")) {
        if(!parser_.compile(expr, alpha_)) {
            cerr << "Error: Element: " << e.objId().path() << ": HHGateF::setTau: cannot compile expression!\n"
                 << parser_.error() << endl;
            return;
        }
        tauInf_ = true;
        alphaExpr_ = expr;
        parser_.compile(alphaExpr_, alpha_);
    }
}

string HHGateF::getTau(const Eref& e) const
{
    return tauInf_ ? alphaExpr_ : "";
}

void HHGateF::setInf(const Eref& e, const string expr)
{
    if(checkOriginal(e.id(), "beta")) {
        if(!parser_.compile(expr, beta_)) {
            cerr << "Error: Element: " << e.objId().path() << ": HHGateF::setInf: cannot compile expression!\n"
                 << parser_.error() << endl;
            return;
        }
        tauInf_ = true;
        betaExpr_ = expr;
        parser_.compile(betaExpr_, beta_);
    }
}

string HHGateF::getInf(const Eref& e) const
{
    return tauInf_ ? betaExpr_ : "";
}<|MERGE_RESOLUTION|>--- conflicted
+++ resolved
@@ -30,11 +30,7 @@
         &HHGateF::lookupB);
 
     static ElementValueFinfo<HHGateF, string> alpha(
-<<<<<<< HEAD
-        "alpha",
-=======
         "alphaExpr",
->>>>>>> 7b07f112
         "Expression for voltage-dependent rates, forward rate `alpha`. "
         "This requires the expression for `beta` to be defined as well.\n"
         "The syntax follows exprtk, with variable name `v` for input variable"
@@ -58,22 +54,14 @@
         &HHGateF::setAlpha, &HHGateF::getAlpha);
 
     static ElementValueFinfo<HHGateF, string> beta(
-<<<<<<< HEAD
-        "beta",
-=======
         "betaExpr",
->>>>>>> 7b07f112
         "Expression for voltage-dependent rates, backward rate `beta`. "
         "This requires the expression for `alpha` to be defined as well. See"
         " documentation on `alpha` for details on predefined variable names.",
         &HHGateF::setBeta, &HHGateF::getBeta);
 
     static ElementValueFinfo<HHGateF, string> tau(
-<<<<<<< HEAD
-        "tau",
-=======
         "tauExpr",
->>>>>>> 7b07f112
         "Expression for voltage-dependent rates, time constant `tau`. "
         "This requires the expression for `inf` to be defined as well.\n"
         "See documentation for `alpha` for details on predefined variable"
@@ -88,11 +76,7 @@
         &HHGateF::setTau, &HHGateF::getTau);
 
     static ElementValueFinfo<HHGateF, string> inf(
-<<<<<<< HEAD
-        "inf",
-=======
         "infExpr",
->>>>>>> 7b07f112
         "Expression for voltage-dependent rates, steady state open fraction "
         "`inf`. "
         "This requires the expression for `tau` to be defined as well.",
