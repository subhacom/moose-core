--- conflicted
+++ resolved
@@ -215,13 +215,6 @@
 {
 	unsigned int startData = e2_->localDataStart();
 	unsigned int endData = startData + e2_->numLocalData();
-<<<<<<< HEAD
-	for ( unsigned int i = 0; i < matrix_.nRows(); ++ i ) {
-		const unsigned int* colIndex;
-		const unsigned int* entry;
-		unsigned int num = matrix_.getRow( i, &entry, &colIndex );
-		if ( i >= startData && i < endData ) {
-=======
 	SparseMatrix< unsigned int > temp( matrix_);
 	temp.transpose();
 	for ( unsigned int i = 0; i < temp.nRows(); ++ i ) {
@@ -230,7 +223,6 @@
 			const unsigned int* entry;
 			// SparseMatrix::getRow returns # of entries.
 			unsigned int num = temp.getRow( i, &entry, &colIndex );
->>>>>>> b3b597f4
 			e2_->resizeField( i - startData, num );
 		}
 	}
