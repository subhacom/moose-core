/**********************************************************************
** This program is part of 'MOOSE', the
** Messaging Object Oriented Simulation Environment.
**           Copyright (C) 2003-2009 Upinder S. Bhalla. and NCBS
** It is made available under the terms of the
** GNU Lesser General Public License version 2.1
** See the file COPYING.LIB for the full notice.
**********************************************************************/

#include <string>
#include <algorithm>
#include <chrono>

#include "../basecode/header.h"
#include "../basecode/global.h"
#include "../basecode/Dinfo.h"
#include "../basecode/SparseMatrix.h"

#include "../msg/SingleMsg.h"
#include "../msg/DiagonalMsg.h"
#include "../msg/OneToOneMsg.h"
#include "../msg/OneToAllMsg.h"
#include "../msg/SparseMsg.h"
#include "../builtins/SocketStreamer.h"
#include "../builtins/Streamer.h"

#include "Shell.h"
#include "Wildcard.h"

// Want to separate out this search path into the Makefile options
#include "../scheduling/Clock.h"

const unsigned int Shell::OkStatus = ~0;
const unsigned int Shell::ErrorStatus = ~1;

bool Shell::isBlockedOnParser_ = 0;
bool Shell::keepLooping_ = 1;
unsigned int Shell::numCores_;
unsigned int Shell::numNodes_;
unsigned int Shell::myNode_;
ProcInfo Shell::p_;
unsigned int Shell::numAcks_ = 0;
vector<unsigned int> Shell::acked_(1, 0);
bool Shell::doReinit_(0);
bool Shell::isParserIdle_(0);
double Shell::runtime_(0.0);

const Cinfo* Shell::initCinfo()
{

    ////////////////////////////////////////////////////////////////
    // Value Finfos
    ////////////////////////////////////////////////////////////////
    static ReadOnlyValueFinfo<Shell, bool> isRunning(
        "isRunning", "Flag: Checks if simulation is in progress",
        &Shell::isRunning);

    static ValueFinfo<Shell, ObjId> cwe("cwe", "Current working Element",
                                        &Shell::setCwe, &Shell::getCwe);

    // Dest Finfos: Functions handled by Shell
    static DestFinfo handleUseClock(
        "useClock",
        "Deals with assignment of path to a given clock."
        " Arguments: path, field, tick number. ",
        new EpFunc4<Shell, string, string, unsigned int, unsigned int>(
            &Shell::handleUseClock));

    static DestFinfo handleCreate(
        "create", "create( class, parent, newElm, name, numData, isGlobal )",
        new EpFunc6<Shell, string, ObjId, Id, string, NodeBalance,
                    unsigned int>(&Shell::handleCreate));

    static DestFinfo handleDelete(
        "delete",
        "When applied to a regular object, this function operates "
        "on the Id (element) specified by the ObjId argument. "
        "The function deletes the entire object "
        "array on this Id, including all dataEntries on it,"
        "all its messages, and all its children. The DataIndex here "
        "is ignored, and all dataEntries are destroyed. \n"
        "When applied to a message: Destroys only that one specific "
        "message identified by the full ObjId. \n"
        "Args: ObjId\n",
        new EpFunc1<Shell, ObjId>(&Shell::destroy));

    static DestFinfo handleAddMsg(
        "addMsg",
        "Makes a msg. Arguments are:"
        " msgtype, src object, src field, dest object, dest field",
        new EpFunc6<Shell, string, ObjId, string, ObjId, string, unsigned int>(
            &Shell::handleAddMsg));

    static DestFinfo handleQuit(
        "quit", "Stops simulation running and quits the simulator",
        new OpFunc0<Shell>(&Shell::handleQuit));

    static DestFinfo handleMove(
        "move",
        "handleMove( Id orig, Id newParent ): "
        "moves an Element to a new parent",
        new EpFunc2<Shell, Id, ObjId>(&Shell::handleMove));

    static DestFinfo handleCopy(
        "copy",
        "handleCopy( vector< Id > args, string newName, unsigned int nCopies, "
        "bool toGlobal, bool copyExtMsgs ): "
        " The vector< Id > has Id orig, Id newParent, Id newElm. "
        "This function copies an Element and all its children to a new parent."
        " May also expand out the original into nCopies copies."
        " Normally all messages within the copy tree are also copied. "
        " If the flag copyExtMsgs is true, then all msgs going out are also "
        "copied.",
        new EpFunc5<Shell, vector<ObjId>, string, unsigned int, bool, bool>(
            &Shell::handleCopy));

    static DestFinfo setclock(
        "setclock", "Assigns clock ticks. Args: tick#, dt",
        new OpFunc2<Shell, unsigned int, double>(&Shell::doSetClock));

    static Finfo* shellFinfos[] = {&setclock,   &handleCreate,   &handleDelete,
                                   &handleCopy, &handleMove,     &handleAddMsg,
                                   &handleQuit, &handleUseClock, };

    static Dinfo<Shell> d;
    static Cinfo shellCinfo("Shell", Neutral::initCinfo(), shellFinfos,
                            sizeof(shellFinfos) / sizeof(Finfo*),
                            &d
                            // new Dinfo< Shell >()
                            );

#ifdef ENABLE_LOGGER
    float time = (float(clock() - t) / CLOCKS_PER_SEC);
    logger.initializationTime.push_back(time);
#endif

    return &shellCinfo;
}

static const Cinfo* shellCinfo = Shell::initCinfo();

Shell::Shell() : gettingVector_(0), numGetVecReturns_(0), cwe_(ObjId())
{
    getBuf_.resize(1, 0);
}

Shell::~Shell()
{
    ;
}

void Shell::setShellElement(Element* shelle)
{
    shelle_ = shelle;
}

/**
 * This is the version used by the parser. Acts as a blocking,
 * serial-like interface to a potentially multithread, multinode call.
 * Returns the new Id index upon success, otherwise returns Id().
 * The data of the new Element is not necessarily allocated at this point,
 * that can be deferred till the global Instantiate or Reset calls.
 * Idea is that the model should be fully defined before load balancing.
 *
 */
Id Shell::doCreate(string type, ObjId parent, string name, unsigned int numData,
                   NodePolicy nodePolicy, unsigned int preferredNode)
{

    const Cinfo* c = Cinfo::find(type);
    if (!isNameValid(name)) {
        stringstream ss;
        ss << "Shell::doCreate: bad character in the name '" << name
           << "'. No Element created.";
        warning(ss.str());
        return Id();
    }

    if (c) {
        if (c->banCreation()) {
            stringstream ss;
            ss << "Shell::doCreate: Cannot create an object of class '" << type
               << "' because it is an abstract base class or a FieldElement.\n";
            warning(ss.str());
            return Id();
        }

        Element* pa = parent.element();
        if (!pa) {
            cerr << "Shell::doCreate: Parent Element'" << parent
               << "' not found. No Element created." << endl;
            return Id();
        }

        // TODO: This should be an error in future.
        // This logic of handling already existing path is now handled in
        // melements.cpp . Calling this section should become an error in
        // future.
        if (Neutral::child(parent.eref(), name) != Id()) {
            string msg = "Object with path '" + parent.path() + "/" +
                         name + "' already exists. "
                         " Use `moose.element` to access the existing element.";
            throw runtime_error(msg);
            return Id();
        }
        // Get the new Id ahead of time and pass to all nodes.
        Id ret = Id::nextId();
        NodeBalance nb(numData, nodePolicy, preferredNode);
        // Get the parent MsgIndex ahead of time and pass to all nodes.
        unsigned int parentMsgIndex = OneToAllMsg::numMsg();

        SetGet6<string, ObjId, Id, string, NodeBalance, unsigned int>::set(
            ObjId(),        // Apply command to Shell
            "create",       // Function to call.
            type,           // class of new object
            parent,         // Parent
            ret,            // id of new object
            name,           // name of new object
            nb,             // Node balance configuration
            parentMsgIndex  // Message index of child-parent msg.
            );

        // innerCreate( type, parent, ret, name, numData, isGlobal );

        return ret;
    } else {
        stringstream ss;
        ss << "Shell::doCreate: Class '" << type
           << "' not known. No Element created";
        warning(ss.str());
    }

    return Id();
}

Id Shell::doCreate2(string type, ObjId parent, string name,
                       unsigned int numData)
{
    return doCreate(type, parent, name, numData, MooseBlockBalance, 1);
}

bool Shell::doDelete(ObjId oid)
{
    SetGet1<ObjId>::set(ObjId(), "delete", oid);
    /*
       Neutral n;
       n.destroy( i.eref(), 0 );
       */
    return true;
}

ObjId Shell::doAddMsg(const string& msgType, ObjId src, const string& srcField,
                      ObjId dest, const string& destField)
{

    if (!src.id.element()) {
        cout << myNode_ << ": Error: Shell::doAddMsg: src not found" << endl;
        return ObjId();
    }
    if (!dest.id.element()) {
        cout << myNode_ << ": Error: Shell::doAddMsg: dest not found" << endl;
        return ObjId(0, BADINDEX);
    }
    const Finfo* f1 = src.id.element()->cinfo()->findFinfo(srcField);
    if (!f1) {
        cout << myNode_ << ": Shell::doAddMsg: Error: Failed to find field '"
             << srcField << "' on src: " << src.id.element()->getName() << endl;
        return ObjId(0, BADINDEX);
    }
    const Finfo* f2 = dest.id.element()->cinfo()->findFinfo(destField);
    if (!f2) {
        cout << myNode_ << ": Shell::doAddMsg: Error: Failed to find field '"
             << destField << "' on dest: " << dest.id.element()->getName()
             << endl;
        return ObjId(0, BADINDEX);
    }
    if (!f1->checkTarget(f2)) {
        cout << myNode_
             << ": Shell::doAddMsg: Error: Src/Dest Msg type mismatch: "
             << srcField << "/" << destField << endl;
        return ObjId(0, BADINDEX);
    }

    const Msg* m = innerAddMsg(msgType, src, srcField, dest, destField, 0);

    SetGet6<string, ObjId, string, ObjId, string, unsigned int>::set(
        ObjId(),   // Apply command to Shell
        "addMsg",  // Function to call.
        msgType, src, srcField, dest, destField, m->mid().dataIndex);

    return m->mid();

    // const Msg* m = innerAddMsg( msgType, src, srcField, dest, destField );
    // return m->mid();
    // return Msg::lastMsg()->mid();
}

void Shell::doQuit()
{
    SetGet0::set(ObjId(), "quit");
}

void Shell::doStart(double runtime, bool notify)
{
    Id clockId(1);
    SetGet2<double, bool>::set(clockId, "start", runtime, notify);

    /*-----------------------------------------------------------------------------
     *  Now that simulation is over, call cleanUp function of Streamer class
     *  objects. The purpose of this is to write whatever is left in tables to
     *  the output file.
     *-----------------------------------------------------------------------------*/
    vector<ObjId> streamers;
    wildcardFind("/##[TYPE=Streamer]", streamers);

    // LOG( moose::debug,  "total streamers " << streamers.size( ) );
    for (vector<ObjId>::const_iterator itr = streamers.begin();
         itr != streamers.end(); itr++) {
        Streamer* pStreamer = reinterpret_cast<Streamer*>(itr->data());
        pStreamer->cleanUp();
    }

    // Print the stats collected by profiling map.
    char* p = getenv("MOOSE_SHOW_SOLVER_PERF");
    if (p != NULL) moose::printSolverProfMap();
}

bool isDoingReinit()
{
    static Id clockId(1);
    assert(clockId.element() != 0);
    return (reinterpret_cast<const Clock*>(clockId.eref().data()))
        ->isDoingReinit();
}

void Shell::doReinit()
{
    Id clockId(1);
    SetGet0::set(clockId, "reinit");
}

void Shell::doStop()
{
    Id clockId(1);
    SetGet0::set(clockId, "stop");
}
////////////////////////////////////////////////////////////////////////

void Shell::doSetClock(unsigned int tickNum, double dt)
{
    LookupField<unsigned int, double>::set(ObjId(1), "tickDt", tickNum, dt);
}

void Shell::doUseClock(string path, string field, unsigned int tick)
{
    unsigned int msgIndex = OneToAllMsg::numMsg();
    SetGet4<string, string, unsigned int, unsigned int>::set(
        ObjId(), "useClock", path, field, tick, msgIndex);
    // innerUseClock( path, field, tick);
}

void Shell::doMove(Id orig, ObjId newParent)
{
    if (orig == Id()) {
        cout << "Error: Shell::doMove: Cannot move root Element\n";
        return;
    }

    if (newParent.element() == 0) {
        cout << "Error: Shell::doMove: Cannot move object to null parent \n";
        return;
    }
    if (Neutral::isDescendant(newParent, orig)) {
        cout << "Error: Shell::doMove: Cannot move object to descendant in "
                "tree\n";
        return;
    }
    const string& name = orig.element()->getName();
    if (Neutral::child(newParent.eref(), name) != Id()) {
        stringstream ss;
        ss << "Shell::doMove: Object with same name already present: '"
           << newParent.path() << "/" << name << "'. Move failed.";
        warning(ss.str());
        return;
    }
    SetGet2<Id, ObjId>::set(ObjId(), "move", orig, newParent);
}

bool extractIndex(const string& s, unsigned int& index)
{
    vector<unsigned int> open;
    vector<unsigned int> close;

    index = 0;
    if (s.length() == 0)  // a plain slash is OK
        return true;

    if (s[0] == '[')  // Cannot open with a brace
        return false;

    for (unsigned int i = 0; i < s.length(); ++i) {
        if (s[i] == '[')
            open.push_back(i + 1);
        else if (s[i] == ']')
            close.push_back(i);
    }

    if (open.size() != close.size()) return false;
    if (open.size() == 0) return true;  // the index was set already to zero.
    int j = atoi(s.c_str() + open[0]);
    if (j >= 0) {
        index = j;
        return true;
    }
    return false;
}

/**
 * Static func to subdivide a string at the specified separator.
 */
bool Shell::chopString(const string& path, vector<string>& ret, char separator)
{
    // /foo/bar/zod
    // foo/bar/zod
    // ./foo/bar/zod
    // ../foo/bar/zod
    // .
    // /
    // ..
    ret.resize(0);
    if (path.length() == 0) return 1;  // Treat it as an absolute path

    bool isAbsolute = 0;
    string temp = path;
    if (path[0] == separator) {
        isAbsolute = 1;
        if (path.length() == 1) return 1;
        temp = temp.substr(1);
    }

    auto pos = temp.find_first_of(separator);
    ret.push_back(temp.substr(0, pos));
    while (pos != string::npos) {
        temp = temp.substr(pos + 1);
        if (temp.length() == 0) break;
        pos = temp.find_first_of(separator);
        ret.push_back(temp.substr(0, pos));
    }
    return isAbsolute;
}

/**
 * Static func to check if an object name is legal. True if legal.
 */
bool Shell::isNameValid(const string& name)
{
    return (name.length() > 0 &&
            name.find_first_of("[] #?\"/\\") == string::npos);
}

/**
 * static func.
 *
 * Example: /foo/bar[10]/zod[3] would return:
 * ret: {"foo", "bar", "zod" }
 * index: { 0, 10, 3 }
 */
bool Shell::chopPath(const string& path, vector<string>& ret,
                     vector<unsigned int>& index)
{
    bool isAbsolute = chopString(path, ret, '/');
    if (isAbsolute) {
        index.clear();
    } else {
        index.clear();
    }
    for (unsigned int i = 0; i < ret.size(); ++i) {
        index.push_back(0);
        if (ret[i] == ".") continue;
        if (ret[i] == "..") {
            continue;
        }
        if (!extractIndex(ret[i], index[i])) {
            cout << "Error: Shell::chopPath: Failed to parse indices in path '"
                 << path << "'\n";
            ret.resize(0);
            index.resize(0);
            return isAbsolute;
        }
        unsigned int pos = ret[i].find_first_of('[');
        if (ret[i].find_first_of('[') != string::npos)
            ret[i] = ret[i].substr(0, pos);
    }

    return isAbsolute;
}

ObjId Shell::doFind(const string& path) const
{
    if (path == "/" || path == "/root") return ObjId();

    ObjId curr;
    vector<string> names;
    vector<unsigned int> indices;
    bool isAbsolute = chopPath(path, names, indices);
    assert(names.size() == indices.size());

    if (!isAbsolute) curr = cwe_;

    for (unsigned int i = 0; i < names.size(); ++i) {
        if (names[i] == ".") {
        } else if (names[i] == "..") {
            curr = Neutral::parent(curr.eref());
        } else {
            ObjId pa = curr;
            curr = Neutral::child(curr.eref(), names[i]);
            if (curr == ObjId())  // Neutral::child returned Id(), ie, bad.
                return ObjId(0, BADINDEX);
            if (curr.element()->hasFields()) {
                curr.dataIndex = pa.dataIndex;
                curr.fieldIndex = indices[i];
            } else {
                curr.dataIndex = indices[i];
                if (curr.element()->numData() <= curr.dataIndex)
                    return ObjId(0, BADINDEX);
            }
        }
    }

    assert(curr.element());
    if (curr.element()->numData() <= curr.dataIndex) return ObjId(0, BADINDEX);
    if (curr.fieldIndex > 0 && !curr.element()->hasFields())
        return ObjId(0, BADINDEX);

    return curr;
}

////////////////////////////////////////////////////////////////
// DestFuncs
////////////////////////////////////////////////////////////////

string Shell::doVersion()
{
    string v = MOOSE_VERSION;
    return v;
}

void Shell::setCwe(ObjId val)
{
    cwe_ = val;
}

ObjId Shell::getCwe() const
{
    return cwe_;
}

bool Shell::isRunning() const
{
    static Id clockId(1);
    assert(clockId.element() != 0);

    return (reinterpret_cast<const Clock*>(clockId.eref().data()))->isRunning();
}

/**
 * This function handles the message request to create an Element.
 * This request specifies the Id of the new Element and is handled on
 * all nodes.
 *
 * In due course we also have to set up the node decomposition of the
 * Element, but for now the num indicates the total # of array entries.
 * This gets a bit complicated if the Element is a multidim array.
 */
void Shell::handleCreate(const Eref& e, string type, ObjId parent, Id newElm,
                         string name, NodeBalance nb,
                         unsigned int parentMsgIndex)
{
    innerCreate(type, parent, newElm, name, nb, parentMsgIndex);
}

/**
 * Static utility function. Attaches child element to parent element.
 * Must only be called from functions executing in parallel on all nodes,
 * as it does a local message addition
 * MsgIndex is needed to be sure that the same msg identifies parent-child
 * connection on all nodes.
 */
bool Shell::adopt(ObjId parent, Id child, unsigned int msgIndex)
{
    static const Finfo* pf = Neutral::initCinfo()->findFinfo("parentMsg");
    // static const DestFinfo* pf2 = dynamic_cast< const DestFinfo* >( pf );
    // static const FuncId pafid = pf2->getFid();
    static const Finfo* f1 = Neutral::initCinfo()->findFinfo("childOut");

    assert(!(child.element() == 0));
    assert(!(child == Id()));
    assert(!(parent.element() == 0));

    Msg* m = new OneToAllMsg(parent.eref(), child.element(), msgIndex);
    assert(m);

    // cout << myNode_ << ", Shell::adopt: mid = " << m->mid() << ", pa =" <<
    // parent << "." << parent()->getName() << ", kid=" << child << "." <<
    // child()->getName() << "\n";

    if (!f1->addMsg(pf, m->mid(), parent.element())) {
        cout << "move: Error: unable to add parent->child msg from "
             << parent.element()->getName() << " to "
             << child.element()->getName() << "\n";
        return 0;
    }
    return 1;
}

/// Adaptor for above function. Also static function.
bool Shell::adopt(Id parent, Id child, unsigned int msgIndex)
{
    return adopt(ObjId(parent), child, msgIndex);
}

/**
 * This function actually creates the object. Runs on all nodes.
 * Assumes we've already done all the argument checking.
 */
void Shell::innerCreate(string type, ObjId parent, Id newElm, string name,
                        const NodeBalance& nb, unsigned int msgIndex)
{
    const Cinfo* c = Cinfo::find(type);
    if (c) {
        Element* ret = 0;
        switch (nb.policy) {
            case MooseGlobal:
                ret = new GlobalDataElement(newElm, c, name, nb.numData);
                break;
            case MooseBlockBalance:
                ret = new LocalDataElement(newElm, c, name, nb.numData);
                break;
            case MooseSingleNode:
                cout << "Error: Shell::innerCreate: Yet to implement "
                        "SingleNodeDataElement. Making BlockBalance.\n";
                ret = new LocalDataElement(newElm, c, name, nb.numData);
                break;
        };
        assert(ret);
        adopt(parent, newElm, msgIndex);
        ret->setTick(Clock::lookupDefaultTick(c->name()));
<<<<<<< HEAD
		SetGet1< ObjId >::set( newElm, "notifyCreate", parent ); 
=======
>>>>>>> 65720c1d
    } else
        assert(0);
}

void Shell::destroy(const Eref& e, ObjId oid)
{
    Neutral* n = reinterpret_cast<Neutral*>(e.data());
    assert(n);
    // cout << myNode_ << ": Shell::destroy done for element id: " << eid << ",
    // name = " << eid.element()->getName() << endl;
<<<<<<< HEAD
	SetGet0::set( oid, "notifyDestroy" );
=======
>>>>>>> 65720c1d
    n->destroy(oid.eref(), 0);
    if (cwe_.id == oid.id) cwe_ = ObjId();
}

/**
 * Wrapper function, that does the ack. Other functions also use the
 * inner function to build message trees, so we don't want it to emit
 * multiple acks.
 */
void Shell::handleAddMsg(const Eref& e, string msgType, ObjId src,
                         string srcField, ObjId dest, string destField,
                         unsigned int msgIndex)
{
    // Node 0 will have already called innerAddMsg to get the msgIndex
    if (myNode() != 0)
        innerAddMsg(msgType, src, srcField, dest, destField, msgIndex);
    /*
    if ( innerAddMsg( msgType, src, srcField, dest, destField ) )
        ack()->send( Eref( shelle_, 0 ), Shell::myNode(), OkStatus );
    else
        ack()->send( Eref( shelle_, 0), Shell::myNode(), ErrorStatus );
    */
}

/**
 * The actual function that adds messages. Does NOT send an ack.
 * The msgIndex specifies the index on which to place this message. If the
 * value is zero it does an automatic placement.
 * Returns zero on failure.
 */
const Msg* Shell::innerAddMsg(string msgType, ObjId src, string srcField,
                              ObjId dest, string destField,
                              unsigned int msgIndex)
{
    /*
    cout << myNode_ << ", Shell::handleAddMsg: " <<
        msgType << ", " << mid <<
        ", src =" << src << "." << srcField <<
        ", dest =" << dest << "." << destField << "\n";
        */
    const Finfo* f1 = src.id.element()->cinfo()->findFinfo(srcField);
    if (f1 == 0) return 0;
    const Finfo* f2 = dest.id.element()->cinfo()->findFinfo(destField);
    if (f2 == 0) return 0;

    // Should have been done before msgs request went out.
    assert(f1->checkTarget(f2));

    Msg* m = 0;
    if (msgType == "diagonal" || msgType == "Diagonal") {
        m = new DiagonalMsg(src.id.element(), dest.id.element(), msgIndex);
    } else if (msgType == "sparse" || msgType == "Sparse") {
        m = new SparseMsg(src.id.element(), dest.id.element(), msgIndex);
    } else if (msgType == "Single" || msgType == "single") {
        m = new SingleMsg(src.eref(), dest.eref(), msgIndex);
    } else if (msgType == "OneToAll" || msgType == "oneToAll") {
        m = new OneToAllMsg(src.eref(), dest.id.element(), msgIndex);
    } else if (msgType == "AllToOne" || msgType == "allToOne") {
        m = new OneToAllMsg(dest.eref(), src.id.element(),
                            msgIndex);  // Little hack.
    } else if (msgType == "OneToOne" || msgType == "oneToOne") {
        m = new OneToOneMsg(src.eref(), dest.eref(), msgIndex);
    } else {
        cout << myNode_
             << ": Error: Shell::handleAddMsg: msgType not known: " << msgType
             << endl;
        return m;
    }
    if (m) {
        if (f1->addMsg(f2, m->mid(), src.id.element())) {
<<<<<<< HEAD
			SetGet1< ObjId >::set( src, "notifyAddMsgSrc", m->mid() );
			SetGet1< ObjId >::set( dest, "notifyAddMsgDest", m->mid() );
=======
>>>>>>> 65720c1d
            return m;
        }
        delete m;
        m = 0;
    }
    cout << myNode_
         << ": Error: Shell::handleAddMsg: Unable to make/connect Msg: "
         << msgType << " from " << src.id.element()->getName() << " to "
         << dest.id.element()->getName() << endl;
    return m;
}

bool Shell::innerMove(Id orig, ObjId newParent)
{
    static const Finfo* pf = Neutral::initCinfo()->findFinfo("parentMsg");
    static const DestFinfo* pf2 = dynamic_cast<const DestFinfo*>(pf);
    static const FuncId pafid = pf2->getFid();
    static const Finfo* f1 = Neutral::initCinfo()->findFinfo("childOut");

    assert(!(orig == Id()));
    assert(!(newParent.element() == 0));

    ObjId mid = orig.element()->findCaller(pafid);
    Msg::deleteMsg(mid);

    Msg* m = new OneToAllMsg(newParent.eref(), orig.element(), 0);
    assert(m);
    if (!f1->addMsg(pf, m->mid(), newParent.element())) {
        cout << "move: Error: unable to add parent->child msg from "
             << newParent.element()->getName() << " to "
             << orig.element()->getName() << "\n";
        return 0;
    }
	SetGet1< ObjId >::set( orig, "notifyMove", newParent );
    return 1;
}

void Shell::handleMove(const Eref& e, Id orig, ObjId newParent)
{

    innerMove(orig, newParent);
    /*
    if ( innerMove( orig, newParent ) )
        ack()->send( Eref( shelle_, 0 ), Shell::myNode(), OkStatus );
    else
        ack()->send( Eref( shelle_, 0 ), Shell::myNode(), ErrorStatus );
        */
}

void insertSharedMsgs(const Finfo* f, const Element* e, vector<ObjId>& msgs)
{
    const SharedFinfo* sf = dynamic_cast<const SharedFinfo*>(f);
    if (sf) {
        for (vector<Finfo*>::const_iterator j = sf->dest().begin();
             j != sf->dest().end(); ++j) {
            DestFinfo* df = dynamic_cast<DestFinfo*>(*j);
            assert(df);
            FuncId fid = df->getFid();
            // These are the messages to be zapped
            vector<ObjId> caller;
            if (e->getInputMsgs(caller, fid) > 0) {
                msgs.insert(msgs.end(), caller.begin(), caller.end());
            }
        }
    }
}

// Static function
void Shell::dropClockMsgs(const vector<ObjId>& list, const string& field)
{
    vector<ObjId> msgs;  // These are the messages to delete.
    for (vector<ObjId>::const_iterator i = list.begin(); i != list.end(); ++i) {
        // Sanity check: shouldn't try to operate on already deleted objects
        if (i->element()) {
            const Finfo* f = i->element()->cinfo()->findFinfo(field);
            const DestFinfo* df = dynamic_cast<const DestFinfo*>(f);
            if (df) {
                FuncId fid = df->getFid();

                // These are the messages to be zapped
                vector<ObjId> caller;
                if (i->element()->getInputMsgs(caller, fid) > 0) {
                    msgs.insert(msgs.end(), caller.begin(), caller.end());
                }
            } else {
                insertSharedMsgs(f, i->element(), msgs);
            }
        }
    }
    // Do the unique/erase bit. My favourite example of C++ hideousity.
    sort(msgs.begin(), msgs.end());
    msgs.erase(unique(msgs.begin(), msgs.end()), msgs.end());
    // Delete them.
    for (vector<ObjId>::iterator i = msgs.begin(); i != msgs.end(); ++i)
        Msg::deleteMsg(*i);
}

// Non-static function. The innerAddMsg needs the shell.
void Shell::addClockMsgs(const vector<ObjId>& list, const string& field,
                         unsigned int tick, unsigned int msgIndex)
{
    if (!Id(1).element()) return;
    ObjId clockId(1);
    dropClockMsgs(list, field);  // Forbid duplicate PROCESS actions.
    for (vector<ObjId>::const_iterator i = list.begin(); i != list.end(); ++i) {
        if (i->element()) {
            stringstream ss;
            ss << "proc" << tick;
            const Msg* m = innerAddMsg("OneToAll", clockId, ss.str(), *i, field,
                                       msgIndex++);
            if (m) i->element()->innerSetTick(tick);
        }
    }
}

bool Shell::innerUseClock(string path, string field, unsigned int tick,
                          unsigned int msgIndex)
{
    vector<ObjId> list;
    wildcardFind(path, list);  // By default scans only Elements.
    if (list.size() == 0) {
        // cout << "Warning: Shell::innerUseClock: no Elements found on path "
        // << path << endl;
        return 0;
    }
    // string tickField = "proc";
    // Hack to get around a common error.
    if (field.substr(0, 4) == "proc" || field.substr(0, 4) == "Proc")
        field = "proc";
    if (field.substr(0, 4) == "init" || field.substr(0, 4) == "Init")
        field = "init";

    addClockMsgs(list, field, tick, msgIndex);
    for (vector<ObjId>::iterator i = list.begin(); i != list.end(); ++i)
        i->id.element()->innerSetTick(tick);
    return 1;
}

void Shell::handleUseClock(const Eref& e, string path, string field,
                           unsigned int tick, unsigned int msgIndex)
{
    // cout << q->getProcInfo()->threadIndexInGroup << ": in
    // Shell::handleUseClock with path " << path << endl << flush;
    innerUseClock(path, field, tick, msgIndex);
    /*
    if ( innerUseClock( path, field, tick ) )
        ack()->send( Eref( shelle_, 0 ),
                Shell::myNode(), OkStatus );
    else
        ack()->send( Eref( shelle_, 0 ),
                Shell::myNode(), ErrorStatus );
                */
}

/**
 * @brief This function is NOT called when simulation ends normally.
 */
void Shell::handleQuit()
{
    Shell::keepLooping_ = 0;
}

// Static function
bool Shell::keepLooping()
{
    return keepLooping_;
}

void Shell::warning(const string& text)
{
    moose::showWarn(text);
}

void Shell::error(const string& text)
{
    cout << "Error: Shell:: " << text << endl;
}

/**
 * @brief Clean-up MOOSE before shutting down. This function is called whenever
 * keyboard interrupt terminates the simulation.
 */
void Shell::cleanSimulation()
{
    Eref sheller = Id().eref();
    Shell* s = reinterpret_cast<Shell*>(sheller.data());
    vector<Id> kids;
    Neutral::children(sheller, kids);
    for (vector<Id>::iterator i = kids.begin(); i != kids.end(); ++i) {
        if (i->value() > 4) /* These are created by users */
        {
            LOG(moose::debug, "Shell::cleanSimulation: deleted cruft at "
                                  << i->value() << ": " << i->path());
            s->doDelete(*i);
        }
    }
    LOG(moose::info, "Cleaned up!");
}<|MERGE_RESOLUTION|>--- conflicted
+++ resolved
@@ -627,7 +627,8 @@
                         const NodeBalance& nb, unsigned int msgIndex)
 {
     const Cinfo* c = Cinfo::find(type);
-    if (c) {
+    if (c) 
+    {
         Element* ret = 0;
         switch (nb.policy) {
             case MooseGlobal:
@@ -645,11 +646,9 @@
         assert(ret);
         adopt(parent, newElm, msgIndex);
         ret->setTick(Clock::lookupDefaultTick(c->name()));
-<<<<<<< HEAD
-		SetGet1< ObjId >::set( newElm, "notifyCreate", parent ); 
-=======
->>>>>>> 65720c1d
-    } else
+		SetGet1< ObjId >::set( newElm, "notifyCreate", parent );
+    } 
+    else
         assert(0);
 }
 
@@ -659,10 +658,7 @@
     assert(n);
     // cout << myNode_ << ": Shell::destroy done for element id: " << eid << ",
     // name = " << eid.element()->getName() << endl;
-<<<<<<< HEAD
 	SetGet0::set( oid, "notifyDestroy" );
-=======
->>>>>>> 65720c1d
     n->destroy(oid.eref(), 0);
     if (cwe_.id == oid.id) cwe_ = ObjId();
 }
@@ -733,11 +729,8 @@
     }
     if (m) {
         if (f1->addMsg(f2, m->mid(), src.id.element())) {
-<<<<<<< HEAD
 			SetGet1< ObjId >::set( src, "notifyAddMsgSrc", m->mid() );
 			SetGet1< ObjId >::set( dest, "notifyAddMsgDest", m->mid() );
-=======
->>>>>>> 65720c1d
             return m;
         }
         delete m;
