set(CMAKE_LEGACY_CYGWIN_WIN32 0)
cmake_minimum_required(VERSION 2.8)
project(moose)

SET(CMAKE_INSTALL_PREFIX /usr)

# This snippet is from LLVM project.
# Sanity check our source directory to make sure that we are not trying to
# generate an in-tree build (unless on MSVC_IDE, where it is ok), and to make
# sure that we don't have any stray generated files lying around in the tree
# (which would end up getting picked up by header search, instead of the correct
# versions).

if( CMAKE_SOURCE_DIR STREQUAL CMAKE_BINARY_DIR AND NOT MSVC_IDE )
    message(FATAL_ERROR 
        "In-source builds are not allowed.
        CMake would overwrite the makefiles distributed with Moose.
        Please create a directory and run cmake from there, passing the path
        to this source directory as the last argument.
        This process created the file `CMakeCache.txt' and the directory `CMakeFiles'.
        Please delete them."
        )
endif()
################################# OS SPECIFIC ##################################


################################# CMKAE MACROS #################################

set(CMAKE_VERBOSE_MAKEFILE TRUE)
set(CMAKE_MODULE_PATH "${CMAKE_SOURCE_DIR}/cmake_modules")
set(INSTALL_LIB_DIR lib CACHE PATH "${CMAKE_INSTALL_PREFIX}/lib")
set(INSTALL_BIN_DIR bin CACHE PATH "${CMAKE_INSTALL_PREFIX}/bin")
set(INSTALL_INCLUDE_DIR include CACHE PATH "${CMAKE_INSTALL_PREFIX}/include/")

########################### COMPILER MACROS #####################################
# Compiler 

#if("${CMAKE_CXX_COMPILER_ID}" STREQUAL "Clang")
    #set(CMAKE_CXX_COMPILER "clang++")
#elseif("${CMAKE_CXX_COMPILER_ID}" STREQUAL "GNU")
    #set(CMAKE_CXX_COMPILER "g++")
#else()
    #message(WARNING "Continuing with unsupported compiler: ${CMAKE_CXX_COMPILER}")
#endif()
#set(CMAKE_CXX_COMPILER "clang++")

## Turn warning to error
add_definitions(-Wall
    #-Wno-return-type-c-linkage
    -Wno-unused-variable
    -Wno-unused-function
    #-Wno-unused-private-field
    )
add_definitions(-fPIC)

## Enable/Disable 2011 stupport.
include(CheckCXXCompilerFlag)

CHECK_CXX_COMPILER_FLAG("-std=c++11" COMPILER_SUPPORTS_CXX11)
CHECK_CXX_COMPILER_FLAG("-std=c++0x" COMPILER_SUPPORTS_CXX0X)

if(COMPILER_SUPPORTS_CXX11)
    set(CMAKE_CXX_FLAGS "${CMAKE_CXX_FLAGS} -std=c++11")
elseif(COMPILER_SUPPORTS_CXX0X)
    set(CMAKE_CXX_FLAGS "${CMAKE_CXX_FLAGS} -std=c++0x")
else()
    message(STATUS "The compiler ${CMAKE_CXX_COMPILER} has no C++11 support.")
endif()

# DO UNIT TESTS 
option(ENABLE_UNIT_TESTS "ENABLE UNIT TESTS IN MOOSE" ON)
if(ENABLE_UNIT_TESTS)
    MESSAGE("++ Unit testing enabled.")
    add_definitions(-DDO_UNIT_TESTS)
endif()

set(VERIFY 1)
if(VERIFY)
    add_definitions(-DSANITY_CHECK -DARGS_CHECK -DRESULT_CHECK -DVALUE_CHECK)
endif(VERIFY)

# VERBOSITY OF OUTPUT
option(VERBOSITY "SET MOOSE VERBOSITY LEVEL" 1)
if(VERBOSITY)
    message("++ Verbosity of output is ${VERBOSITY}. This is not implemented
    yet!")
    add_definitions(-DVERBOSITY=${VERBOSITY})
else()
    message("++ Moose will be quiet")
    add_definitions(-DQUIET_MODE)
endif()

# STATS INSIDE MOOSE
option(ENABLE_LOGGER  "Enable MOOSE logger" OFF)
if(ENABLE_LOGGER)
    message("++ LOGGER ENABLED")
    add_definitions(-DENABLE_LOGGER)
endif()

# Default macros
add_definitions(-DUSE_GENESIS_PARSER)

option(DEBUG "Building with debugging support" ON)
if(DEBUG)
    set(CMAKE_BUILD_TYPE Debug)
else()
    set(CMAKE_BUILD_TYPE Release)
    add_definitions(-UDO_UNIT_TESTS -O2)
endif()

find_package(GSL 1.16 REQUIRED)

option(ENABLE_SBML "Enable SBML support" ON)
if(ENABLE_SBML)
    find_package(LIBSBML)
    if(NOT LIBSBML_FOUND)
        MESSAGE("+ LIBSBML NOT FOUND.  Disabling SBML support.")
        ADD_DEFINITIONS(-UUSE_SBML)
    else()
        ADD_DEFINITIONS(-DUSE_SBML)
        include_directories(${LIBSBML_INCLUDE_DIR})
        find_package(BZip2 REQUIRED)
        find_package(LibXML2 REQUIRED)
        find_package(ZLIB REQUIRED)
    endif()
else()
    SET(LIBSBML_FOUND FALSE)
ENDIF()

# python support: check for interpreter, sip, pyqt4
FIND_PACKAGE(PythonDev REQUIRED)
################################### SETUP BUILD ################################
include_directories(msg basecode)
add_executable(moose-bin basecode/main.cpp)
#add_library(moose SHARED basecode/main.cpp)
#set_target_properties(moose PROPERTIES COMPILE_FLAGS  "-DMOOSE_LIB")

## GSL
# Setup GSL
if(GSL_FOUND)
    add_definitions(-DUSE_GSL)
endif()


## Setup hdf5
find_package(HDF5)
if(HDF5_FOUND)
    add_definitions(-DUSE_HDF5)
    include_directories(${HDF5_INCLUDE_DIR})
endif(HDF5_FOUND)

find_package(Termcap)
find_package(Readline)

if(READLINE_FOUND AND TERMCAP_FOUND)
    add_definitions(-DUSE_READLINE)
    include_directories(${Readline_INCLUDE_DIR})
endif()

# Openmpi
find_package(MPI REQUIRED)
set(CMAKE_CXX_COMPILE_FLAGS ${CMAKE_CXX_COMPILE_FLAGS} ${MPI_COMPILE_FLAGS})

############################ CYMOOSE related macros. ########################
if(BUILD_CYMOOSE)
    add_definitions("-DCYMOOSE -DCYTHON")
endif()

# Add subdirectroeis
add_subdirectory(basecode)
add_subdirectory(msg)
add_subdirectory(shell)
add_subdirectory(randnum)
add_subdirectory(scheduling)
add_subdirectory(biophysics)
add_subdirectory(builtins)
add_subdirectory(utility)
add_subdirectory(external/muparser)
add_subdirectory(external/debug)
add_subdirectory(external/tinyxml)
add_subdirectory(mesh)
add_subdirectory(sbml)
add_subdirectory(mpi)
add_subdirectory(signeur)
add_subdirectory(ksolve)
add_subdirectory(hsolve)
add_subdirectory(diffusion)
add_subdirectory(device)
add_subdirectory(benchmarks)
add_subdirectory(kinetics)
add_subdirectory(synapse)
add_subdirectory(intfire)
add_subdirectory(examples)

INCLUDE_DIRECTORIES(${CMAKE_SOURCE_DIR}/moogli/include)
LINK_DIRECTORIES(${CMAKE_SOURCE_DIR}/moogli/lib)



set(LIBRARIES ${BZIP2_LIBRARIES} ${LibXML2_LIBRARIES})
if(HDF5_FOUND)
    list(APPEND LIBRARIES ${HDF5_LIBRARY})
endif()

if(LIBSBML_FOUND)
    list(APPEND LIBRARIES moose_sbml ${LIBSBML_LIBRARY}
        ${ZLIB_LIBRARIES}
        )
endif()

if(LIBXML2_FOUND)
    list(APPEND LIBRARIES ${LibXML2_LIBRARIES})
endif()

if(GSL_FOUND)
    list(APPEND LIBRARIES ${GSL_LIBRARIES})
endif()

if(READLINE_FOUND AND TERMCAP_FOUND)
    list(APPEND LIBRARIES ${Readline_LIBRARY} ${TERMCAP_LIBRARY})
endif()

###################################### LINKING #################################
set(MOOSE_LIBRARIES
    moose_builtins
    msg
    benchmarks
    shell
    randnum
    scheduling
    moose_mpi
    biophysics 
    utility 
    muparser
    kinetics 
    synapse
    intfire
    hsolve 
    mesh
    signeur
    tinyxml
    diffusion 
    ksolve
<<<<<<< HEAD
=======
    device
    basecode
>>>>>>> 94bb6709
    )

#target_link_libraries(moose
#    ${MOOSE_LIBRARIES}
#    ${LIBRARIES}
#    )

target_link_libraries(moose-bin 
    "-Wl,--whole-archive"
    ${MOOSE_LIBRARIES}
    ${LIBRARIES}
    "-Wl,--no-whole-archive"
    )

######################### BUILD PYMOOSE ########################################
option(BUILD_PYMOOSE "Build native python extension of MOOSE" 1)
if(BUILD_PYMOOSE)
    message("++ Building native python extension of MOOSE")
    find_package(NumpyHeaders)
    if(PYTHON_NUMPY_FOUND)
        add_definitions(-DNPY_NO_DEPRECATED_API=NPY_1_7_API_VERSION)
        include_directories(${PYTHON_NUMPY_INCLUDE_DIR})
        add_definitions(-DUSE_NUMPY)
    else()
        message(WARNING "Could not find numpy/arrayobject.h in usual places")
        add_definitions(-UUSE_NUMPY)
    endif()

    find_package(PythonDev REQUIRED)
    include_directories(${PYTHON_INCLUDE_DIRS})
    add_subdirectory(pymoose)
    add_library(_moose SHARED pymoose/moosemodule.cpp)

    if(LOCAL_GSL)
        add_dependencies(_moose GSL)
    endif()

    set_target_properties(_moose PROPERTIES COMPILE_DEFINITIONS "PYMOOSE")
    set_target_properties(_moose PROPERTIES 
        LIBRARY_OUTPUT_DIRECTORY "${CMAKE_SOURCE_DIR}/python/moose"
        PREFIX ""
        )
    list(APPEND LIBRARIES ${PYTHON_LIBRARIES})
    target_link_libraries(
        _moose 
        moosepython  
        "-Wl,--whole-archive"
        ${MOOSE_LIBRARIES}
        "-Wl,--no-whole-archive"
        ${LIBRARIES}
        )

endif(BUILD_PYMOOSE)

######################### CYMOOSE #############################################
option(BUILD_CYMOOSE "Build python extension using Cython. Development version." 0)
if(BUILD_CYMOOSE)
    message("++ Building cython extension of MOOSE. Unstable and experimental.")
    add_library(cymoose SHARED cymoose/cymoose_methods.cxx)
    set_target_properties(moose PROPERTIES COMPILE_DEFINITIONS "CYMOOSE")
    if(DEBUG)
        add_definitions("-g -Wall")
    endif()

    set_target_properties(cymoose PROPERTIES 
            LIBRARY_OUTPUT_DIRECTORY "${CMAKE_SOURCE_DIR}/cymoose"
            )

    target_link_libraries(cymoose 
        "-Wl,--whole-archive"
        ${MOOSE_LIBRARIES}
        "-Wl,--no-whole-archive"
        ${LIBRARIES}
        )
endif()

######################################## MOOGLI ################################
# Moogli as external project
OPTION(BUILD_MOOGLI "Build moogli extension." OFF)
IF(BUILD_MOOGLI)
    FIND_PACKAGE(SIP REQUIRED)
    FIND_PACKAGE(PyQt4 REQUIRED)
    FIND_PACKAGE(osgQt REQUIRED)
    SET(MOOGLI_BUILD_PATH ${PROJECT_SOURCE_DIR}/python/moogli)
    MESSAGE("++ Building MOOGLI in ${MOOGLI_BUILD_PATH}")
    add_subdirectory(${PROJECT_SOURCE_DIR}/python/moogli)
    INCLUDE_DIRECTORIES(${CMAKE_SOURCE_DIR}/python/moogli/include)
    LINK_DIRECTORIES(${CMAKE_SOURCE_DIR}/python/moogli)
else(BUILD_MOOGLI)
    MESSAGE("++ NOT building MOOGLI")
endif()

######################### INSTALL ##############################################
#install(TARGETS moose
#    DESTINATION lib
#    COMPONENT moose-core
#    )

install(TARGETS moose-bin
    DESTINATION bin
    COMPONENT moose-core
    )

install(PROGRAMS ${PROJECT_SOURCE_DIR}/scripts/moose
    DESTINATION bin
    COMPONENT moose-core
    )

install(FILES ${PROJECT_SOURCE_DIR}/scripts/moose
    DESTINATION bin
    COMPONENT moose-core
    )

install(PROGRAMS ${PROJECT_SOURCE_DIR}/scripts/moosegui
    DESTINATION bin
    COMPONENT moose-gui
    )

## Install the icon
install(FILES ${PROJECT_SOURCE_DIR}/gui/icons/moose_icon.png 
    DESTINATION share/moose
    COMPONENT moose-python
    )

# And the desktop file.
install(FILES ${PROJECT_SOURCE_DIR}/scripts/moose.desktop
    DESTINATION share/applications
    COMPONENT moose-python
    )

# And the gui
install(DIRECTORY ${PROJECT_SOURCE_DIR}/gui
    DESTINATION lib/moose
    COMPONENT moose-gui
    )

# and the python dependencies
install(DIRECTORY ${PROJECT_SOURCE_DIR}/python/moose
    DESTINATION lib/moose/python
    COMPONENT moose-python
    )

# and the python dependencies
install(DIRECTORY ${PROJECT_SOURCE_DIR}/python/libmumbl
    DESTINATION lib/moose/python
    COMPONENT moose-python
    )

INSTALL(FILES ${PROJECT_SOURCE_DIR}/python/setup.py
    DESTINATION lib/moose
    COMPONENT moose-python
    )

## The demos goes here.
install(DIRECTORY ${PROJECT_SOURCE_DIR}/Demos
    DESTINATION share/moose
    COMPONENT moose-python
    )


if(BUILD_MOOGLI)

    SET(MOOGLI_TEMP_DIR ${MOOGLI_BUILD_PATH})

    install(FILES ${CMAKE_CURRENT_BINARY_DIR}/python/moogli/_moogli/moogli.so
        DESTINATION ${MOOGLI_TEMP_DIR}/moogli
        COMPONENT moose
        )

    install(FILES ${PROJECT_SOURCE_DIR}/python/moogli/__init__.py
        DESTINATION ${MOOGLI_TEMP_DIR}/moogli
        COMPONENT moose
        )

    install(FILES ${PROJECT_SOURCE_DIR}/python/setup-moogli.py
        DESTINATION ${MOOGLI_TEMP_DIR}
        COMPONENT moose
        )

    install(CODE
        "execute_process(COMMAND ${PYTHON_EXECUTABLE} setup-moogli.py install 
        WORKING_DIRECTORY ${MOOGLI_TEMP_DIR})"
        COMPONENT moose
        )
    
    install(CODE "MESSAGE(\"++ Installed moogli using setuptools. You can
        uninstall it using python-pip\")"
        )

endif(BUILD_MOOGLI)

############################ CTEST ######################################

ENABLE_TESTING()

# If CTEST_OUTPUT_ON_FAILURE environment variable is set, the output is printed
# onto the console if a test fails.
SET(ENV{CTEST_OUTPUT_ON_FAILURE} ON)

ADD_TEST(NAME moose-bin-raw-run
    COMMAND echo q | moose-bin -u
    WORKING_DIRECTORY ${CMAKE_CURRENT_BINARY_DIR}
    )

## PyMOOSE tests.
ADD_TEST(NAME pymoose-test-mumbl
    COMMAND ${PYTHON_EXECUTABLE} test_mumbl.py
    WORKING_DIRECTORY ${PROJECT_SOURCE_DIR}/tests/python
    )
ADD_TEST(NAME pymoose-test-pymoose
    COMMAND ${PYTHON_EXECUTABLE} test_pymoose.py
    WORKING_DIRECTORY ${PROJECT_SOURCE_DIR}/tests/python
    )
ADD_TEST(NAME pymoose-test-synchan
    COMMAND ${PYTHON_EXECUTABLE} test_synchan.py
    WORKING_DIRECTORY ${PROJECT_SOURCE_DIR}/tests/python
    )
ADD_TEST(NAME pymoose-test-function
    COMMAND ${PYTHON_EXECUTABLE} test_function.py
    WORKING_DIRECTORY ${PROJECT_SOURCE_DIR}/tests/python
    )
ADD_TEST(NAME pymoose-test-vec
    COMMAND ${PYTHON_EXECUTABLE} test_vec.py
    WORKING_DIRECTORY ${PROJECT_SOURCE_DIR}/tests/python
    )
    <|MERGE_RESOLUTION|>--- conflicted
+++ resolved
@@ -241,11 +241,8 @@
     tinyxml
     diffusion 
     ksolve
-<<<<<<< HEAD
-=======
     device
     basecode
->>>>>>> 94bb6709
     )
 
 #target_link_libraries(moose
