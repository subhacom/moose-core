--- conflicted
+++ resolved
@@ -451,19 +451,7 @@
 add_dependencies( bdist copy_pymoose )
 add_dependencies( copy_pymoose _moose )
 
-<<<<<<< HEAD
-# On Debian/Ubuntu install using debian layout. 
-# NOTE: Also create setup.cfg file which setup prefix and install-layout
-# suitable for DEBIAN systems.
-if( ${_platform_desc} MATCHES ".*(Ubuntu|Debian).*" )
-    list( APPEND EXTRA_ARGS "--install-layout=deb" )
-    file(WRITE ${CMAKE_CURRENT_BINARY_DIR}/python/setup.cfg 
-         "[install]\nprefix=/usr\ninstall-layout=deb" 
-       )
-endif( )
-=======
 ######################### INSTALL ##############################################
->>>>>>> 0cceb296
 
 install(TARGETS moose.bin DESTINATION bin CONFIGURATIONS Debug)
 install(TARGETS libmoose DESTINATION lib CONFIGURATIONS Debug)
