set(CMAKE_LEGACY_CYGWIN_WIN32 0)
cmake_minimum_required(VERSION 2.8)
cmake_policy(SET CMP0004 OLD)
project(moose)

SET(CMAKE_INSTALL_PREFIX /usr)

# This snippet is from LLVM project.
# Sanity check our source directory to make sure that we are not trying to
# generate an in-tree build (unless on MSVC_IDE, where it is ok), and to make
# sure that we don't have any stray generated files lying around in the tree
# (which would end up getting picked up by header search, instead of the correct
# versions).

if( CMAKE_SOURCE_DIR STREQUAL CMAKE_BINARY_DIR AND NOT MSVC_IDE )
    message(FATAL_ERROR 
        "In-source builds are not allowed.
        CMake would overwrite the makefiles distributed with Moose.
        Please create a directory and run cmake from there, passing the path
        to this source directory as the last argument.
        This process created the file `CMakeCache.txt' and the directory `CMakeFiles'.
        Please delete them."
        )
endif()
################################# OS SPECIFIC ##################################


################################# CMKAE MACROS #################################

set(CMAKE_VERBOSE_MAKEFILE TRUE)
set(CMAKE_MODULE_PATH "${CMAKE_SOURCE_DIR}/cmake_modules")
set(INSTALL_LIB_DIR lib CACHE PATH "${CMAKE_INSTALL_PREFIX}/lib")
set(INSTALL_BIN_DIR bin CACHE PATH "${CMAKE_INSTALL_PREFIX}/bin")
set(INSTALL_INCLUDE_DIR include CACHE PATH "${CMAKE_INSTALL_PREFIX}/include/")

########################### COMPILER MACROS #####################################
# Compiler 

#if("${CMAKE_CXX_COMPILER_ID}" STREQUAL "Clang")
    #set(CMAKE_CXX_COMPILER "clang++")
#elseif("${CMAKE_CXX_COMPILER_ID}" STREQUAL "GNU")
    #set(CMAKE_CXX_COMPILER "g++")
#else()
    #message(WARNING "Continuing with unsupported compiler: ${CMAKE_CXX_COMPILER}")
#endif()
#set(CMAKE_CXX_COMPILER "clang++")

## Turn warning to error
add_definitions(-Wall
    #-Wno-return-type-c-linkage
    -Wno-unused-variable
    -Wno-unused-function
    #-Wno-unused-private-field
    )
add_definitions(-fPIC)

## Enable/Disable 2011 stupport.
include(CheckCXXCompilerFlag)

CHECK_CXX_COMPILER_FLAG("-std=c++11" COMPILER_SUPPORTS_CXX11)
CHECK_CXX_COMPILER_FLAG("-std=c++0x" COMPILER_SUPPORTS_CXX0X)

if(COMPILER_SUPPORTS_CXX11)
    set(CMAKE_CXX_FLAGS "${CMAKE_CXX_FLAGS} -std=c++11")
elseif(COMPILER_SUPPORTS_CXX0X)
    set(CMAKE_CXX_FLAGS "${CMAKE_CXX_FLAGS} -std=c++0x")
else()
    message(STATUS "The compiler ${CMAKE_CXX_COMPILER} has no C++11 support.")
endif()

# DO UNIT TESTS 
option(ENABLE_UNIT_TESTS "ENABLE UNIT TESTS IN MOOSE" ON)
if(ENABLE_UNIT_TESTS)
    MESSAGE("++ Unit testing enabled.")
    add_definitions(-DDO_UNIT_TESTS)
endif()

set(VERIFY 1)
if(VERIFY)
    add_definitions(-DSANITY_CHECK -DARGS_CHECK -DRESULT_CHECK -DVALUE_CHECK)
endif(VERIFY)

# VERBOSITY OF OUTPUT
option(VERBOSITY "SET MOOSE VERBOSITY LEVEL" 1)
if(VERBOSITY)
    message("++ Verbosity of output is ${VERBOSITY}. This is not implemented
    yet!")
    add_definitions(-DVERBOSITY=${VERBOSITY})
else()
    message("++ Moose will be quiet")
    add_definitions(-DQUIET_MODE)
endif()

# Whether to notify the user after 1 second of simulation.
option(NOTIFY_AT_EACH_SECOND "Write * to console after 1 second of simulation" ON)

# STATS INSIDE MOOSE
option(ENABLE_LOGGER  "Enable MOOSE logger" OFF)
if(ENABLE_LOGGER)
    message("++ LOGGER ENABLED")
    add_definitions(-DENABLE_LOGGER)
endif()

# Default macros
add_definitions(-DUSE_GENESIS_PARSER)

option(DEBUG "Building with debugging support" ON)
if(DEBUG)
<<<<<<< HEAD
    MESSAGE("Building with DEBUG support.")
    set(CMAKE_BUILD_TYPE Debug)
else()
    MESSAGE("Building for Release")
=======
    MESSAGE("++ Building for Debug")
    set(CMAKE_BUILD_TYPE Debug)
else()
    MESSAGE("++ Build for Relase")
>>>>>>> ffbba8a3
    set(CMAKE_BUILD_TYPE Release)
    add_definitions(-UDO_UNIT_TESTS -O2)
endif()

find_package(GSL 1.16 REQUIRED)

option(ENABLE_SBML "Enable SBML support" ON)
if(ENABLE_SBML)
    find_package(LIBSBML)
    if(NOT LIBSBML_FOUND)
        MESSAGE("++ LIBSBML NOT FOUND.  Disabling SBML support.")
        ADD_DEFINITIONS(-UUSE_SBML)
    else()
        MESSAGE("++ SBML found. Support is ON")
        ADD_DEFINITIONS(-DUSE_SBML)
        include_directories(${LIBSBML_INCLUDE_DIR})
        find_package(BZip2 REQUIRED)
        find_package(LibXML2 REQUIRED)
        find_package(ZLIB REQUIRED)
    endif()
else()
    SET(LIBSBML_FOUND FALSE)
ENDIF()

# python support: check for interpreter, sip, pyqt4
FIND_PACKAGE(PythonDev REQUIRED)
################################### SETUP BUILD ################################
include_directories(msg basecode)
add_executable(moose-bin basecode/main.cpp)
#add_library(moose SHARED basecode/main.cpp)
#set_target_properties(moose PROPERTIES COMPILE_FLAGS  "-DMOOSE_LIB")

## GSL
# Setup GSL
if(GSL_FOUND)
    add_definitions(-DUSE_GSL)
endif()


## Setup hdf5
find_package(HDF5)
if(HDF5_FOUND)
    add_definitions(-DUSE_HDF5)
    include_directories(${HDF5_INCLUDE_DIR})
endif(HDF5_FOUND)

find_package(Termcap)
find_package(Readline)

if(READLINE_FOUND AND TERMCAP_FOUND)
    add_definitions(-DUSE_READLINE)
    include_directories(${Readline_INCLUDE_DIR})
endif()

# Openmpi
find_package(MPI REQUIRED)
set(CMAKE_CXX_COMPILE_FLAGS ${CMAKE_CXX_COMPILE_FLAGS} ${MPI_COMPILE_FLAGS})

############################ CYMOOSE related macros. ########################
if(BUILD_CYMOOSE)
    add_definitions("-DCYMOOSE -DCYTHON")
endif()

# Add subdirectroeis
add_subdirectory(basecode)
add_subdirectory(msg)
add_subdirectory(shell)
add_subdirectory(randnum)
add_subdirectory(scheduling)
add_subdirectory(biophysics)
add_subdirectory(builtins)
add_subdirectory(utility)
add_subdirectory(external/muparser)
add_subdirectory(external/debug)
add_subdirectory(external/tinyxml)
add_subdirectory(mesh)
add_subdirectory(sbml)
add_subdirectory(mpi)
add_subdirectory(signeur)
add_subdirectory(ksolve)
add_subdirectory(hsolve)
add_subdirectory(diffusion)
add_subdirectory(device)
add_subdirectory(benchmarks)
add_subdirectory(kinetics)
add_subdirectory(synapse)
add_subdirectory(intfire)
add_subdirectory(examples)

INCLUDE_DIRECTORIES(${CMAKE_SOURCE_DIR}/moogli/include)
LINK_DIRECTORIES(${CMAKE_SOURCE_DIR}/moogli/lib)



set(LIBRARIES ${BZIP2_LIBRARIES} ${LibXML2_LIBRARIES})
if(HDF5_FOUND)
    list(APPEND LIBRARIES ${HDF5_LIBRARY})
endif()

if(LIBSBML_FOUND)
    list(APPEND LIBRARIES moose_sbml ${LIBSBML_LIBRARY}
        ${ZLIB_LIBRARIES}
        )
endif()

if(LIBXML2_FOUND)
    list(APPEND LIBRARIES ${LibXML2_LIBRARIES})
endif()

if(GSL_FOUND)
    list(APPEND LIBRARIES ${GSL_LIBRARIES})
endif()

if(READLINE_FOUND AND TERMCAP_FOUND)
    list(APPEND LIBRARIES ${Readline_LIBRARY} ${TERMCAP_LIBRARY})
endif()

###################################### LINKING #################################
set(MOOSE_LIBRARIES
    moose_builtins
    msg
    benchmarks
    shell
    randnum
    scheduling
    moose_mpi
    biophysics 
    utility 
    muparser
    kinetics 
    synapse
    intfire
    hsolve 
    mesh
    signeur
    tinyxml
    diffusion 
    ksolve
    device
    basecode
    )

#target_link_libraries(moose
#    ${MOOSE_LIBRARIES}
#    ${LIBRARIES}
#    )

target_link_libraries(moose-bin 
    "-Wl,--whole-archive"
    ${MOOSE_LIBRARIES}
    ${LIBRARIES}
    "-Wl,--no-whole-archive"
    )

######################### BUILD PYMOOSE ########################################
option(BUILD_PYMOOSE "Build native python extension of MOOSE" 1)
if(BUILD_PYMOOSE)
    message("++ Building native python extension of MOOSE")
    find_package(NumpyHeaders)
    if(PYTHON_NUMPY_FOUND)
        add_definitions(-DNPY_NO_DEPRECATED_API=NPY_1_7_API_VERSION)
        include_directories(${PYTHON_NUMPY_INCLUDE_DIR})
        add_definitions(-DUSE_NUMPY)
    else()
        message(WARNING "Could not find numpy/arrayobject.h in usual places")
        add_definitions(-UUSE_NUMPY)
    endif()

    find_package(PythonDev REQUIRED)
    include_directories(${PYTHON_INCLUDE_DIRS})
    add_subdirectory(pymoose)
    add_library(_moose SHARED pymoose/moosemodule.cpp)

    if(LOCAL_GSL)
        add_dependencies(_moose GSL)
    endif()

    set_target_properties(_moose PROPERTIES COMPILE_DEFINITIONS "PYMOOSE")
    set_target_properties(_moose PROPERTIES 
        LIBRARY_OUTPUT_DIRECTORY "${CMAKE_SOURCE_DIR}/python/moose"
        PREFIX ""
        )
    list(APPEND LIBRARIES ${PYTHON_LIBRARIES})
    target_link_libraries(
        _moose 
        moosepython  
        "-Wl,--whole-archive"
        ${MOOSE_LIBRARIES}
        "-Wl,--no-whole-archive"
        ${LIBRARIES}
        )

endif(BUILD_PYMOOSE)

######################### CYMOOSE #############################################
option(BUILD_CYMOOSE "Build python extension using Cython. Development version." 0)
if(BUILD_CYMOOSE)
    message("++ Building cython extension of MOOSE. Unstable and experimental.")
    add_library(cymoose SHARED cymoose/cymoose_methods.cxx)
    set_target_properties(moose PROPERTIES COMPILE_DEFINITIONS "CYMOOSE")
    if(DEBUG)
        add_definitions("-g -Wall")
    endif()

    set_target_properties(cymoose PROPERTIES 
            LIBRARY_OUTPUT_DIRECTORY "${CMAKE_SOURCE_DIR}/cymoose"
            )

    target_link_libraries(cymoose 
        "-Wl,--whole-archive"
        ${MOOSE_LIBRARIES}
        "-Wl,--no-whole-archive"
        ${LIBRARIES}
        )
endif()

######################################## MOOGLI ################################
# Moogli as external project
OPTION(BUILD_MOOGLI "Build moogli extension." OFF)
IF(BUILD_MOOGLI)
    FIND_PACKAGE(SIP REQUIRED)
    FIND_PACKAGE(PyQt4 REQUIRED)
    FIND_PACKAGE(osgQt REQUIRED)
    SET(MOOGLI_BUILD_PATH ${PROJECT_SOURCE_DIR}/python/moogli)
    MESSAGE("++ Building MOOGLI in ${MOOGLI_BUILD_PATH}")
    add_subdirectory(${PROJECT_SOURCE_DIR}/python/moogli)
    INCLUDE_DIRECTORIES(${CMAKE_SOURCE_DIR}/python/moogli/include)
    LINK_DIRECTORIES(${CMAKE_SOURCE_DIR}/python/moogli)
else(BUILD_MOOGLI)
    MESSAGE("++ NOT building MOOGLI")
endif()

######################### INSTALL ##############################################
#install(TARGETS moose
#    DESTINATION lib
#    COMPONENT moose-core
#    )

install(TARGETS moose-bin
    DESTINATION bin
    COMPONENT moose-core
    )

install(PROGRAMS ${PROJECT_SOURCE_DIR}/scripts/moose
    DESTINATION bin
    COMPONENT moose-core
    )

install(FILES ${PROJECT_SOURCE_DIR}/scripts/moose
    DESTINATION bin
    COMPONENT moose-core
    )

install(PROGRAMS ${PROJECT_SOURCE_DIR}/scripts/moosegui
    DESTINATION bin
    COMPONENT moose-gui
    )

## Install the icon
install(FILES ${PROJECT_SOURCE_DIR}/gui/icons/moose_icon.png 
    DESTINATION share/moose
    COMPONENT moose-python
    )

# And the desktop file.
install(FILES ${PROJECT_SOURCE_DIR}/scripts/moose.desktop
    DESTINATION share/applications
    COMPONENT moose-python
    )

# And the gui
install(DIRECTORY ${PROJECT_SOURCE_DIR}/gui
    DESTINATION lib/moose
    COMPONENT moose-gui
    )

# and the python dependencies
install(DIRECTORY ${PROJECT_SOURCE_DIR}/python/moose
    DESTINATION lib/moose/python
    COMPONENT moose-python
    )

# and the python dependencies
install(DIRECTORY ${PROJECT_SOURCE_DIR}/python/libmumbl
    DESTINATION lib/moose/python
    COMPONENT moose-python
    )

INSTALL(FILES ${PROJECT_SOURCE_DIR}/python/setup.py
    DESTINATION lib/moose
    COMPONENT moose-python
    )

## The demos goes here.
install(DIRECTORY ${PROJECT_SOURCE_DIR}/Demos
    DESTINATION share/moose
    COMPONENT moose-python
    )


if(BUILD_MOOGLI)

    SET(MOOGLI_TEMP_DIR ${MOOGLI_BUILD_PATH})

    install(FILES ${CMAKE_CURRENT_BINARY_DIR}/python/moogli/_moogli/moogli.so
        DESTINATION ${MOOGLI_TEMP_DIR}/moogli
        COMPONENT moose
        )

    install(FILES ${PROJECT_SOURCE_DIR}/python/moogli/__init__.py
        DESTINATION ${MOOGLI_TEMP_DIR}/moogli
        COMPONENT moose
        )

    install(FILES ${PROJECT_SOURCE_DIR}/python/setup-moogli.py
        DESTINATION ${MOOGLI_TEMP_DIR}
        COMPONENT moose
        )

    install(CODE
        "execute_process(COMMAND ${PYTHON_EXECUTABLE} setup-moogli.py install 
        WORKING_DIRECTORY ${MOOGLI_TEMP_DIR})"
        COMPONENT moose
        )
    
    install(CODE "MESSAGE(\"++ Installed moogli using setuptools. You can
        uninstall it using python-pip\")"
        )

endif(BUILD_MOOGLI)

############################ CTEST ######################################

ENABLE_TESTING()

# If CTEST_OUTPUT_ON_FAILURE environment variable is set, the output is printed
# onto the console if a test fails.
SET(ENV{CTEST_OUTPUT_ON_FAILURE} ON)

if (CMAKE_CONFIGURATION_TYPES)
    add_custom_target(check COMMAND ${CMAKE_CTEST_COMMAND} 
        --force-new-ctest-process --output-on-failure 
        --build-config "Debug")
else()
    add_custom_target(check COMMAND ${CMAKE_CTEST_COMMAND} 
        --force-new-ctest-process
        --output-on-failure)
endif()

ADD_TEST(NAME moose-bin-raw-run
    COMMAND moose-bin -u -q
    WORKING_DIRECTORY ${CMAKE_CURRENT_BINARY_DIR}
    )

## PyMOOSE tests.

# Export the PYTHONPATH
ADD_TEST(NAME pymoose-test-mumbl
    COMMAND ${PYTHON_EXECUTABLE} test_mumbl.py
    WORKING_DIRECTORY ${PROJECT_SOURCE_DIR}/tests/python
    )
ADD_TEST(NAME pymoose-test-pymoose
    COMMAND ${PYTHON_EXECUTABLE} test_pymoose.py
    WORKING_DIRECTORY ${PROJECT_SOURCE_DIR}/tests/python
    )
ADD_TEST(NAME pymoose-test-synchan
    COMMAND ${PYTHON_EXECUTABLE} test_synchan.py
    WORKING_DIRECTORY ${PROJECT_SOURCE_DIR}/tests/python
    )
ADD_TEST(NAME pymoose-test-function
    COMMAND ${PYTHON_EXECUTABLE} test_function.py
    WORKING_DIRECTORY ${PROJECT_SOURCE_DIR}/tests/python
    )
ADD_TEST(NAME pymoose-test-vec
    COMMAND ${PYTHON_EXECUTABLE} test_vec.py
    WORKING_DIRECTORY ${PROJECT_SOURCE_DIR}/tests/python
    )
    
<<<<<<< HEAD
ADD_TEST(NAME pymoose-snippets
    COMMAND ${PYTHON_EXECUTABLE} test_snippets.py
    WORKING_DIRECTORY ${PROJECT_SOURCE_DIR}/Demos/snippets
    )
=======
#ADD_TEST(NAME pymoose-snippets
    #COMMAND ${PYTHON_EXECUTABLE} test_snippets.py
    #WORKING_DIRECTORY ${PROJECT_SOURCE_DIR}/Demos/snippets
    #)


####### CPack ###############################

set(CPACK_GENERATOR "DEB;RPM;STGZ")
set(CPACK_STRIP_FILES TRUE)
set(CPACK_COMPONENTS_ALL_IN_ONE_PACKAGE ON)
#  We need to compile python scripts on the installation  host.
set(CPACK_DEBIAN_PACKAGE_MAINTAINER "Dilawar Singh")
set(CPACK_PACKAGE_CONTACT "dilawars@ncbs.res.in")
#set(CPACK_PACKAGING_INSTALL_PREFIX ${CMAKE_INSTALL_PREFIX})
set(CPACK_PACKAGE_DESCRIPTION_SUMMARY "MOOSE, The Neural Simulator")
set(CPACK_PACKAGE_VERSION "3.0.1")
set(CPACK_PACKAGE_VERSION_MAJOR "3")
set(CPACK_PACKAGE_VERSION_MINOR "0")
set(CPACK_PACKAGE_VERSION_PATCH "1")
set(CPACK_PACKAGE_VENDOR "NCBS Bangalore")
set(CPACK_PACKAGE_DESCRIPTION_FILE "${PROJECT_SOURCE_DIR}/README.md")
set(CPACK_DEBIAN_PACKAGE_MAINTAINER "Dilawar Singh <dilawars@ncbs.res.in>")
set(CPACK_DEBIAN_PACKAGE_ARCHITECTURE "${PKGARCH}")
set(CPACK_PACKAGE_FILE_NAME "moose-${CPACK_PACKAGE_VERSION}-Linux-${PKGARCH}")
set(CPACK_STRIP_FILES moose)

set(CPACK_ARCHIVE_COMPONENT_INSTALL ON)
set(CPACK_DEBIAN_PACKAGE_DEPENDS 
    "openmpi-bin
    , python-matplotlib
    , python-qt4, openscenegraph
    , python-tornado, python-suds, python-nose, python-setuptools
    , libxml2"
)

set(CPACK_DEBIAN_PACKAGE_CONTROL_EXTRA
    "${DEBIAN_POSTINST_PATH};${DEBIAN_PRERM_PATH};"
    )

## RPM 
set(CPACK_RPM_PACKAGE_ARCHITECTURE "${RPMPKGARCH}")
set(CPACK_RPM_SPEC_INSTALL_POST "/bin/true")
set(CPACK_RPM_POST_INSTALL_SCRIPT_FILE "${RPM_POSTINST_PATH}")
set(CPACK_RPM_PRE_UNINSTALL_SCRIPT_FILE "${RPM_PRERM_PATH}")

# This has to be a single line.
set(CPACK_RPM_PACKAGE_REQUIRES
    "openmpi-devel python-matplotlib-qt4 python-qt4  python-tornado python-suds python-nose python-setuptools libxml2"
    )

# A workaround in RPM
set(CPACK_RPM_SPEC_MORE_DEFINE "%define ignore \#")
set(CPACK_RPM_USER_FILELIST "%ignore /" "%ignore /usr" "%ignore /usr/share" 
    "%ignore /usr/share/applications"
    "%ignore /tmp"
    )

include(CPack)
>>>>>>> ffbba8a3
<|MERGE_RESOLUTION|>--- conflicted
+++ resolved
@@ -106,17 +106,10 @@
 
 option(DEBUG "Building with debugging support" ON)
 if(DEBUG)
-<<<<<<< HEAD
-    MESSAGE("Building with DEBUG support.")
-    set(CMAKE_BUILD_TYPE Debug)
-else()
-    MESSAGE("Building for Release")
-=======
     MESSAGE("++ Building for Debug")
     set(CMAKE_BUILD_TYPE Debug)
 else()
     MESSAGE("++ Build for Relase")
->>>>>>> ffbba8a3
     set(CMAKE_BUILD_TYPE Release)
     add_definitions(-UDO_UNIT_TESTS -O2)
 endif()
@@ -495,12 +488,6 @@
     WORKING_DIRECTORY ${PROJECT_SOURCE_DIR}/tests/python
     )
     
-<<<<<<< HEAD
-ADD_TEST(NAME pymoose-snippets
-    COMMAND ${PYTHON_EXECUTABLE} test_snippets.py
-    WORKING_DIRECTORY ${PROJECT_SOURCE_DIR}/Demos/snippets
-    )
-=======
 #ADD_TEST(NAME pymoose-snippets
     #COMMAND ${PYTHON_EXECUTABLE} test_snippets.py
     #WORKING_DIRECTORY ${PROJECT_SOURCE_DIR}/Demos/snippets
@@ -560,4 +547,3 @@
     )
 
 include(CPack)
->>>>>>> ffbba8a3
