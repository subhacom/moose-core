set(CMAKE_LEGACY_CYGWIN_WIN32 0)
cmake_minimum_required(VERSION 2.6)
cmake_policy(SET CMP0004 OLD)

project(moose)
set(MOOSE_VERSION "3.0.2")

# This snippet is from LLVM project.
# Sanity check our source directory to make sure that we are not trying to
# generate an in-tree build (unless on MSVC_IDE, where it is ok), and to make
# sure that we don't have any stray generated files lying around in the tree
# (which would end up getting picked up by header search, instead of the correct
# versions).

MESSAGE("+++ CMAKE_INSTALL_PREFIX : ${CMAKE_INSTALL_PREFIX}")
if( CMAKE_CURRENT_SOURCE_DIR STREQUAL CMAKE_BINARY_DIR AND NOT MSVC_IDE )
    message(FATAL_ERROR 
        "In-source builds are not allowed.
        CMake would overwrite the makefiles distributed with Moose.
        Please create a directory and run cmake from there, passing the path
        to this source directory as the last argument.
        This process created the file `CMakeCache.txt' and the directory `CMakeFiles'.
        Please delete them."
        )
endif()

## NOTE: PyMOOSE might break with c++11 support. Disable it.
#set(CMAKE_CXX_COMPILER "clang++")
if(COMPILER_SUPPORTS_CXX11)
    set(CMAKE_CXX_FLAGS "${CMAKE_CXX_FLAGS} -std=c++11")
elseif(COMPILER_SUPPORTS_CXX0X)
    set(CMAKE_CXX_FLAGS "${CMAKE_CXX_FLAGS} -std=c++0x")
else()
    message(STATUS "The compiler ${CMAKE_CXX_COMPILER} has no C++11 support.")
endif()

# uninstall target
configure_file(
    "${CMAKE_CURRENT_SOURCE_DIR}/cmake_uninstall.cmake.in"
    "${CMAKE_CURRENT_BINARY_DIR}/cmake_uninstall.cmake"
    IMMEDIATE @ONLY
    )

add_custom_target(uninstall
    COMMAND ${CMAKE_COMMAND} -P
    ${CMAKE_CURRENT_BINARY_DIR}/cmake_uninstall.cmake
    )

################################# OS SPECIFIC ##################################


################################# CMKAE MACROS #################################

set(CMAKE_MODULE_PATH "${CMAKE_SOURCE_DIR}/cmake_modules")

########################### COMPILER MACROS #####################################

## Turn warning to error
add_definitions(-Wall
    #-Wno-return-type-c-linkage
    -Wno-unused-variable
    -Wno-unused-function
    #-Wno-unused-private-field
    )
add_definitions(-fPIC)

## Enable/Disable 2011 stupport.
include(CheckCXXCompilerFlag)

CHECK_CXX_COMPILER_FLAG("-std=c++11" COMPILER_SUPPORTS_CXX11)
CHECK_CXX_COMPILER_FLAG("-std=c++0x" COMPILER_SUPPORTS_CXX0X)

############################ BUILD CONFIGURATION #################################
set(VERIFY 1)
if(VERIFY)
    add_definitions(-DSANITY_CHECK -DARGS_CHECK -DRESULT_CHECK -DVALUE_CHECK)
endif(VERIFY)

# VERBOSITY OF OUTPUT
option(VERBOSITY "SET MOOSE VERBOSITY LEVEL" 0)
if(VERBOSITY)
    message("++ Verbosity of output is ${VERBOSITY}. This is not implemented
    yet!")
    add_definitions(-DVERBOSITY=${VERBOSITY})
else()
    message("++ Moose will be quiet")
    add_definitions(-DQUIET_MODE)
endif()

# Whether to notify the user after 1 second of simulation.
option(NOTIFY_PROGRESS "Show progress of simulation" ON)

# STATS INSIDE MOOSE
option(ENABLE_LOGGER  "Enable MOOSE logger" OFF)
if(ENABLE_LOGGER)
    message("++ LOGGER ENABLED")
    add_definitions(-DENABLE_LOGGER)
endif()

# Default macros
add_definitions(-DUSE_GENESIS_PARSER)

## Unit testing and debug mode.
option(DEBUG "Building with debugging support" OFF)
option(ENABLE_UNIT_TESTS "ENABLE UNIT TESTS IN MOOSE" ON)
if(ENABLE_UNIT_TESTS AND DEBUG)
    MESSAGE("++ Building for Debug/ Unit testing")
    add_definitions(-DDO_UNIT_TESTS)
    set(CMAKE_BUILD_TYPE Debug)
else()
    MESSAGE("++ Build for Relase/ No unit tests.")
    set(CMAKE_BUILD_TYPE Release)
    add_definitions(-UDO_UNIT_TESTS -O3)
endif()


#### DEPENDENCIES

find_package(LIBSBML)
if(NOT LIBSBML_FOUND)
    MESSAGE("++ LIBSBML NOT FOUND.  Disabling SBML support.")
    ADD_DEFINITIONS(-UUSE_SBML)
else()
    MESSAGE("++ SBML found. Support is ON: ${LIBSBML_LIBRARY}")
    add_definitions(-DUSE_SBML)
    include_directories(${LIBSBML_INCLUDE_DIR})
    find_package(BZip2 REQUIRED)
    find_package(LibXML2 REQUIRED)
    find_package(ZLIB REQUIRED)
endif()

# python support: check for interpreter, sip, pyqt4
FIND_PACKAGE(PythonDev REQUIRED)

################################### SETUP BUILD ################################
include_directories(msg basecode)
add_executable(moose.bin basecode/main.cpp)
#add_library(moose SHARED basecode/main.cpp)
#set_target_properties(moose PROPERTIES COMPILE_FLAGS  "-DMOOSE_LIB")

## GSL
find_package(GSL 1.16 REQUIRED)
if(GSL_FOUND)
    add_definitions(-DUSE_GSL)
    include_directories(${GSL_INCLUDE_DIR})
endif()

## Setup hdf5
find_package(HDF5)
if(FOUND_HDF5)
    add_definitions(-DUSE_HDF5)
    include_directories(${HDF5_INCLUDE_DIR})
else(FOUND_HDF5)
    message("++ HDF5 not found. Disabling support")
endif(FOUND_HDF5)

find_package(Termcap)
find_package(Readline)

if(READLINE_FOUND AND TERMCAP_FOUND)
    add_definitions(-DUSE_READLINE)
    include_directories(${Readline_INCLUDE_DIR})
endif()

# Openmpi
##find_package(MPI)
##if(MPI_CXX_FOUND)
##    message("++ Using MPI from ${MPI_CXX_INCLUDE_PATH}")
##    include_directories(${MPI_CXX_INCLUDE_PATH})
##    #set(CMAKE_CXX_COMPILE_FLAGS ${CMAKE_CXX_COMPILE_FLAGS} ${MPI_COMPILE_FLAGS})
##    add_definitions(-DUSE_MPI)
##else()
##    message("++ Cound not find MPI")
##    add_definitions(-UUSE_MPI)
##endif()

# Add subdirectroeis
add_subdirectory(basecode)
add_subdirectory(msg)
add_subdirectory(shell)
add_subdirectory(randnum)
add_subdirectory(scheduling)
add_subdirectory(biophysics)
add_subdirectory(builtins)
add_subdirectory(utility)
add_subdirectory(external/muparser)
add_subdirectory(external/debug)
add_subdirectory(external/tinyxml)
add_subdirectory(mesh)
add_subdirectory(sbml)
add_subdirectory(mpi)
add_subdirectory(signeur)
add_subdirectory(ksolve)
add_subdirectory(hsolve)
add_subdirectory(diffusion)
add_subdirectory(device)
add_subdirectory(benchmarks)
add_subdirectory(kinetics)
add_subdirectory(synapse)
add_subdirectory(intfire)
add_subdirectory(examples)

# These are always shared libraries.
set(SYSTEM_SHARED_LIBS ${ZLIB_LIBRARIES} ${BZIP2_LIBRARIES} ${LibXML2_LIBRARIES} ${BZIP2_LIBRARIES})

# These libraries could be static of dynamic.
# When building packages on OBS or launchpad, we build static library of a
# dependencies if a correct version is not found. 
# Here we make sure that the correct static version is linked; if a correct
# shared version is found then link the shared version in SYSTEM_SHARED_LIBS.

# If CMAKE_STATIC_LIBRARIES are mentiond on command line, use it as list.
set(STATIC_LIBRARIES  "")

if(FOUND_HDF5)
    list(APPEND SYSTEM_SHARED_LIBS ${HDF5_LIBRARIES})
endif()

LIST(APPEND STATIC_LIBRARIES moose_sbml)
if(LIBSBML_FOUND AND NOT LOCAL_SBML)
    list(APPEND SYSTEM_SHARED_LIBS ${LIBSBML_LIBRARY})
elseif(LIBSBML_FOUND)
    list(APPEND STATIC_LIBRARIES ${STATIC_SBML_LIBRARY})
endif()

if(GSL_FOUND AND NOT LOCAL_GSL)
    list(APPEND SYSTEM_SHARED_LIBS ${GSL_LIBRARIES})
elseif(GSL_FOUND)
    list(APPEND STATIC_LIBRARIES ${STATIC_GSL_LIBRARY}
        ${STATIC_GSLBLAS_LIBRARY}
        )
endif()

if(READLINE_FOUND AND TERMCAP_FOUND)
    list(APPEND SYSTEM_SHARED_LIBS ${Readline_LIBRARY} ${TERMCAP_LIBRARY})
endif()

#if(MPI_CXX_FOUND)
#    list(APPEND SYSTEM_SHARED_LIBS ${MPI_CXX_LIBRARIES})
#endif()

###################################### LINKING #################################
set(MOOSE_LIBRARIES
    moose_builtins
    msg
    benchmarks
    shell
    randnum
    scheduling
    moose_mpi
    biophysics 
    utility 
    muparser
    kinetics 
    synapse
    intfire
    hsolve 
    mesh
    signeur
    tinyxml
    diffusion 
    ksolve
    device
    basecode
    )

target_link_libraries(moose.bin 
    "-Wl,--whole-archive"
    ${MOOSE_LIBRARIES}
    ${STATIC_LIBRARIES}
    "-Wl,--no-whole-archive"
    ${SYSTEM_SHARED_LIBS}
    )

######################### BUILD PYMOOSE ########################################
option(BUILD_PYMOOSE "Build native python extension of MOOSE" 1)

# Root of all python module.
SET(PROJECT_PYTHON_PATH ${CMAKE_CURRENT_SOURCE_DIR}/python)
if(BUILD_PYMOOSE)
    message("++ Building native python extension of MOOSE")
    set(PYMOOSE_OUTPUT_DIRECTORY "${CMAKE_CURRENT_SOURCE_DIR}/python/moose")

    find_package(NumpyHeaders)
    if(PYTHON_NUMPY_FOUND)
        add_definitions(-DNPY_NO_DEPRECATED_API=NPY_1_7_API_VERSION)
        include_directories(${PYTHON_NUMPY_INCLUDE_DIR})
        add_definitions(-DUSE_NUMPY)
    else()
        message(WARNING "Could not find numpy/arrayobject.h in usual places")
        add_definitions(-UUSE_NUMPY)
    endif()

    find_package(PythonDev REQUIRED)
    include_directories(${PYTHON_INCLUDE_DIRS})
    add_subdirectory(pymoose)
    add_library(_moose SHARED pymoose/moosemodule.cpp)

    set_target_properties(_moose PROPERTIES COMPILE_DEFINITIONS "PYMOOSE")
    set_target_properties(_moose PROPERTIES 
        LIBRARY_OUTPUT_DIRECTORY ${PYMOOSE_OUTPUT_DIRECTORY}
        PREFIX ""
        )
    list(APPEND SYSTEM_SHARED_LIBS ${PYTHON_LIBRARIES})
    target_link_libraries(
        _moose 
        moosepython  
        "-Wl,--whole-archive"
        ${MOOSE_LIBRARIES}
        ${STATIC_LIBRARIES}
        "-Wl,--no-whole-archive"
        ${SYSTEM_SHARED_LIBS}
        )
    # Also generate the documents
    add_custom_command(TARGET _moose
        POST_BUILD
        COMMAND ./docgen
        WORKING_DIRECTORY ${CMAKE_CURRENT_SOURCE_DIR}
        VERBATIM
        )
endif(BUILD_PYMOOSE)

<<<<<<< HEAD
######################### CYMOOSE #############################################
option(BUILD_CYMOOSE "Build python extension using Cython. Development version." ON)
if(BUILD_CYMOOSE)
    message("++ Building cython extension of MOOSE. Unstable and experimental.")
    add_library(cymoose SHARED cymoose/cymoose_methods.cxx)
    set_target_properties(cymoose PROPERTIES COMPILE_DEFINITIONS "CYMOOSE")
    if(DEBUG)
        add_definitions("-g -Wall")
    endif()

    set_target_properties(cymoose PROPERTIES 
        LIBRARY_OUTPUT_DIRECTORY "${CMAKE_CURRENT_SOURCE_DIR}/cymoose"
            )

    target_link_libraries(cymoose 
        "-Wl,--whole-archive"
        ${MOOSE_LIBRARIES}
        ${LIBRARIES}
        "-Wl,--no-whole-archive"
        ${SYSTEM_LIBRARIES}
=======
## Moose documentation
option(WITH_DOC "Build documentation using python-sphinx and doxygen" OFF)
if(WITH_DOC)
    FIND_PACKAGE(Sphinx REQUIRED)
    MESSAGE(STATUS "Build documentation.")
    set(USER_DOC_OUTPUT_DIR ${CMAKE_CURRENT_SOURCE_DIR}/Docs/user/py/_build/html)
    set(DEVELOPER_DOC_OUTPUT_DIR ${CMAKE_CURRENT_SOURCE_DIR}/Docs/developer/html)
    ADD_CUSTOM_TARGET(docs ALL
        COMMAND ./docgen
        WORKING_DIRECTORY ${CMAKE_CURRENT_SOURCE_DIR}
        COMMENT "Generating html doc using sphinx and doxygen"
        VERBATIM
>>>>>>> fa5a7e21
        )
endif(WITH_DOC)


######################### INSTALL ##############################################

install(TARGETS moose.bin
    DESTINATION bin
    COMPONENT moose-core
    )

install(PROGRAMS ${PROJECT_SOURCE_DIR}/scripts/moose
    DESTINATION bin
    COMPONENT moose-core
    )

if(BUILD_PYMOOSE)
install(CODE 
    "
    execute_process(COMMAND pip install moose-${MOOSE_VERSION}.tar.gz
        WORKING_DIRECTORY ${CMAKE_BINARY_DIR}
        )
    "
    )
endif(BUILD_PYMOOSE)

if(WITH_DOC)
    message(STATUS "Installing moose doc")
    install(DIRECTORY ${USER_DOC_OUTPUT_DIR}
        DESTINATION share/doc/moose
        COMPONENT moose-doc
        )

    install(DIRECTORY ${DEVELOPER_DOC_OUTPUT_DIR}
        DESTINATION share/doc/moose/developer
        )
endif()

############################ CTEST ######################################

include(${CMAKE_CURRENT_SOURCE_DIR}/cmake_moose_ctest.cmake)

<<<<<<< HEAD
############################ CPACK ######################################
include(${CMAKE_CURRENT_SOURCE_DIR}/cmake_moose_cpack.cmake)
=======
ADD_TEST(NAME moose.bin-raw-run
    COMMAND moose.bin -u -q
    WORKING_DIRECTORY ${CMAKE_CURRENT_BINARY_DIR}
    )

## PyMOOSE tests.

SET(TEST_DIRECTORY ${CMAKE_CURRENT_SOURCE_DIR}/tests/python)

#ADD_TEST(NAME pymoose-test-mumbl
    #COMMAND ${PYTHON_EXECUTABLE} test_mumbl.py
    #WORKING_DIRECTORY ${PROJECT_SOURCE_DIR}/tests/python
#    )

ADD_TEST(NAME pymoose-test-pymoose
    COMMAND ${PYTHON_EXECUTABLE} test_pymoose.py
    WORKING_DIRECTORY ${TEST_DIRECTORY}
    )

ADD_TEST(NAME pymoose-test-synchan
    COMMAND ${PYTHON_EXECUTABLE} test_synchan.py
    WORKING_DIRECTORY ${TEST_DIRECTORY}
    )

ADD_TEST(NAME pymoose-test-function
    COMMAND ${PYTHON_EXECUTABLE} test_function.py
    WORKING_DIRECTORY ${TEST_DIRECTORY}
    )

ADD_TEST(NAME pymoose-test-vec
    COMMAND ${PYTHON_EXECUTABLE} test_vec.py
    WORKING_DIRECTORY ${TEST_DIRECTORY}
    )

#ADD_TEST(NAME pymoose-test-sbml 
#    COMMAND ${PYTHON_EXECUTABLE} test_sbml.py
#    WORKING_DIRECTORY ${TEST_DIRECTORY}
#    )
#
#ADD_TEST(NAME pymoose-test-kkit 
#    COMMAND ${PYTHON_EXECUTABLE} test_kkit.py
#    WORKING_DIRECTORY ${TEST_DIRECTORY}
#    )
#
>>>>>>> fa5a7e21
<|MERGE_RESOLUTION|>--- conflicted
+++ resolved
@@ -320,7 +320,6 @@
         )
 endif(BUILD_PYMOOSE)
 
-<<<<<<< HEAD
 ######################### CYMOOSE #############################################
 option(BUILD_CYMOOSE "Build python extension using Cython. Development version." ON)
 if(BUILD_CYMOOSE)
@@ -341,7 +340,9 @@
         ${LIBRARIES}
         "-Wl,--no-whole-archive"
         ${SYSTEM_LIBRARIES}
-=======
+        )
+endif(BUILD_CYMOOSE)
+
 ## Moose documentation
 option(WITH_DOC "Build documentation using python-sphinx and doxygen" OFF)
 if(WITH_DOC)
@@ -354,7 +355,6 @@
         WORKING_DIRECTORY ${CMAKE_CURRENT_SOURCE_DIR}
         COMMENT "Generating html doc using sphinx and doxygen"
         VERBATIM
->>>>>>> fa5a7e21
         )
 endif(WITH_DOC)
 
@@ -397,10 +397,9 @@
 
 include(${CMAKE_CURRENT_SOURCE_DIR}/cmake_moose_ctest.cmake)
 
-<<<<<<< HEAD
 ############################ CPACK ######################################
 include(${CMAKE_CURRENT_SOURCE_DIR}/cmake_moose_cpack.cmake)
-=======
+
 ADD_TEST(NAME moose.bin-raw-run
     COMMAND moose.bin -u -q
     WORKING_DIRECTORY ${CMAKE_CURRENT_BINARY_DIR}
@@ -444,5 +443,4 @@
 #    COMMAND ${PYTHON_EXECUTABLE} test_kkit.py
 #    WORKING_DIRECTORY ${TEST_DIRECTORY}
 #    )
-#
->>>>>>> fa5a7e21
+#