set(CMAKE_LEGACY_CYGWIN_WIN32 0)
cmake_minimum_required(VERSION 2.8 FATAL_ERROR)

<<<<<<< HEAD
project(pymoose)
=======
project(moose-core)
>>>>>>> f38dc5d6

if(COMMAND cmake_policy)
    cmake_policy(SET CMP0003 NEW)
    cmake_policy(SET CMP0004 NEW)
    if(POLICY CMP0050)
        cmake_policy(SET CMP0050 OLD)
    endif(POLICY CMP0050)
endif(COMMAND cmake_policy)


set(CMAKE_MODULE_PATH "${CMAKE_CURRENT_SOURCE_DIR}/cmake_modules")
include(CheckCXXCompiler.cmake)
include(CheckIncludeFileCXX)
include(FindPkgConfig)

# getgit revision number
find_program( GIT_EXEC git )
if(GIT_EXEC)
    execute_process(COMMAND ${GIT_EXEC} rev-parse --short HEAD 
        OUTPUT_VARIABLE GIT_HEAD
        OUTPUT_STRIP_TRAILING_WHITESPACE
        )
endif()

# If from command line, version info is not passed, use the git to generate a
# version file. If GIT fails, use the previous known version.
if(NOT VERSION_MOOSE)
    set(VERSION_MOOSE "3.2.0-${GIT_HEAD}")
endif( )
add_definitions( -DMOOSE_VERSION="${VERSION_MOOSE}")
message( STATUS "MOOSE Version ${VERSION_MOOSE}" )

# Write VERSION to a file VERSION so that setup.cmake.py can use it.
set(VERSION_FILE ${CMAKE_CURRENT_SOURCE_DIR}/python/VERSION)
message(STATUS "+ Writing ${VERSION_MOOSE} to ${VERSION_FILE}" )
file(WRITE ${VERSION_FILE} ${VERSION_MOOSE} )

# This snippet is from LLVM project.
# Sanity check our source directory to make sure that we are not trying to
# generate an in-tree build (unless on MSVC_IDE, where it is ok), and to make
# sure that we don't have any stray generated files lying around in the tree
# (which would end up getting picked up by header search, instead of the correct
# versions).
if( CMAKE_CURRENT_SOURCE_DIR STREQUAL CMAKE_BINARY_DIR AND NOT MSVC_IDE )
    message(FATAL_ERROR
        "======================================================================\n"
        "In-source builds are not allowed. Remove CMakeCache.txt and CMakeFiles\n"
        "directory and do something like this inside this directory \n"
        "    $ mkdir _build_dir \n"
        "    $ cd _build_dir  \n"
        "    $ cmake ..  \n"
        "===================================================================== \n"
        )
endif()

# uninstall target
configure_file(
    "${CMAKE_CURRENT_SOURCE_DIR}/cmake_uninstall.cmake.in"
    "${CMAKE_CURRENT_BINARY_DIR}/cmake_uninstall.cmake"
    IMMEDIATE @ONLY
    )

add_custom_target(uninstall
    COMMAND ${CMAKE_COMMAND} -P
    ${CMAKE_CURRENT_BINARY_DIR}/cmake_uninstall.cmake
    )

# This is for testing purpose.
link_directories(${CMAKE_CURRENT_BINARY_DIR})

################################# OS Specific ##################################
message(STATUS "Operating system: ${CMAKE_SYSTEM_NAME}")
if(${CMAKE_SYSTEM_NAME} MATCHES "Darwin")
    CMAKE_POLICY(SET CMP0042 NEW)
    set(MACOSX TRUE)
else()
    set(MACOSX FALSE)
endif()

################################ CMAKE OPTIONS ##################################
option(DEBUG "Build with debug support" OFF)
option(GPROF "Build for profiling using gprof" OFF)
option(ENABLE_UNIT_TESTS "Enable unit tests (DEBUG should also be ON)" OFF)
option(WITH_MPI  "Enable Openmpi support" OFF)
option(WITH_BOOST "Use boost library instead of GSL" OFF)
option(WITH_GSL  "Use gsl-library. Alternative is WITH_BOOST" ON)
option(PARALLELIZED_SOLVERS "Use parallel version of GSOLVE. (alpha)" OFF )
option(PARALLELIZED_CLOCK "High level parallelization of moose::Clock (alpha)" OFF )


############################ BUILD CONFIGURATION #################################

# Default macros
add_definitions(-DUSE_GENESIS_PARSER)

if(DEBUG)
    message(STATUS "Building for Debug/Unit testing")
    add_definitions(-DDO_UNIT_TESTS)
    set(CMAKE_BUILD_TYPE Debug)
elseif(ENABLE_UNIT_TESTS)
    MESSAGE(STATUS "Enabled Unit tests")
    add_definitions(-DDO_UNIT_TESTS)
    set(CMAKE_BUILD_TYPE Debug)
else()
    message(STATUS "Building for Release/No unit tests.")
    set(CMAKE_BUILD_TYPE Release)
    add_definitions(-UDO_UNIT_TESTS -DQUIET_MODE -O3)
endif()

if(GPROF AND DEBUG)
    message(STATUS "Compiling with profiling with gprof")
    add_definitions(-pg)
    set(CMAKE_EXE_LINKER_FLAGS_DEBUG "-pg")
endif()


################################### TARGETS ####################################
<<<<<<< HEAD

add_library(libmoose SHARED basecode/main.cpp)

if(DEBUG)
    add_executable(moose.bin basecode/main.cpp)
endif( )

################################### SETUP BUILD ################################

# default include paths.
include_directories( ${CMAKE_CURRENT_SOURCE_DIR} )

if(WITH_BOOST)
    set(WITH_GSL OFF)
endif(WITH_BOOST)

include_directories(msg basecode)

set_target_properties(libmoose PROPERTIES COMPILE_DEFINITIONS  "MOOSE_LIB")
set_target_properties(libmoose PROPERTIES PREFIX "")

## Variable to collect all static libraries.
set(STATIC_LIBRARIES "" )
# Collect all shared libraries here.
set(SYSTEM_SHARED_LIBS ${LibXML2_LIBRARIES})

if(WITH_GSL)
    find_package(GSL 1.16 REQUIRED)
    if(NOT GSL_FOUND)
        message(FATAL_ERROR
            "=====================================================================\n"
            " FATAL gsl(>=1.16) not found.\n\n"
            " MOOSE requires Gnu Scientific Library (GSL) 1.16 or higher. \n"
            " Please install the `dev` or `devel` package e.g. \n"
            "     $ sudo apt-get install libgsl0-dev \n"
            "     $ sudo yum install libgsl-devel \n"
            "     $ brew install gsl \n\n"
            " Or build and install gsl from source code \n"
            "     https://www.gnu.org/software/gsl/ \n"
            " After installing gsl, rerun cmake.\n\n"
            " If you install gsl in non-standard place, set the GSL_ROOT_DIR environment \n"
            " variable. CMAKE use this to search for required files. \n"
            "====================================================================\n"
            )
    endif(NOT GSL_FOUND)
    add_definitions(-DUSE_GSL)
    # GSL is also used in RNG (whenever applicable), therefore include paths are
    # top level.
    include_directories( ${GSL_INCLUDE_DIRS} )
elseif(WITH_BOOST)
    find_package(Boost 1.44 COMPONENTS system filesystem random REQUIRED)
    find_package( LAPACK REQUIRED )
    add_definitions( -DUSE_BOOST -UUSE_GSL )
    include_directories( ${Boost_INCLUDE_DIRS} )
    check_include_file_cxx(
        ${Boost_INCLUDE_DIRS}/boost/random/random_device.hpp
        BOOST_RANDOM_DEVICE_EXISTS
        )
    if(BOOST_RANDOM_DEVICE_EXISTS)
        add_definitions(-DBOOST_RANDOM_DEVICE_EXISTS)
    endif(BOOST_RANDOM_DEVICE_EXISTS)
endif()


find_package(HDF5 COMPONENTS CXX HL)
if(NOT HDF5_FOUND)
    message(
        "==================================================================\n"
        " HDF5 not found. Disabling support. Required for nsdf. \n\n"
        " If you need hdf5 support, please install hdf5-dev or hdf5-devel\n"
        " package or equivalent.\n\n"
        "     $ sudo apt-get install libhdf5-dev \n"
        "     $ sudo yum install libhdf5-devel \n"
        "     $ brew install hdf5 \n\n"
        " Otherwise, continue with 'make' and 'make install' \n"
        " If you install hdf5 to non-standard path, export environment \n"
        " variable HDF5_ROOT to the location. Rerun cmake \n"
        "================================================================ \n"
        )
endif(NOT HDF5_FOUND)

if(HDF5_FOUND)
    include_directories( ${HDF5_INCLUDE_DIRS} )
    add_definitions( -DUSE_HDF5 )
    if(HDF5_USE_STATIC_LIBRARIES)
	message(STATUS "Finding static HDF5 libraries in $ENV{HDF5_ROOT}")
        find_library(HDF5_CXX_LIBRARIES NAMES libhdf5.a
            PATHS $ENV{HDF5_ROOT}/lib $ENV{HDF5_ROOT}/lib64
            )
        find_library(HDF5_HL_LIBRARIES NAMES libhdf5_hl.a
            PATHS $ENV{HDF5_ROOT}/lib $ENV{HDF5_ROOT}/lib64
            )
        set(HDF5_LIBRARIES ${HDF5_CXX_LIBRARIES} ${HDF5_HL_LIBRARIES})
    endif()


    # Make sure, HDF5_HL_LIBRARIES are set. The COMPONENTS in find_package may
    # or may not work. See BhallaLab/moose-core#163.
    if(NOT HDF5_HL_LIBRARIES)
        set(HDF5_HL_LIBRARIES ${HDF5_HL_LIBRARIES})
    endif(NOT HDF5_HL_LIBRARIES)
    list(APPEND HDF5_LIBRARIES ${HDF5_HL_LIBRARIES})

    message(STATUS "MOOSE will use following HDF5 ${HDF5_LIBRARIES}" )
    foreach(HDF5_LIB ${HDF5_LIBRARIES})
        if(HDF5_LIB)
            get_filename_component( HDF5_LIB_EXT ${HDF5_LIB} EXT )
            if(HDF5_LIB_EXT)
                if(${HDF5_LIB_EXT} STREQUAL ".a")
                    list(APPEND STATIC_LIBRARIES ${HDF5_LIB} )
                else( )
                    list(APPEND SYSTEM_SHARED_LIBS ${HDF5_LIB} )
                endif( )
            endif()
        endif( )
    endforeach( )
else( HDF5_FOUND )
    message(STATUS "HDF5 is not found" )
endif( HDF5_FOUND )

# This is a fix for new HDF5 package on Debian/Ubuntu which installs hdf5
# headers in non-standard path. issue #80.
if(HDF5_LIBRARY_DIRS)
    set_target_properties( libmoose PROPERTIES LINK_FLAGS "-L${HDF5_LIBRARY_DIRS}" )
endif()

find_package(Termcap)
find_package(Readline)

if(READLINE_FOUND AND TERMCAP_FOUND)
    add_definitions(-DUSE_READLINE)
    include_directories(${Readline_INCLUDE_DIR})
endif()

# Openmpi
if(WITH_MPI)
    find_package(MPI REQUIRED)
    if(MPI_CXX_FOUND)
        message(STATUS "Using MPI from ${MPI_CXX_INCLUDE_PATH}")
        include_directories(${MPI_CXX_INCLUDE_PATH})
        set(CMAKE_CXX_COMPILE_FLAGS ${CMAKE_CXX_COMPILE_FLAGS} ${MPI_COMPILE_FLAGS})
        add_definitions(-DUSE_MPI)
        SET(CMAKE_CXX_COMPILER ${MPI_CXX_COMPILER})
        SET(CMAKE_C_COMPILER ${MPI_C_COMPILER})
    else()
        message(STATUS "Cound not find MPI")
        add_definitions(-UUSE_MPI)
    endif()
endif(WITH_MPI)

if(WITH_BOOST)
    list(APPEND SYSTEM_SHARED_LIBS ${LAPACK_LIBRARIES})
    list(APPEND SYSTEM_SHARED_LIBS ${Boost_LIBRARIES})
endif(WITH_BOOST)

=======

add_library(libmoose SHARED basecode/main.cpp)

if(DEBUG)
    add_executable(moose.bin basecode/main.cpp)
endif( )

################################### SETUP BUILD ################################

# default include paths.
include_directories( ${CMAKE_CURRENT_SOURCE_DIR} )

if(WITH_BOOST)
    set(WITH_GSL OFF)
endif(WITH_BOOST)

include_directories(msg basecode)

set_target_properties(libmoose PROPERTIES COMPILE_DEFINITIONS  "MOOSE_LIB")
set_target_properties(libmoose PROPERTIES PREFIX "")

## Variable to collect all static libraries.
set(STATIC_LIBRARIES "" )
# Collect all shared libraries here.
set(SYSTEM_SHARED_LIBS ${LibXML2_LIBRARIES})

if(WITH_GSL)
    find_package(GSL 1.16 REQUIRED)
    if(NOT GSL_FOUND)
        message(FATAL_ERROR
            "=====================================================================\n"
            " FATAL gsl(>=1.16) not found.\n\n"
            " MOOSE requires Gnu Scientific Library (GSL) 1.16 or higher. \n"
            " Please install the `dev` or `devel` package e.g. \n"
            "     $ sudo apt-get install libgsl0-dev \n"
            "     $ sudo yum install libgsl-devel \n"
            "     $ brew install gsl \n\n"
            " Or build and install gsl from source code \n"
            "     https://www.gnu.org/software/gsl/ \n"
            " After installing gsl, rerun cmake.\n\n"
            " If you install gsl in non-standard place, set the GSL_ROOT_DIR environment \n"
            " variable. CMAKE use this to search for required files. \n"
            "====================================================================\n"
            )
    endif(NOT GSL_FOUND)
    add_definitions(-DUSE_GSL)
    # GSL is also used in RNG (whenever applicable), therefore include paths are
    # top level.
    include_directories( ${GSL_INCLUDE_DIRS} )
elseif(WITH_BOOST)
    find_package(Boost 1.44 COMPONENTS system filesystem random REQUIRED)
    find_package( LAPACK REQUIRED )
    add_definitions( -DUSE_BOOST -UUSE_GSL )
    include_directories( ${Boost_INCLUDE_DIRS} )
    check_include_file_cxx(
        ${Boost_INCLUDE_DIRS}/boost/random/random_device.hpp
        BOOST_RANDOM_DEVICE_EXISTS
        )
    if(BOOST_RANDOM_DEVICE_EXISTS)
        add_definitions(-DBOOST_RANDOM_DEVICE_EXISTS)
    endif(BOOST_RANDOM_DEVICE_EXISTS)
endif()


find_package(HDF5 COMPONENTS CXX HL)
if(NOT HDF5_FOUND)
    message(
        "==================================================================\n"
        " HDF5 not found. Disabling support. Required for nsdf. \n\n"
        " If you need hdf5 support, please install hdf5-dev or hdf5-devel\n"
        " package or equivalent.\n\n"
        "     $ sudo apt-get install libhdf5-dev \n"
        "     $ sudo yum install libhdf5-devel \n"
        "     $ brew install hdf5 \n\n"
        " Otherwise, continue with 'make' and 'make install' \n"
        " If you install hdf5 to non-standard path, export environment \n"
        " variable HDF5_ROOT to the location. Rerun cmake \n"
        "================================================================ \n"
        )
endif(NOT HDF5_FOUND)

if(HDF5_FOUND)
    include_directories( ${HDF5_INCLUDE_DIRS} )
    add_definitions( -DUSE_HDF5 )
    if(HDF5_USE_STATIC_LIBRARIES)
	message(STATUS "Finding static HDF5 libraries in $ENV{HDF5_ROOT}")
        find_library(HDF5_CXX_LIBRARIES NAMES libhdf5.a
            PATHS $ENV{HDF5_ROOT}/lib $ENV{HDF5_ROOT}/lib64
            )
        find_library(HDF5_HL_LIBRARIES NAMES libhdf5_hl.a
            PATHS $ENV{HDF5_ROOT}/lib $ENV{HDF5_ROOT}/lib64
            )
        set(HDF5_LIBRARIES ${HDF5_CXX_LIBRARIES} ${HDF5_HL_LIBRARIES})
    endif()


    # Make sure, HDF5_HL_LIBRARIES are set. The COMPONENTS in find_package may
    # or may not work. See BhallaLab/moose-core#163.
    if(NOT HDF5_HL_LIBRARIES)
        set(HDF5_HL_LIBRARIES ${HDF5_HL_LIBRARIES})
    endif(NOT HDF5_HL_LIBRARIES)
    list(APPEND HDF5_LIBRARIES ${HDF5_HL_LIBRARIES})

    message(STATUS "MOOSE will use following HDF5 ${HDF5_LIBRARIES}" )
    foreach(HDF5_LIB ${HDF5_LIBRARIES})
        if(HDF5_LIB)
            get_filename_component( HDF5_LIB_EXT ${HDF5_LIB} EXT )
            if(HDF5_LIB_EXT)
                if(${HDF5_LIB_EXT} STREQUAL ".a")
                    list(APPEND STATIC_LIBRARIES ${HDF5_LIB} )
                else( )
                    list(APPEND SYSTEM_SHARED_LIBS ${HDF5_LIB} )
                endif( )
            endif()
        endif( )
    endforeach( )
else( HDF5_FOUND )
    message(STATUS "HDF5 is not found" )
endif( HDF5_FOUND )

# This is a fix for new HDF5 package on Debian/Ubuntu which installs hdf5
# headers in non-standard path. issue #80.
if(HDF5_LIBRARY_DIRS)
    set_target_properties( libmoose PROPERTIES LINK_FLAGS "-L${HDF5_LIBRARY_DIRS}" )
endif()

# Openmpi
if(WITH_MPI)
    find_package(MPI REQUIRED)
    if(MPI_CXX_FOUND)
        message(STATUS "Using MPI from ${MPI_CXX_INCLUDE_PATH}")
        include_directories(${MPI_CXX_INCLUDE_PATH})
        set(CMAKE_CXX_COMPILE_FLAGS ${CMAKE_CXX_COMPILE_FLAGS} ${MPI_COMPILE_FLAGS})
        add_definitions(-DUSE_MPI)
        SET(CMAKE_CXX_COMPILER ${MPI_CXX_COMPILER})
        SET(CMAKE_C_COMPILER ${MPI_C_COMPILER})
    else()
        message(STATUS "Cound not find MPI")
        add_definitions(-UUSE_MPI)
    endif()
endif(WITH_MPI)

if(WITH_BOOST)
    list(APPEND SYSTEM_SHARED_LIBS ${LAPACK_LIBRARIES})
    list(APPEND SYSTEM_SHARED_LIBS ${Boost_LIBRARIES})
endif(WITH_BOOST)

>>>>>>> f38dc5d6
# These libraries could be static of dynamic. We need to discrimate between
# these two types because of --whole-archive option. See
# BhallaLab/moose-core#66,
if(WITH_GSL)
    if(GSL_STATIC_LIBRARIES)
       message( STATUS "Using static libraries ${GSL_STATIC_LIBRARIES}" )
       list(APPEND STATIC_LIBRARIES ${GSL_STATIC_LIBRARIES})
    else( )
       message(STATUS "Using gsl libraries: ${GSL_LIBRARIES}")
       foreach(GSL_LIB ${GSL_LIBRARIES} )
           if(GSL_LIB)
               get_filename_component( GSL_LIB_EXT ${GSL_LIB} EXT )
               if(GSL_LIB_EXT)
                   if(GSL_LIB_EXT STREQUAL ".a" )
                       list(APPEND STATIC_LIBRARIES ${GSL_LIB})
                   else()
                       list(APPEND SYSTEM_SHARED_LIBS ${GSL_LIB})
                   endif( )
               endif( )
           endif( )
       endforeach( )
   endif( )
endif()
<<<<<<< HEAD

if(WITH_MPI)
    if(MPI_CXX_FOUND)
        list(APPEND SYSTEM_SHARED_LIBS ${MPI_CXX_LIBRARIES})
    endif()
endif(WITH_MPI)

# Always use private version of muparser. We have some custom edits.
add_subdirectory(external/muparser)
list(APPEND MOOSE_LIBRARIES muparser)

# Add subdirectroeis
add_subdirectory(basecode)
add_subdirectory(msg)
add_subdirectory(shell)
add_subdirectory(randnum)
add_subdirectory(scheduling)
add_subdirectory(biophysics)
add_subdirectory(builtins)
add_subdirectory(utility)
add_subdirectory(mesh)
add_subdirectory(mpi)
add_subdirectory(signeur)
add_subdirectory(ksolve)
add_subdirectory(hsolve)
add_subdirectory(diffusion)
add_subdirectory(device)
add_subdirectory(benchmarks)
add_subdirectory(kinetics)
add_subdirectory(synapse)
add_subdirectory(intfire)

###################################### LINKING #################################
list(APPEND MOOSE_LIBRARIES
    moose_builtins
    msg
    benchmarks
    shell
    randnum
    scheduling
    moose_mpi
    biophysics
    utility
    kinetics
    synapse
    intfire
    hsolve
    mesh
    signeur
    diffusion
    ksolve
    device
    basecode
    )

# Make sure to remove duplicates.
list(REMOVE_DUPLICATES STATIC_LIBRARIES)
if(SYSTEM_SHARED_LIBS)
    list(REMOVE_DUPLICATES SYSTEM_SHARED_LIBS)
endif( )

# MAC linker does not understand many of gnu-ld options.
message( STATUS "Shared libs: ${SYSTEM_SHARED_LIBS}")
if(MACOSX)
    target_link_libraries(libmoose
        "-Wl,-all_load"
        ${MOOSE_LIBRARIES}
        ${STATIC_LIBRARIES}
        )

    target_link_libraries(libmoose
        ${SYSTEM_SHARED_LIBS}
        ${CMAKE_DL_LIBS}
        )
ELSE(MACOSX)
    target_link_libraries(libmoose
        "-Wl,--whole-archive"
        ${MOOSE_LIBRARIES}
        ${STATIC_LIBRARIES}
        "-Wl,--no-whole-archive"
        ${SYSTEM_SHARED_LIBS}
        )
endif(MACOSX)

if(DEBUG)
    add_dependencies(moose.bin libmoose)
    target_link_libraries(moose.bin moose ${CMAKE_DL_LIBS})
    if( WITH_BOOST )
        target_link_libraries( moose.bin ${Boost_LIBRARIES} )
    endif( WITH_BOOST )
endif()


######################### BUILD PYMOOSE ########################################
add_subdirectory( pymoose )


######################### INSTALL ##############################################

if(DEBUG)
    install(TARGETS moose.bin
        DESTINATION bin
        )

    install(TARGETS libmoose
        DESTINATION lib
        )

    install(PROGRAMS ${CMAKE_CURRENT_SOURCE_DIR}/scripts/moose
        DESTINATION bin
        )
endif( )

# INSTALL python module.
# This target is built by pymoose/CMakeLists.txt file. Using the --prefix option
# always override debian default installation directory. It will be installed in
# site-packages instead of dist-packages.
# See https://bugs.launchpad.net/ubuntu/+source/python2.6/+bug/362570
# HACK: Get platform information from python and use it to fix the layout.
execute_process(
    COMMAND ${PYTHON_EXECUTABLE} -mplatform OUTPUT_VARIABLE _platform_desc
    )
message( STATUS "Platform ${_platform_desc}" )


# DISTUTILS_EXTRA_ARGS may come of top-level cmake script. On DEBIAN/UBUNTU, it
# is most likely to be --install-layout=deb .
set(EXTRA_ARGS "--prefix ${CMAKE_INSTALL_PREFIX} ${DISTUTILS_EXTRA_ARGS}")

# On Debian/Ubuntu install using debian layout. 
# NOTE: Also create setup.cfg file which setup prefix and install-layout
# suitable for DEBIAN systems.
if( ${_platform_desc} MATCHES ".*(Ubuntu|Debian).*" )
    list( APPEND EXTRA_ARGS "--install-layout=deb" )
    file(WRITE ${CMAKE_CURRENT_BINARY_DIR}/python/setup.cfg 
         "[install]\nprefix=/usr\ninstall-layout=deb" 
       )
endif( )

# If make is called with sudo, install in system directories. Otherwise use
# --user to install in user home.
install(CODE
    "execute_process(
        COMMAND ${PYTHON_EXECUTABLE} setup.cmake.py install -f ${EXTRA_ARGS} ${PYMOOSE_EXTRA_INSTALL_ARGS}
        WORKING_DIRECTORY ${CMAKE_CURRENT_BINARY_DIR}/python
        )"
        )

# Print message to start build process
if(${CMAKE_BUILD_TOOL} MATCHES "make")
    message(
        "=======================================\n"
        "If cmake did not report any error, run \n"
	" 'make' to build  MOOSE \n"
        "=======================================\n"
        )
endif()

# Target for creating bdist. This is handy for creating bdist for packaging.
# Save the binary distribution (tar.gz) to PYMOOSE_BDIST_DIR. Note that this
# target is only useful when creating packages on Open Build Service i.e. if you
# use this target on distribution X, it may not work on distrbutions other than
# X. See python-wheels for making portable distributions.
if(NOT PYMOOSE_BDIST_DIR)
    set(PYMOOSE_BDIST_DIR ${CMAKE_BINARY_DIR}/pymoose_bdist)
endif( )

# get platform and arch using python.
# NOTE: creating bdist or bdist_dump uses /usr and /usr/local on rpm and deb
# based unix respectively. Not a great situation to be in. Need to write a
# setup.cfg file to fix the prefix in all cases. 
find_package( PythonInterp REQUIRED)
add_custom_target( bdist 
    COMMAND ${PYTHON_EXECUTABLE} setup.cmake.py bdist_dumb -d ${PYMOOSE_BDIST_DIR}
    WORKING_DIRECTORY ${CMAKE_CURRENT_BINARY_DIR}/python
    COMMENT "Genearating bdist using setup.cmake.py." 
    VERBATIM
=======

if(WITH_MPI)
    if(MPI_CXX_FOUND)
        list(APPEND SYSTEM_SHARED_LIBS ${MPI_CXX_LIBRARIES})
    endif()
endif(WITH_MPI)

# Always use private version of muparser. We have some custom edits.
add_subdirectory(external/muparser)
list(APPEND MOOSE_LIBRARIES muparser)

# Add subdirectroeis
add_subdirectory(basecode)
add_subdirectory(msg)
add_subdirectory(shell)
add_subdirectory(randnum)
add_subdirectory(scheduling)
add_subdirectory(biophysics)
add_subdirectory(builtins)
add_subdirectory(utility)
add_subdirectory(mesh)
add_subdirectory(mpi)
add_subdirectory(signeur)
add_subdirectory(ksolve)
add_subdirectory(hsolve)
add_subdirectory(diffusion)
add_subdirectory(device)
add_subdirectory(benchmarks)
add_subdirectory(kinetics)
add_subdirectory(synapse)
add_subdirectory(intfire)

###################################### LINKING #################################
list(APPEND MOOSE_LIBRARIES
    moose_builtins
    msg
    benchmarks
    shell
    randnum
    scheduling
    moose_mpi
    biophysics
    utility
    kinetics
    synapse
    intfire
    hsolve
    mesh
    signeur
    diffusion
    ksolve
    device
    basecode
    )

# Make sure to remove duplicates.
list(REMOVE_DUPLICATES STATIC_LIBRARIES)
if(SYSTEM_SHARED_LIBS)
    list(REMOVE_DUPLICATES SYSTEM_SHARED_LIBS)
endif( )

# MAC linker does not understand many of gnu-ld options.
message( STATUS "Shared libs: ${SYSTEM_SHARED_LIBS}")
if(MACOSX)
    target_link_libraries(libmoose
        "-Wl,-all_load"
        ${MOOSE_LIBRARIES}
        ${STATIC_LIBRARIES}
        )

    target_link_libraries(libmoose
        ${SYSTEM_SHARED_LIBS}
        ${CMAKE_DL_LIBS}
        )
ELSE(MACOSX)
    target_link_libraries(libmoose
        "-Wl,--whole-archive"
        ${MOOSE_LIBRARIES}
        ${STATIC_LIBRARIES}
        "-Wl,--no-whole-archive"
        ${SYSTEM_SHARED_LIBS}
        )
endif(MACOSX)

if(DEBUG)
    add_dependencies(moose.bin libmoose)
    target_link_libraries(moose.bin moose ${CMAKE_DL_LIBS})
    if( WITH_BOOST )
        target_link_libraries( moose.bin ${Boost_LIBRARIES} )
    endif( WITH_BOOST )
endif()


######################### BUILD PYMOOSE ########################################
add_subdirectory( pymoose )

######################### INSTALL ##############################################

if(DEBUG)
    install(TARGETS moose.bin
        DESTINATION bin
        )

    install(TARGETS libmoose
        DESTINATION lib
        )

    install(PROGRAMS ${CMAKE_CURRENT_SOURCE_DIR}/scripts/moose
        DESTINATION bin
        )
endif( )

# INSTALL python module.
# This target is built by pymoose/CMakeLists.txt file. Using the --prefix option
# always override debian default installation directory. It will be installed in
# site-packages instead of dist-packages.
# See https://bugs.launchpad.net/ubuntu/+source/python2.6/+bug/362570
# HACK: Get platform information from python and use it to fix the layout.
execute_process(
    COMMAND ${PYTHON_EXECUTABLE} -mplatform OUTPUT_VARIABLE _platform_desc
>>>>>>> f38dc5d6
    )
message( STATUS "Platform ${_platform_desc}" )


set(EXTRA_ARGS "--prefix ${CMAKE_INSTALL_PREFIX}")

# On Debian/Ubuntu install using debian layout
if( ${_platform_desc} MATCHES ".*(Ubuntu|Debian).*" )
    list( APPEND EXTRA_ARGS "--install-layout=deb" )
endif( )

# If make is called with sudo, install in system directories. Otherwise use
# --user to install in user home.
install(CODE
    "execute_process(
        COMMAND ${PYTHON_EXECUTABLE} setup.cmake.py install ${EXTRA_ARGS} ${PYMOOSE_EXTRA_INSTALL_ARGS}
        WORKING_DIRECTORY ${CMAKE_CURRENT_BINARY_DIR}/python
        )"
        )

# Print message to start build process
if(${CMAKE_BUILD_TOOL} MATCHES "make")
    message(
        "=======================================\n"
        "If cmake did not report any error, run \n"
	" 'make' to build  MOOSE \n"
        "=======================================\n"
        )
endif()


############################ CTEST ######################################
include( CTest )
# If CTEST_OUTPUT_ON_FAILURE environment variable is set, the output is printed
# onto the console if a test fails.
set(ENV{CTEST_OUTPUT_ON_FAILURE} ON)

if(DEBUG)
    # Run this test in debug mode. In Release mode, this does not do anything.
    set(MOOSE_BIN_LOCATION $<TARGET_FILE:moose.bin>)
    message(STATUS "Executable moose.bin will be at ${MOOSE_BIN_LOCATION}" )

    add_test(NAME moose.bin-raw-run COMMAND moose.bin -u -q)
endif(DEBUG)

## PyMOOSE tests.
set(PYMOOSE_TEST_DIRECTORY ${CMAKE_SOURCE_DIR}/tests/python)

# Collect all python script in tests folder and run them.
file(GLOB PY_TEST_SCRIPTS "${PYMOOSE_TEST_DIRECTORY}/test_*.py" )

# Run python tests.
foreach( _test_script ${PY_TEST_SCRIPTS} )
    get_filename_component( _test_name ${_test_script} NAME_WE)
    add_test( NAME ${_test_name}
        COMMAND ${PYTHON_EXECUTABLE} ${_test_script}
        WORKING_DIRECTORY ${PYMOOSE_TEST_DIRECTORY}
        )
     set_tests_properties( ${_test_name}
        PROPERTIES ENVIRONMENT "PYTHONPATH=${PROJECT_BINARY_DIR}/python"
        )
endforeach( )

<<<<<<< HEAD

############################ CTEST ######################################
include( CTest )
# If CTEST_OUTPUT_ON_FAILURE environment variable is set, the output is printed
# onto the console if a test fails.
set(ENV{CTEST_OUTPUT_ON_FAILURE} ON)

if(DEBUG)
    # Run this test in debug mode. In Release mode, this does not do anything.
    set(MOOSE_BIN_LOCATION $<TARGET_FILE:moose.bin>)
    message(STATUS "Executable moose.bin will be at ${MOOSE_BIN_LOCATION}" )

    add_test(NAME moose.bin-raw-run COMMAND moose.bin -u -q)
endif(DEBUG)

## PyMOOSE tests.
set(PYMOOSE_TEST_DIRECTORY ${CMAKE_SOURCE_DIR}/tests/python)

# Collect all python script in tests folder and run them.
file(GLOB PY_TEST_SCRIPTS "${PYMOOSE_TEST_DIRECTORY}/test_*.py" )

# Run python tests.
foreach( _test_script ${PY_TEST_SCRIPTS} )
    get_filename_component( _test_name ${_test_script} NAME_WE)
    add_test( NAME ${_test_name}
        COMMAND ${PYTHON_EXECUTABLE} ${_test_script}
        WORKING_DIRECTORY ${PYMOOSE_TEST_DIRECTORY}
        )
     set_tests_properties( ${_test_name}
        PROPERTIES ENVIRONMENT "PYTHONPATH=${PROJECT_BINARY_DIR}/python"
        )
endforeach( )

=======
>>>>>>> f38dc5d6
############################ CPACK ######################################
include(${CMAKE_CURRENT_SOURCE_DIR}/cmake_moose_cpack.cmake)<|MERGE_RESOLUTION|>--- conflicted
+++ resolved
@@ -1,11 +1,7 @@
 set(CMAKE_LEGACY_CYGWIN_WIN32 0)
 cmake_minimum_required(VERSION 2.8 FATAL_ERROR)
 
-<<<<<<< HEAD
-project(pymoose)
-=======
 project(moose-core)
->>>>>>> f38dc5d6
 
 if(COMMAND cmake_policy)
     cmake_policy(SET CMP0003 NEW)
@@ -123,7 +119,6 @@
 
 
 ################################### TARGETS ####################################
-<<<<<<< HEAD
 
 add_library(libmoose SHARED basecode/main.cpp)
 
@@ -250,14 +245,6 @@
     set_target_properties( libmoose PROPERTIES LINK_FLAGS "-L${HDF5_LIBRARY_DIRS}" )
 endif()
 
-find_package(Termcap)
-find_package(Readline)
-
-if(READLINE_FOUND AND TERMCAP_FOUND)
-    add_definitions(-DUSE_READLINE)
-    include_directories(${Readline_INCLUDE_DIR})
-endif()
-
 # Openmpi
 if(WITH_MPI)
     find_package(MPI REQUIRED)
@@ -279,155 +266,6 @@
     list(APPEND SYSTEM_SHARED_LIBS ${Boost_LIBRARIES})
 endif(WITH_BOOST)
 
-=======
-
-add_library(libmoose SHARED basecode/main.cpp)
-
-if(DEBUG)
-    add_executable(moose.bin basecode/main.cpp)
-endif( )
-
-################################### SETUP BUILD ################################
-
-# default include paths.
-include_directories( ${CMAKE_CURRENT_SOURCE_DIR} )
-
-if(WITH_BOOST)
-    set(WITH_GSL OFF)
-endif(WITH_BOOST)
-
-include_directories(msg basecode)
-
-set_target_properties(libmoose PROPERTIES COMPILE_DEFINITIONS  "MOOSE_LIB")
-set_target_properties(libmoose PROPERTIES PREFIX "")
-
-## Variable to collect all static libraries.
-set(STATIC_LIBRARIES "" )
-# Collect all shared libraries here.
-set(SYSTEM_SHARED_LIBS ${LibXML2_LIBRARIES})
-
-if(WITH_GSL)
-    find_package(GSL 1.16 REQUIRED)
-    if(NOT GSL_FOUND)
-        message(FATAL_ERROR
-            "=====================================================================\n"
-            " FATAL gsl(>=1.16) not found.\n\n"
-            " MOOSE requires Gnu Scientific Library (GSL) 1.16 or higher. \n"
-            " Please install the `dev` or `devel` package e.g. \n"
-            "     $ sudo apt-get install libgsl0-dev \n"
-            "     $ sudo yum install libgsl-devel \n"
-            "     $ brew install gsl \n\n"
-            " Or build and install gsl from source code \n"
-            "     https://www.gnu.org/software/gsl/ \n"
-            " After installing gsl, rerun cmake.\n\n"
-            " If you install gsl in non-standard place, set the GSL_ROOT_DIR environment \n"
-            " variable. CMAKE use this to search for required files. \n"
-            "====================================================================\n"
-            )
-    endif(NOT GSL_FOUND)
-    add_definitions(-DUSE_GSL)
-    # GSL is also used in RNG (whenever applicable), therefore include paths are
-    # top level.
-    include_directories( ${GSL_INCLUDE_DIRS} )
-elseif(WITH_BOOST)
-    find_package(Boost 1.44 COMPONENTS system filesystem random REQUIRED)
-    find_package( LAPACK REQUIRED )
-    add_definitions( -DUSE_BOOST -UUSE_GSL )
-    include_directories( ${Boost_INCLUDE_DIRS} )
-    check_include_file_cxx(
-        ${Boost_INCLUDE_DIRS}/boost/random/random_device.hpp
-        BOOST_RANDOM_DEVICE_EXISTS
-        )
-    if(BOOST_RANDOM_DEVICE_EXISTS)
-        add_definitions(-DBOOST_RANDOM_DEVICE_EXISTS)
-    endif(BOOST_RANDOM_DEVICE_EXISTS)
-endif()
-
-
-find_package(HDF5 COMPONENTS CXX HL)
-if(NOT HDF5_FOUND)
-    message(
-        "==================================================================\n"
-        " HDF5 not found. Disabling support. Required for nsdf. \n\n"
-        " If you need hdf5 support, please install hdf5-dev or hdf5-devel\n"
-        " package or equivalent.\n\n"
-        "     $ sudo apt-get install libhdf5-dev \n"
-        "     $ sudo yum install libhdf5-devel \n"
-        "     $ brew install hdf5 \n\n"
-        " Otherwise, continue with 'make' and 'make install' \n"
-        " If you install hdf5 to non-standard path, export environment \n"
-        " variable HDF5_ROOT to the location. Rerun cmake \n"
-        "================================================================ \n"
-        )
-endif(NOT HDF5_FOUND)
-
-if(HDF5_FOUND)
-    include_directories( ${HDF5_INCLUDE_DIRS} )
-    add_definitions( -DUSE_HDF5 )
-    if(HDF5_USE_STATIC_LIBRARIES)
-	message(STATUS "Finding static HDF5 libraries in $ENV{HDF5_ROOT}")
-        find_library(HDF5_CXX_LIBRARIES NAMES libhdf5.a
-            PATHS $ENV{HDF5_ROOT}/lib $ENV{HDF5_ROOT}/lib64
-            )
-        find_library(HDF5_HL_LIBRARIES NAMES libhdf5_hl.a
-            PATHS $ENV{HDF5_ROOT}/lib $ENV{HDF5_ROOT}/lib64
-            )
-        set(HDF5_LIBRARIES ${HDF5_CXX_LIBRARIES} ${HDF5_HL_LIBRARIES})
-    endif()
-
-
-    # Make sure, HDF5_HL_LIBRARIES are set. The COMPONENTS in find_package may
-    # or may not work. See BhallaLab/moose-core#163.
-    if(NOT HDF5_HL_LIBRARIES)
-        set(HDF5_HL_LIBRARIES ${HDF5_HL_LIBRARIES})
-    endif(NOT HDF5_HL_LIBRARIES)
-    list(APPEND HDF5_LIBRARIES ${HDF5_HL_LIBRARIES})
-
-    message(STATUS "MOOSE will use following HDF5 ${HDF5_LIBRARIES}" )
-    foreach(HDF5_LIB ${HDF5_LIBRARIES})
-        if(HDF5_LIB)
-            get_filename_component( HDF5_LIB_EXT ${HDF5_LIB} EXT )
-            if(HDF5_LIB_EXT)
-                if(${HDF5_LIB_EXT} STREQUAL ".a")
-                    list(APPEND STATIC_LIBRARIES ${HDF5_LIB} )
-                else( )
-                    list(APPEND SYSTEM_SHARED_LIBS ${HDF5_LIB} )
-                endif( )
-            endif()
-        endif( )
-    endforeach( )
-else( HDF5_FOUND )
-    message(STATUS "HDF5 is not found" )
-endif( HDF5_FOUND )
-
-# This is a fix for new HDF5 package on Debian/Ubuntu which installs hdf5
-# headers in non-standard path. issue #80.
-if(HDF5_LIBRARY_DIRS)
-    set_target_properties( libmoose PROPERTIES LINK_FLAGS "-L${HDF5_LIBRARY_DIRS}" )
-endif()
-
-# Openmpi
-if(WITH_MPI)
-    find_package(MPI REQUIRED)
-    if(MPI_CXX_FOUND)
-        message(STATUS "Using MPI from ${MPI_CXX_INCLUDE_PATH}")
-        include_directories(${MPI_CXX_INCLUDE_PATH})
-        set(CMAKE_CXX_COMPILE_FLAGS ${CMAKE_CXX_COMPILE_FLAGS} ${MPI_COMPILE_FLAGS})
-        add_definitions(-DUSE_MPI)
-        SET(CMAKE_CXX_COMPILER ${MPI_CXX_COMPILER})
-        SET(CMAKE_C_COMPILER ${MPI_C_COMPILER})
-    else()
-        message(STATUS "Cound not find MPI")
-        add_definitions(-UUSE_MPI)
-    endif()
-endif(WITH_MPI)
-
-if(WITH_BOOST)
-    list(APPEND SYSTEM_SHARED_LIBS ${LAPACK_LIBRARIES})
-    list(APPEND SYSTEM_SHARED_LIBS ${Boost_LIBRARIES})
-endif(WITH_BOOST)
-
->>>>>>> f38dc5d6
 # These libraries could be static of dynamic. We need to discrimate between
 # these two types because of --whole-archive option. See
 # BhallaLab/moose-core#66,
@@ -451,7 +289,6 @@
        endforeach( )
    endif( )
 endif()
-<<<<<<< HEAD
 
 if(WITH_MPI)
     if(MPI_CXX_FOUND)
@@ -548,7 +385,6 @@
 ######################### BUILD PYMOOSE ########################################
 add_subdirectory( pymoose )
 
-
 ######################### INSTALL ##############################################
 
 if(DEBUG)
@@ -577,25 +413,18 @@
 message( STATUS "Platform ${_platform_desc}" )
 
 
-# DISTUTILS_EXTRA_ARGS may come of top-level cmake script. On DEBIAN/UBUNTU, it
-# is most likely to be --install-layout=deb .
-set(EXTRA_ARGS "--prefix ${CMAKE_INSTALL_PREFIX} ${DISTUTILS_EXTRA_ARGS}")
-
-# On Debian/Ubuntu install using debian layout. 
-# NOTE: Also create setup.cfg file which setup prefix and install-layout
-# suitable for DEBIAN systems.
+set(EXTRA_ARGS "--prefix ${CMAKE_INSTALL_PREFIX}")
+
+# On Debian/Ubuntu install using debian layout
 if( ${_platform_desc} MATCHES ".*(Ubuntu|Debian).*" )
     list( APPEND EXTRA_ARGS "--install-layout=deb" )
-    file(WRITE ${CMAKE_CURRENT_BINARY_DIR}/python/setup.cfg 
-         "[install]\nprefix=/usr\ninstall-layout=deb" 
-       )
 endif( )
 
 # If make is called with sudo, install in system directories. Otherwise use
 # --user to install in user home.
 install(CODE
     "execute_process(
-        COMMAND ${PYTHON_EXECUTABLE} setup.cmake.py install -f ${EXTRA_ARGS} ${PYMOOSE_EXTRA_INSTALL_ARGS}
+        COMMAND ${PYTHON_EXECUTABLE} setup.cmake.py install ${EXTRA_ARGS} ${PYMOOSE_EXTRA_INSTALL_ARGS}
         WORKING_DIRECTORY ${CMAKE_CURRENT_BINARY_DIR}/python
         )"
         )
@@ -610,177 +439,6 @@
         )
 endif()
 
-# Target for creating bdist. This is handy for creating bdist for packaging.
-# Save the binary distribution (tar.gz) to PYMOOSE_BDIST_DIR. Note that this
-# target is only useful when creating packages on Open Build Service i.e. if you
-# use this target on distribution X, it may not work on distrbutions other than
-# X. See python-wheels for making portable distributions.
-if(NOT PYMOOSE_BDIST_DIR)
-    set(PYMOOSE_BDIST_DIR ${CMAKE_BINARY_DIR}/pymoose_bdist)
-endif( )
-
-# get platform and arch using python.
-# NOTE: creating bdist or bdist_dump uses /usr and /usr/local on rpm and deb
-# based unix respectively. Not a great situation to be in. Need to write a
-# setup.cfg file to fix the prefix in all cases. 
-find_package( PythonInterp REQUIRED)
-add_custom_target( bdist 
-    COMMAND ${PYTHON_EXECUTABLE} setup.cmake.py bdist_dumb -d ${PYMOOSE_BDIST_DIR}
-    WORKING_DIRECTORY ${CMAKE_CURRENT_BINARY_DIR}/python
-    COMMENT "Genearating bdist using setup.cmake.py." 
-    VERBATIM
-=======
-
-if(WITH_MPI)
-    if(MPI_CXX_FOUND)
-        list(APPEND SYSTEM_SHARED_LIBS ${MPI_CXX_LIBRARIES})
-    endif()
-endif(WITH_MPI)
-
-# Always use private version of muparser. We have some custom edits.
-add_subdirectory(external/muparser)
-list(APPEND MOOSE_LIBRARIES muparser)
-
-# Add subdirectroeis
-add_subdirectory(basecode)
-add_subdirectory(msg)
-add_subdirectory(shell)
-add_subdirectory(randnum)
-add_subdirectory(scheduling)
-add_subdirectory(biophysics)
-add_subdirectory(builtins)
-add_subdirectory(utility)
-add_subdirectory(mesh)
-add_subdirectory(mpi)
-add_subdirectory(signeur)
-add_subdirectory(ksolve)
-add_subdirectory(hsolve)
-add_subdirectory(diffusion)
-add_subdirectory(device)
-add_subdirectory(benchmarks)
-add_subdirectory(kinetics)
-add_subdirectory(synapse)
-add_subdirectory(intfire)
-
-###################################### LINKING #################################
-list(APPEND MOOSE_LIBRARIES
-    moose_builtins
-    msg
-    benchmarks
-    shell
-    randnum
-    scheduling
-    moose_mpi
-    biophysics
-    utility
-    kinetics
-    synapse
-    intfire
-    hsolve
-    mesh
-    signeur
-    diffusion
-    ksolve
-    device
-    basecode
-    )
-
-# Make sure to remove duplicates.
-list(REMOVE_DUPLICATES STATIC_LIBRARIES)
-if(SYSTEM_SHARED_LIBS)
-    list(REMOVE_DUPLICATES SYSTEM_SHARED_LIBS)
-endif( )
-
-# MAC linker does not understand many of gnu-ld options.
-message( STATUS "Shared libs: ${SYSTEM_SHARED_LIBS}")
-if(MACOSX)
-    target_link_libraries(libmoose
-        "-Wl,-all_load"
-        ${MOOSE_LIBRARIES}
-        ${STATIC_LIBRARIES}
-        )
-
-    target_link_libraries(libmoose
-        ${SYSTEM_SHARED_LIBS}
-        ${CMAKE_DL_LIBS}
-        )
-ELSE(MACOSX)
-    target_link_libraries(libmoose
-        "-Wl,--whole-archive"
-        ${MOOSE_LIBRARIES}
-        ${STATIC_LIBRARIES}
-        "-Wl,--no-whole-archive"
-        ${SYSTEM_SHARED_LIBS}
-        )
-endif(MACOSX)
-
-if(DEBUG)
-    add_dependencies(moose.bin libmoose)
-    target_link_libraries(moose.bin moose ${CMAKE_DL_LIBS})
-    if( WITH_BOOST )
-        target_link_libraries( moose.bin ${Boost_LIBRARIES} )
-    endif( WITH_BOOST )
-endif()
-
-
-######################### BUILD PYMOOSE ########################################
-add_subdirectory( pymoose )
-
-######################### INSTALL ##############################################
-
-if(DEBUG)
-    install(TARGETS moose.bin
-        DESTINATION bin
-        )
-
-    install(TARGETS libmoose
-        DESTINATION lib
-        )
-
-    install(PROGRAMS ${CMAKE_CURRENT_SOURCE_DIR}/scripts/moose
-        DESTINATION bin
-        )
-endif( )
-
-# INSTALL python module.
-# This target is built by pymoose/CMakeLists.txt file. Using the --prefix option
-# always override debian default installation directory. It will be installed in
-# site-packages instead of dist-packages.
-# See https://bugs.launchpad.net/ubuntu/+source/python2.6/+bug/362570
-# HACK: Get platform information from python and use it to fix the layout.
-execute_process(
-    COMMAND ${PYTHON_EXECUTABLE} -mplatform OUTPUT_VARIABLE _platform_desc
->>>>>>> f38dc5d6
-    )
-message( STATUS "Platform ${_platform_desc}" )
-
-
-set(EXTRA_ARGS "--prefix ${CMAKE_INSTALL_PREFIX}")
-
-# On Debian/Ubuntu install using debian layout
-if( ${_platform_desc} MATCHES ".*(Ubuntu|Debian).*" )
-    list( APPEND EXTRA_ARGS "--install-layout=deb" )
-endif( )
-
-# If make is called with sudo, install in system directories. Otherwise use
-# --user to install in user home.
-install(CODE
-    "execute_process(
-        COMMAND ${PYTHON_EXECUTABLE} setup.cmake.py install ${EXTRA_ARGS} ${PYMOOSE_EXTRA_INSTALL_ARGS}
-        WORKING_DIRECTORY ${CMAKE_CURRENT_BINARY_DIR}/python
-        )"
-        )
-
-# Print message to start build process
-if(${CMAKE_BUILD_TOOL} MATCHES "make")
-    message(
-        "=======================================\n"
-        "If cmake did not report any error, run \n"
-	" 'make' to build  MOOSE \n"
-        "=======================================\n"
-        )
-endif()
-
 
 ############################ CTEST ######################################
 include( CTest )
@@ -814,41 +472,5 @@
         )
 endforeach( )
 
-<<<<<<< HEAD
-
-############################ CTEST ######################################
-include( CTest )
-# If CTEST_OUTPUT_ON_FAILURE environment variable is set, the output is printed
-# onto the console if a test fails.
-set(ENV{CTEST_OUTPUT_ON_FAILURE} ON)
-
-if(DEBUG)
-    # Run this test in debug mode. In Release mode, this does not do anything.
-    set(MOOSE_BIN_LOCATION $<TARGET_FILE:moose.bin>)
-    message(STATUS "Executable moose.bin will be at ${MOOSE_BIN_LOCATION}" )
-
-    add_test(NAME moose.bin-raw-run COMMAND moose.bin -u -q)
-endif(DEBUG)
-
-## PyMOOSE tests.
-set(PYMOOSE_TEST_DIRECTORY ${CMAKE_SOURCE_DIR}/tests/python)
-
-# Collect all python script in tests folder and run them.
-file(GLOB PY_TEST_SCRIPTS "${PYMOOSE_TEST_DIRECTORY}/test_*.py" )
-
-# Run python tests.
-foreach( _test_script ${PY_TEST_SCRIPTS} )
-    get_filename_component( _test_name ${_test_script} NAME_WE)
-    add_test( NAME ${_test_name}
-        COMMAND ${PYTHON_EXECUTABLE} ${_test_script}
-        WORKING_DIRECTORY ${PYMOOSE_TEST_DIRECTORY}
-        )
-     set_tests_properties( ${_test_name}
-        PROPERTIES ENVIRONMENT "PYTHONPATH=${PROJECT_BINARY_DIR}/python"
-        )
-endforeach( )
-
-=======
->>>>>>> f38dc5d6
 ############################ CPACK ######################################
 include(${CMAKE_CURRENT_SOURCE_DIR}/cmake_moose_cpack.cmake)