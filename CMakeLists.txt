<<<<<<< HEAD
cmake_minimum_required(VERSION 2.6)
CMAKE_POLICY(SET CMP0004 OLD)
=======
set(CMAKE_LEGACY_CYGWIN_WIN32 0)
cmake_minimum_required(VERSION 2.8)
>>>>>>> 0c6a4b42
project(moose)

SET(CMAKE_INSTALL_PREFIX /usr)

# This snippet is from LLVM project.
# Sanity check our source directory to make sure that we are not trying to
# generate an in-tree build (unless on MSVC_IDE, where it is ok), and to make
# sure that we don't have any stray generated files lying around in the tree
# (which would end up getting picked up by header search, instead of the correct
# versions).

if( CMAKE_SOURCE_DIR STREQUAL CMAKE_BINARY_DIR AND NOT MSVC_IDE )
    message(FATAL_ERROR 
        "In-source builds are not allowed.
        CMake would overwrite the makefiles distributed with Moose.
        Please create a directory and run cmake from there, passing the path
        to this source directory as the last argument.
        This process created the file `CMakeCache.txt' and the directory `CMakeFiles'.
        Please delete them."
        )
endif()
################################# OS SPECIFIC ##################################


################################# CMKAE MACROS #################################

set(CMAKE_VERBOSE_MAKEFILE TRUE)
set(CMAKE_MODULE_PATH "${CMAKE_SOURCE_DIR}/cmake_modules")
set(INSTALL_LIB_DIR lib CACHE PATH "${CMAKE_INSTALL_PREFIX}/lib")
set(INSTALL_BIN_DIR bin CACHE PATH "${CMAKE_INSTALL_PREFIX}/bin")
set(INSTALL_INCLUDE_DIR include CACHE PATH "${CMAKE_INSTALL_PREFIX}/include/")

########################### COMPILER MACROS #####################################
# Compiler 

#if("${CMAKE_CXX_COMPILER_ID}" STREQUAL "Clang")
    #set(CMAKE_CXX_COMPILER "clang++")
#elseif("${CMAKE_CXX_COMPILER_ID}" STREQUAL "GNU")
    #set(CMAKE_CXX_COMPILER "g++")
#else()
    #message(WARNING "Continuing with unsupported compiler: ${CMAKE_CXX_COMPILER}")
#endif()
#set(CMAKE_CXX_COMPILER "clang++")

## Turn warning to error
add_definitions(-Wall
    #-Wno-return-type-c-linkage
    -Wno-unused-variable
    -Wno-unused-function
    #-Wno-unused-private-field
    )
add_definitions(-fPIC)

## Enable/Disable 2011 stupport.
include(CheckCXXCompilerFlag)

CHECK_CXX_COMPILER_FLAG("-std=c++11" COMPILER_SUPPORTS_CXX11)
CHECK_CXX_COMPILER_FLAG("-std=c++0x" COMPILER_SUPPORTS_CXX0X)

if(COMPILER_SUPPORTS_CXX11)
    set(CMAKE_CXX_FLAGS "${CMAKE_CXX_FLAGS} -std=c++11")
elseif(COMPILER_SUPPORTS_CXX0X)
    set(CMAKE_CXX_FLAGS "${CMAKE_CXX_FLAGS} -std=c++0x")
else()
    message(STATUS "The compiler ${CMAKE_CXX_COMPILER} has no C++11 support.")
endif()

# DO UNIT TESTS 
option(ENABLE_UNIT_TESTS "ENABLE UNIT TESTS IN MOOSE" ON)
if(ENABLE_UNIT_TESTS)
    MESSAGE("++ Unit testing enabled.")
    add_definitions(-DDO_UNIT_TESTS)
endif()

set(VERIFY 1)
if(VERIFY)
    add_definitions(-DSANITY_CHECK -DARGS_CHECK -DRESULT_CHECK -DVALUE_CHECK)
endif(VERIFY)

# VERBOSITY OF OUTPUT
option(VERBOSITY "SET MOOSE VERBOSITY LEVEL" 1)
if(VERBOSITY)
    message("++ Verbosity of output is ${VERBOSITY}. This is not implemented
    yet!")
    add_definitions(-DVERBOSITY=${VERBOSITY})
else()
    message("++ Moose will be quiet")
    add_definitions(-DQUIET_MODE)
endif()

# STATS INSIDE MOOSE
option(ENABLE_LOGGER  "Enable MOOSE logger" OFF)
if(ENABLE_LOGGER)
    message("++ LOGGER ENABLED")
    add_definitions(-DENABLE_LOGGER)
endif()

# Default macros
add_definitions(-DUSE_GENESIS_PARSER)

option(DEBUG "Building with debugging support" ON)
if(DEBUG)
    set(CMAKE_BUILD_TYPE Debug)
else()
    set(CMAKE_BUILD_TYPE Release)
    add_definitions(-UDO_UNIT_TESTS -O2)
endif()

find_package(GSL 1.16 REQUIRED)

option(ENABLE_SBML "Enable SBML support" ON)
if(ENABLE_SBML)
    find_package(LIBSBML)
    if(NOT LIBSBML_FOUND)
        MESSAGE("+ LIBSBML NOT FOUND.  Disabling SBML support.")
        ADD_DEFINITIONS(-UUSE_SBML)
    else()
        ADD_DEFINITIONS(-DUSE_SBML)
        include_directories(${LIBSBML_INCLUDE_DIR})
        find_package(BZip2 REQUIRED)
        find_package(LibXML2 REQUIRED)
        find_package(ZLIB REQUIRED)
    endif()
else()
    SET(LIBSBML_FOUND FALSE)
ENDIF()

# python support: check for interpreter, sip, pyqt4
FIND_PACKAGE(PythonDev REQUIRED)
################################### SETUP BUILD ################################
include_directories(msg basecode)
add_executable(moose-bin basecode/main.cpp)
add_library(moose SHARED basecode/main.cpp)
set_target_properties(moose PROPERTIES COMPILE_FLAGS  "-DMOOSE_LIB")

## GSL
# Setup GSL
if(GSL_FOUND)
    add_definitions(-DUSE_GSL)
<<<<<<< HEAD
    #add_dependencies(moose GSL)
=======
>>>>>>> 0c6a4b42
endif()


## Setup hdf5
find_package(HDF5)
if(HDF5_FOUND)
    add_definitions(-DUSE_HDF5)
    include_directories(${HDF5_INCLUDE_DIR})
endif(HDF5_FOUND)

find_package(Termcap)
find_package(Readline)

if(READLINE_FOUND AND TERMCAP_FOUND)
    add_definitions(-DUSE_READLINE)
    include_directories(${Readline_INCLUDE_DIR})
endif()

# Openmpi
find_package(MPI REQUIRED)
set(CMAKE_CXX_COMPILE_FLAGS ${CMAKE_CXX_COMPILE_FLAGS} ${MPI_COMPILE_FLAGS})

############################ CYMOOSE related macros. ########################
set(CYMOOSE 1)
if(CYMOOSE)
    add_definitions("-DCYMOOSE -DCYTHON")
endif()

# Add subdirectroeis
add_subdirectory(basecode)
add_subdirectory(msg)
add_subdirectory(shell)
add_subdirectory(randnum)
add_subdirectory(scheduling)
add_subdirectory(biophysics)
add_subdirectory(builtins)
add_subdirectory(utility)
add_subdirectory(external/muparser)
add_subdirectory(external/debug)
add_subdirectory(external/tinyxml)
add_subdirectory(mesh)
add_subdirectory(sbml)
add_subdirectory(mpi)
add_subdirectory(signeur)
add_subdirectory(ksolve)
add_subdirectory(hsolve)
add_subdirectory(diffusion)
add_subdirectory(device)
add_subdirectory(benchmarks)
add_subdirectory(kinetics)
add_subdirectory(synapse)
add_subdirectory(intfire)
add_subdirectory(examples)

INCLUDE_DIRECTORIES(${CMAKE_SOURCE_DIR}/moogli/include)
LINK_DIRECTORIES(${CMAKE_SOURCE_DIR}/moogli/lib)



set(LIBRARIES ${BZIP2_LIBRARIES} ${LibXML2_LIBRARIES})
if(HDF5_FOUND)
    list(APPEND LIBRARIES ${HDF5_LIBRARY})
endif()

if(LIBSBML_FOUND)
    list(APPEND LIBRARIES moose_sbml ${LIBSBML_LIBRARY}
        ${ZLIB_LIBRARIES}
        )
endif()

if(LIBXML2_FOUND)
    list(APPEND LIBRARIES ${LibXML2_LIBRARIES})
endif()

if(GSL_FOUND)
    list(APPEND LIBRARIES ${GSL_LIBRARIES})
endif()

if(READLINE_FOUND AND TERMCAP_FOUND)
    list(APPEND LIBRARIES ${Readline_LIBRARY} ${TERMCAP_LIBRARY})
endif()

###################################### LINKING #################################
set(MOOSE_LIBRARIES
    moose_builtins
    msg
    benchmarks
    shell
    randnum
    scheduling
    moose_mpi
    biophysics 
    utility 
    muparser
    kinetics 
    hsolve 
    mesh
    signeur
    tinyxml
    synapse
    diffusion 
    basecode
    device
    ksolve
    intfire
    )

target_link_libraries(moose
    ${MOOSE_LIBRARIES}
    ${LIBRARIES}
    )

target_link_libraries(moose-bin 
    "-Wl,--whole-archive"
    ${MOOSE_LIBRARIES}
    ${LIBRARIES}
    "-Wl,--no-whole-archive"
    )

######################### BUILD PYMOOSE ########################################
set(BUILD_PYMOOSE 1)
if(BUILD_PYMOOSE)
    find_package(NumpyHeaders)

    if(PYTHON_NUMPY_FOUND)
        add_definitions(-DNPY_NO_DEPRECATED_API=NPY_1_7_API_VERSION)
        include_directories(${PYTHON_NUMPY_INCLUDE_DIR})
        add_definitions(-DUSE_NUMPY)
    else()
        message(WARNING "Could not find numpy/arrayobject.h in usual places")
        add_definitions(-UUSE_NUMPY)
    endif()

    find_package(PythonDev REQUIRED)
    include_directories(${PYTHON_INCLUDE_DIRS})
    add_subdirectory(pymoose)
    add_library(_moose SHARED pymoose/moosemodule.cpp)

    if(LOCAL_GSL)
        add_dependencies(_moose GSL)
    endif()

    set_target_properties(_moose PROPERTIES COMPILE_DEFINITIONS "PYMOOSE")
    set_target_properties(_moose PROPERTIES 
        LIBRARY_OUTPUT_DIRECTORY "${CMAKE_SOURCE_DIR}/python/moose"
        PREFIX ""
        )
    list(APPEND LIBRARIES ${PYTHON_LIBRARIES})
    target_link_libraries(
        _moose 
        moosepython  
        "-Wl,--whole-archive"
        ${MOOSE_LIBRARIES}
        "-Wl,--no-whole-archive"
        ${LIBRARIES}
        )

endif(BUILD_PYMOOSE)

######################### CYMOOSE #############################################
if(CYMOOSE)
    add_library(cymoose SHARED cymoose/cymoose_methods.cxx)
    set_target_properties(moose PROPERTIES COMPILE_DEFINITIONS "CYMOOSE")
    if(DEBUG)
        add_definitions("-g -Wall")
    endif()

    set_target_properties(cymoose PROPERTIES 
            LIBRARY_OUTPUT_DIRECTORY "${CMAKE_SOURCE_DIR}/cymoose"
            )

    target_link_libraries(cymoose 
        "-Wl,--whole-archive"
        ${MOOSE_LIBRARIES}
        "-Wl,--no-whole-archive"
        ${LIBRARIES}
        )
endif()

######################################## MOOGLI ################################
# Moogli as external project
OPTION(BUILD_MOOGLI "Build moogli extension." OFF)
IF(BUILD_MOOGLI)
    FIND_PACKAGE(SIP REQUIRED)
    FIND_PACKAGE(PyQt4 REQUIRED)
    FIND_PACKAGE(osgQt REQUIRED)
    SET(MOOGLI_BUILD_PATH ${PROJECT_SOURCE_DIR}/python/moogli)
    MESSAGE("++ Building MOOGLI in ${MOOGLI_BUILD_PATH}")
    add_subdirectory(${PROJECT_SOURCE_DIR}/python/moogli)
    INCLUDE_DIRECTORIES(${CMAKE_SOURCE_DIR}/python/moogli/include)
    LINK_DIRECTORIES(${CMAKE_SOURCE_DIR}/python/moogli)
else(BUILD_MOOGLI)
    MESSAGE("++ NOT building MOOGLI")
endif()

######################### INSTALL ##############################################
install(TARGETS moose
    DESTINATION lib
    COMPONENT moose-core
    )

install(TARGETS moose-bin
    DESTINATION bin
    COMPONENT moose-core
    )

install(PROGRAMS ${PROJECT_SOURCE_DIR}/scripts/moose
    DESTINATION bin
    COMPONENT moose-core
    )

install(FILES ${PROJECT_SOURCE_DIR}/scripts/moose
    DESTINATION bin
    COMPONENT moose-core
    )

install(PROGRAMS ${PROJECT_SOURCE_DIR}/scripts/moosegui
    DESTINATION bin
    COMPONENT moose-gui
    )

## Install the icon
install(FILES ${PROJECT_SOURCE_DIR}/gui/icons/moose_icon.png 
    DESTINATION share/moose
    COMPONENT moose-python
    )

# And the desktop file.
install(FILES ${PROJECT_SOURCE_DIR}/scripts/moose.desktop
    DESTINATION share/applications
    COMPONENT moose-python
    )

# And the gui
install(DIRECTORY ${PROJECT_SOURCE_DIR}/gui
    DESTINATION lib/moose
    COMPONENT moose-gui
    )

# and the python dependencies
install(DIRECTORY ${PROJECT_SOURCE_DIR}/python/moose
    DESTINATION lib/moose/python
    COMPONENT moose-python
    )

# and the python dependencies
install(DIRECTORY ${PROJECT_SOURCE_DIR}/python/libmumbl
    DESTINATION lib/moose/python
    COMPONENT moose-python
    )

INSTALL(FILES ${PROJECT_SOURCE_DIR}/python/setup.py
    DESTINATION lib/moose
    COMPONENT moose-python
    )

## The demos goes here.
install(DIRECTORY ${PROJECT_SOURCE_DIR}/Demos
    DESTINATION share/moose
    COMPONENT moose-python
    )


if(BUILD_MOOGLI)

    SET(MOOGLI_TEMP_DIR ${MOOGLI_BUILD_PATH})

    install(FILES ${CMAKE_CURRENT_BINARY_DIR}/python/moogli/_moogli/moogli.so
        DESTINATION ${MOOGLI_TEMP_DIR}/moogli
        COMPONENT moose
        )

    install(FILES ${PROJECT_SOURCE_DIR}/python/moogli/__init__.py
        DESTINATION ${MOOGLI_TEMP_DIR}/moogli
        COMPONENT moose
        )

    install(FILES ${PROJECT_SOURCE_DIR}/python/setup-moogli.py
        DESTINATION ${MOOGLI_TEMP_DIR}
        COMPONENT moose
        )

    install(CODE
        "execute_process(COMMAND ${PYTHON_EXECUTABLE} setup-moogli.py install 
        WORKING_DIRECTORY ${MOOGLI_TEMP_DIR})"
        COMPONENT moose
        )
    
    install(CODE "MESSAGE(\"++ Installed moogli using setuptools. You can
        uninstall it using python-pip\")"
        )

endif(BUILD_MOOGLI)

############################ CTEST ######################################

ENABLE_TESTING()

# If CTEST_OUTPUT_ON_FAILURE environment variable is set, the output is printed
# onto the console if a test fails.
SET(ENV{CTEST_OUTPUT_ON_FAILURE} ON)

ADD_TEST(NAME moose-bin-raw-run
    COMMAND echo q | moose-bin -u
    WORKING_DIRECTORY ${CMAKE_CURRENT_BINARY_DIR}
    )

## PyMOOSE tests.
ADD_TEST(NAME pymoose-test-mumbl
    COMMAND ${PYTHON_EXECUTABLE} test_mumbl.py
    WORKING_DIRECTORY ${PROJECT_SOURCE_DIR}/tests/python
    )
ADD_TEST(NAME pymoose-test-pymoose
    COMMAND ${PYTHON_EXECUTABLE} test_pymoose.py
    WORKING_DIRECTORY ${PROJECT_SOURCE_DIR}/tests/python
    )
ADD_TEST(NAME pymoose-test-synchan
    COMMAND ${PYTHON_EXECUTABLE} test_synchan.py
    WORKING_DIRECTORY ${PROJECT_SOURCE_DIR}/tests/python
    )
ADD_TEST(NAME pymoose-test-function
    COMMAND ${PYTHON_EXECUTABLE} test_function.py
    WORKING_DIRECTORY ${PROJECT_SOURCE_DIR}/tests/python
    )
ADD_TEST(NAME pymoose-test-vec
    COMMAND ${PYTHON_EXECUTABLE} test_vec.py
    WORKING_DIRECTORY ${PROJECT_SOURCE_DIR}/tests/python
    )
    <|MERGE_RESOLUTION|>--- conflicted
+++ resolved
@@ -1,10 +1,5 @@
-<<<<<<< HEAD
-cmake_minimum_required(VERSION 2.6)
-CMAKE_POLICY(SET CMP0004 OLD)
-=======
 set(CMAKE_LEGACY_CYGWIN_WIN32 0)
 cmake_minimum_required(VERSION 2.8)
->>>>>>> 0c6a4b42
 project(moose)
 
 SET(CMAKE_INSTALL_PREFIX /usr)
@@ -144,10 +139,6 @@
 # Setup GSL
 if(GSL_FOUND)
     add_definitions(-DUSE_GSL)
-<<<<<<< HEAD
-    #add_dependencies(moose GSL)
-=======
->>>>>>> 0c6a4b42
 endif()
 
 
