[build-system]
build-backend = 'mesonpy'
requires = [
         'meson>=1.4',
         'ninja',
         'meson-python>=0.14',
         'pybind11[global]']

[project]
name = 'pymoose'
# dynamic = ['version']
version = '4.1.1'
description = 'Python scripting interface of MOOSE Simulator (https://moose.ncbs.res.in)'
readme = 'README.md'
classifiers = [
    'Development Status :: 5 - Production/Stable',
    'Intended Audience :: Science/Research',
    'Intended Audience :: Developers',
    'License :: OSI Approved :: GNU General Public License v3 (GPLv3)',
    'Programming Language :: C',
    'Programming Language :: C++',
    'Programming Language :: Python',
    'Programming Language :: Python :: 3',
    'Programming Language :: Python :: 3.8',
    'Programming Language :: Python :: 3.9',
    'Programming Language :: Python :: 3.10',
    'Programming Language :: Python :: 3.11',
    'Programming Language :: Python :: 3.12',
    'Programming Language :: Python :: 3.13',
    'Topic :: Software Development :: Libraries',
    'Topic :: Scientific/Engineering',
    'Operating System :: Microsoft :: Windows',
    'Operating System :: POSIX :: Linux',
    'Operating System :: POSIX',
    'Operating System :: Unix',
    'Operating System :: MacOS',
]

requires-python = '>= 3.8'
license = { file = 'LICENSE' }
authors = [
    {name = 'Upinder S. Bhalla', email = 'bhalla@ncbs.res.in'},
    {name = 'Niraj Dudani', email = ''},    
    {name = 'Subhasis Ray', email = 'ray.subhasis@gmail.com'},
    {name = 'Aditya Gilra', email = ''},
    {name = 'Aviral Goel', email = ''},
    {name = 'Dilawar Singh', email = ''},
    {name = 'Dharma Teja', email = ''},
    {name = 'Malav Shah', email = ''},
    {name = 'Dhruva Gowda', email = ''},
    {name = 'G.V. Harsharani', email = 'hrani@ncbs.res.in'},
    ]

maintainers = [
    {name = 'Upinder S. Bhalla', email = 'bhalla@ncbs.res.in'},
    {name = 'Subhasis Ray', email = 'ray.subhasis@gmail.com'},
    {name = 'G.V. Harsharani', email = 'hrani@ncbs.res.in'},
    ]

dependencies = ['numpy>=1.23', 'matplotlib', 'vpython', 'python-libsbml', 'pyneuroml']

[project.urls]
homepage = 'https://mooseneuro.github.io/'
documentation = 'https://moose.ncbs.res.in/readthedocs/index.html'
repository = 'https://github.com/MooseNeuro/moose-core.git'

[project.optional-dependencies]
test = [
     'coverage',
     'pytest',
     'pytest-cov'
]

[tool.meson-python.args]
setup = ['--default-library=static', '-Ddebug=false', '-Doptimization=3', '--vsenv']
compile = ['-j4']
dist = ['--include-subprojects']

[tool.cibuildwheel]
build = '*-macosx_* *-manylinux_x86_64 *-win_amd64 *-win_arm64'
skip = "*-win32"
test-skip = ""
<<<<<<< HEAD

# free-threaded-support = false
=======
#free-threaded-support = false
>>>>>>> 2262fe0b

archs = ["auto"]
build-frontend = "default"
config-settings = {}
dependency-versions = 'pinned'
environment = {}
environment-pass = []
build-verbosity = 0

before-all = 'uname -a'
before-build = ''
repair-wheel-command = ''

test-command = ''
before-test = ''
test-requires = []
test-extras = []

container-engine = 'docker'

[tool.cibuildwheel.linux]
repair-wheel-command = 'auditwheel repair -w {dest_dir} {wheel}'
manylinux-x86_64-image = 'manylinux2014'
# manylinux-i686-image = 'manylinux2014'
manylinux-aarch64-image = 'manylinux2014'
manylinux-ppc64le-image = 'manylinux2014'
manylinux-s390x-image = 'manylinux2014'
manylinux-pypy_x86_64-image = 'manylinux2014'
# manylinux-pypy_i686-image = 'manylinux2014'
manylinux-pypy_aarch64-image = 'manylinux2014'

# musllinux-x86_64-image = 'musllinux_1_2'
# musllinux-i686-image = 'musllinux_1_2'
# musllinux-aarch64-image = 'musllinux_1_2'
# musllinux-ppc64le-image = 'musllinux_1_2'
# musllinux-s390x-image = 'musllinux_1_2'
# musllinux-armv7l-image = 'musllinux_1_2'


[tool.cibuildwheel.macos]
repair-wheel-command = 'delocate-wheel --require-archs {delocate_archs} -w {dest_dir} -v {wheel}'

[tool.cibuildwheel.windows]

[tool.black]
line-length = 80
# skip-string-normalization = true<|MERGE_RESOLUTION|>--- conflicted
+++ resolved
@@ -80,12 +80,7 @@
 build = '*-macosx_* *-manylinux_x86_64 *-win_amd64 *-win_arm64'
 skip = "*-win32"
 test-skip = ""
-<<<<<<< HEAD
-
 # free-threaded-support = false
-=======
-#free-threaded-support = false
->>>>>>> 2262fe0b
 
 archs = ["auto"]
 build-frontend = "default"
