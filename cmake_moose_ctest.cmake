ENABLE_TESTING()

FIND_PACKAGE(PythonInterp REQUIRED)

# If CTEST_OUTPUT_ON_FAILURE environment variable is set, the output is printed
# onto the console if a test fails.
SET(ENV{CTEST_OUTPUT_ON_FAILURE} ON)

ADD_TEST(NAME moose.bin-raw-run
    COMMAND moose.bin -u -q
    )

## PyMOOSE tests.

SET(PYMOOSE_TEST_DIRECTORY ${CMAKE_SOURCE_DIR}/tests/python)

# This test does not work with python-2.6 because of unittest changed API.
#ADD_TEST(NAME pymoose-test-pymoose
#    COMMAND ${PYTHON_EXECUTABLE} test_pymoose.py
#    WORKING_DIRECTORY ${PYMOOSE_TEST_DIRECTORY}
#    )

IF(WITH_MPI)
    SET(TEST_COMMAND ${MPIEXEC} ${MPIEXEC_NUMPROC_FLAG} 4
        ${MPIEXEC_PREFLAGS} ${PYTHON_EXECUTABLE} ${MPIEXEC_POSTFLAGS}
        )
else(WITH_MPI)
    SET(TEST_COMMAND ${PYTHON_EXECUTABLE})
endif(WITH_MPI)

ADD_TEST(NAME pymoose-test-synchan
    COMMAND ${TEST_COMMAND} ${PROJECT_SOURCE_DIR}/tests/python/test_synchan.py
    )
set_tests_properties(pymoose-test-synchan PROPERTIES ENVIRONMENT "PYTHONPATH=${PROJECT_BINARY_DIR}/python")

ADD_TEST(NAME pymoose-test-function
    COMMAND ${TEST_COMMAND} ${PROJECT_SOURCE_DIR}/tests/python/test_function.py
    )
set_tests_properties(pymoose-test-function PROPERTIES ENVIRONMENT "PYTHONPATH=${PROJECT_BINARY_DIR}/python")

ADD_TEST(NAME pymoose-test-vec
    COMMAND ${TEST_COMMAND} ${PROJECT_SOURCE_DIR}/tests/python/test_vec.py
    )
set_tests_properties(pymoose-test-vec PROPERTIES ENVIRONMENT "PYTHONPATH=${PROJECT_BINARY_DIR}/python")

ADD_TEST(NAME pymoose-pyrun
    COMMAND ${TEST_COMMAND} ${PROJECT_SOURCE_DIR}/tests/python/test_pyrun.py
    )
set_tests_properties(pymoose-pyrun PROPERTIES ENVIRONMENT "PYTHONPATH=${PROJECT_BINARY_DIR}/python")

# Do not run this test after packaging.
ADD_TEST(NAME pymoose-neuroml-reader-test 
    COMMAND ${TEST_COMMAND} ${PROJECT_SOURCE_DIR}/tests/python/test_neuroml.py
    )
set_tests_properties(pymoose-neuroml-reader-test PROPERTIES ENVIRONMENT "PYTHONPATH=${PROJECT_BINARY_DIR}/python")

ADD_TEST(NAME pymoose-nsdf-sanity-test
    COMMAND ${TEST_COMMAND} ${PROJECT_SOURCE_DIR}/tests/python/test_nsdf.py
    )
set_tests_properties(pymoose-nsdf-sanity-test PROPERTIES ENVIRONMENT "PYTHONPATH=${PROJECT_BINARY_DIR}/python")

# Test basic SBML support.
ADD_TEST(NAME pymoose-test-basic-sbml-support
    COMMAND ${TEST_COMMAND}
    ${PROJECT_SOURCE_DIR}/tests/python/test_sbml_support.py
    )
set_tests_properties(pymoose-test-basic-sbml-support 
    PROPERTIES ENVIRONMENT "PYTHONPATH=${PROJECT_BINARY_DIR}/python"
    )


<<<<<<< HEAD
# Test Streamer class
ADD_TEST( NAME pymoose-test-streamer 
    COMMAND ${TEST_COMMAND} 
    ${PROJECT_SOURCE_DIR}/tests/python/test_streamer.py 
    )
set_tests_properties(pymoose-test-streamer
    PROPERTIES ENVIRONMENT "PYTHONPATH=${PROJECT_BINARY_DIR}/python"
    )

# Test streaming supports in tables.
ADD_TEST( NAME pymoose-test-streaming_in_tables 
    COMMAND ${TEST_COMMAND} 
    ${PROJECT_SOURCE_DIR}/tests/python/test_table_streaming_support.py
    )
set_tests_properties(pymoose-test-streaming_in_tables
    PROPERTIES ENVIRONMENT "PYTHONPATH=${PROJECT_BINARY_DIR}/python"
    )
=======
##IF(WITH_SBML)
##    ADD_TEST(NAME pymoose-test-sbml 
##        COMMAND ${PYTHON_EXECUTABLE} ${PROJECT_SOURCE_DIR}/tests/python/test_sbml.py
##        )
##ENDIF(WITH_SBML)

##ADD_TEST(NAME pymoose-test-kkit 
##    COMMAND ${PYTHON_EXECUTABLE} ${PROJECT_SOURCE_DIR}/tests/python/test_kkit.py
##    )
>>>>>>> f69e47fc
<|MERGE_RESOLUTION|>--- conflicted
+++ resolved
@@ -69,7 +69,6 @@
     )
 
 
-<<<<<<< HEAD
 # Test Streamer class
 ADD_TEST( NAME pymoose-test-streamer 
     COMMAND ${TEST_COMMAND} 
@@ -86,15 +85,4 @@
     )
 set_tests_properties(pymoose-test-streaming_in_tables
     PROPERTIES ENVIRONMENT "PYTHONPATH=${PROJECT_BINARY_DIR}/python"
-    )
-=======
-##IF(WITH_SBML)
-##    ADD_TEST(NAME pymoose-test-sbml 
-##        COMMAND ${PYTHON_EXECUTABLE} ${PROJECT_SOURCE_DIR}/tests/python/test_sbml.py
-##        )
-##ENDIF(WITH_SBML)
-
-##ADD_TEST(NAME pymoose-test-kkit 
-##    COMMAND ${PYTHON_EXECUTABLE} ${PROJECT_SOURCE_DIR}/tests/python/test_kkit.py
-##    )
->>>>>>> f69e47fc
+    )