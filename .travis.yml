--- conflicted
+++ resolved
@@ -3,22 +3,11 @@
     - gcc
     - clang
 os:
-<<<<<<< HEAD
-    - linux
-matrix:
-    allow_failures:
-        - os: osx
-branches:
-    only:
-        - master
-        - macos
-=======
     - osx
 branches:
     only:
         - master
         - osx
->>>>>>> 9d9765ef
 notifications:
     email:
         recipients:
