language: cpp
compiler: 
    - gcc
os:
    - linux
    - osx
matrix:
    allow_failures:
        - os: osx
branches:
    only:
        - master
        - trunk
        - experimental
notifications:
    email:
        recipients:
            - dilawar.s.rajput@gmail.com
        on_success: change
        on_failure: always

env:
    - CTEST_MODEL=Nightly 
cache: apt
before_script: 
    - sudo apt-get install libxml2-dev libbz2-dev 
    - sudo apt-get install libhdf5-serial-dev
    - sudo apt-get install python-numpy python-setuptools python-networkx
    - sudo apt-get install make texinfo cmake 
    - sudo apt-get install python-suds python-matplotlib
install:
    - wget ftp://ftp.gnu.org/gnu/gsl/gsl-1.16.tar.gz
    - tar -xzvf gsl-1.16.tar.gz
    - cd gsl-1.16 && ./configure --prefix=/usr && make && sudo make install && cd ..
      #- wget http://sourceforge.net/projects/sbml/files/libsbml/5.11.4/stable/libSBML-5.11.4-core-src.tar.gz
      #- tar -xzvf libSBML-5.11.4-core-src.tar.gz 
      #- cd libsbml-5.11.4 && ./configure --prefix=/usr --with-zlib --with-bzip2 && make && sudo make install && cd ..
script: 
    - mkdir -p _build && cd _build && cmake -DDEBUG=ON .. && make
<<<<<<< HEAD
   
=======

>>>>>>> cda752b0
after_success:
    - ctest --output-on-failure <|MERGE_RESOLUTION|>--- conflicted
+++ resolved
@@ -32,15 +32,10 @@
     - wget ftp://ftp.gnu.org/gnu/gsl/gsl-1.16.tar.gz
     - tar -xzvf gsl-1.16.tar.gz
     - cd gsl-1.16 && ./configure --prefix=/usr && make && sudo make install && cd ..
-      #- wget http://sourceforge.net/projects/sbml/files/libsbml/5.11.4/stable/libSBML-5.11.4-core-src.tar.gz
-      #- tar -xzvf libSBML-5.11.4-core-src.tar.gz 
-      #- cd libsbml-5.11.4 && ./configure --prefix=/usr --with-zlib --with-bzip2 && make && sudo make install && cd ..
+    - wget http://sourceforge.net/projects/sbml/files/libsbml/5.11.4/stable/libSBML-5.11.4-core-src.tar.gz
+    - tar -xzvf libSBML-5.11.4-core-src.tar.gz 
+    - cd libsbml-5.11.4 && ./configure --prefix=/usr --with-zlib --with-bzip2 && make && sudo make install && cd ..
 script: 
     - mkdir -p _build && cd _build && cmake -DDEBUG=ON .. && make
-<<<<<<< HEAD
-   
-=======
-
->>>>>>> cda752b0
 after_success:
     - ctest --output-on-failure 