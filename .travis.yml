--- conflicted
+++ resolved
@@ -37,10 +37,6 @@
       #- cd libsbml-5.11.4 && ./configure --prefix=/usr --with-zlib --with-bzip2 && make && sudo make install && cd ..
 script: 
     - mkdir -p _build && cd _build && cmake -DDEBUG=ON .. && make
-<<<<<<< HEAD
-    - ctest --output-on-failure 
-=======
->>>>>>> f54405b6
 
 after_success:
     - ctest --output-on-failure 