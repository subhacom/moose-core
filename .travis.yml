--- conflicted
+++ resolved
@@ -11,10 +11,6 @@
     only:
         - master
         - trunk
-<<<<<<< HEAD
-        - experimental
-=======
->>>>>>> e54f88e0
 notifications:
     email:
         recipients:
