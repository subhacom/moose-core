language: cpp
compiler: 
    - gcc
os:
    - linux
    - osx
matrix:
    allow_failures:
        - os: osx
branches:
    only:
        - master
        - trunk
<<<<<<< HEAD
        - experimental
=======
>>>>>>> e9061e4d
notifications:
    email:
        recipients:
            - dilawar.s.rajput@gmail.com
        on_success: change
        on_failure: always

env:
    - CTEST_MODEL=Nightly 
cache: apt
before_script: 
    - sudo apt-get install libxml2-dev libbz2-dev 
    - sudo apt-get install libhdf5-openmpi-dev
    - sudo apt-get install python-numpy python-setuptools python-networkx
    - sudo apt-get install make texinfo cmake 
    - sudo apt-get install python-suds python-matplotlib
install:
    - wget ftp://ftp.gnu.org/gnu/gsl/gsl-1.16.tar.gz
    - tar -xzvf gsl-1.16.tar.gz
    - cd gsl-1.16 && ./configure --prefix=/usr && make && sudo make install && cd ..
    - wget http://sourceforge.net/projects/sbml/files/libsbml/5.11.4/stable/libSBML-5.11.4-core-src.tar.gz
    - tar -xzvf libSBML-5.11.4-core-src.tar.gz 
    - cd libsbml-5.11.4 && ./configure --prefix=/usr --with-zlib --with-bzip2 && make && sudo make install && cd ..
script: 
    - mkdir -p _build && cd _build && cmake -DDEBUG=OFF -DCMAKE_VERBOSE_MAKEFILE=0 ..  && make VERBOSE=0

after_success:
    - ctest ${CTEST_ARGS} --output-on-failure <|MERGE_RESOLUTION|>--- conflicted
+++ resolved
@@ -11,10 +11,6 @@
     only:
         - master
         - trunk
-<<<<<<< HEAD
-        - experimental
-=======
->>>>>>> e9061e4d
 notifications:
     email:
         recipients:
