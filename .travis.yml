--- conflicted
+++ resolved
@@ -16,10 +16,6 @@
     - cd gsl-1.16 && ./configure --prefix=/usr && make && sudo make install && cd ..
     - wget http://sourceforge.net/projects/sbml/files/libsbml/5.11.4/stable/libSBML-5.11.4-core-src.tar.gz
     - tar -xzvf libSBML-5.11.4-core-src.tar.gz 
-<<<<<<< HEAD
     - cd libsbml-5.11.4 && mkdir _build && cd _build && cmake .. && make && sudo make install && cd ../..
-=======
-    - cd libsbml-5.11.4 && ./configure --prefix=/usr --with-zlib --with-bzip2 && make && sudo make install && cd ..
->>>>>>> 08e0f765
 script: 
     - mkdir -p _build && cd _build && cmake -DDEBUG=OFF ..  && make    
