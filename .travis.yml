--- conflicted
+++ resolved
@@ -22,12 +22,8 @@
     - cd gsl-1.16 && ./configure --prefix=/usr && make && sudo make install && cd ..
     - wget http://sourceforge.net/projects/sbml/files/libsbml/5.11.4/stable/libSBML-5.11.4-core-src.tar.gz
     - tar -xzvf libSBML-5.11.4-core-src.tar.gz 
-<<<<<<< HEAD
-    - cd libsbml-5.11.4 && ./configure --prefix=/usr &&  make && sudo make install && cd ..
-=======
     - cd libsbml-5.11.4 && ./configure --prefix=/usr --with-zlib --with-bzip2 && make && sudo make install && cd ..
     - wget -qO- http://www.cmake.org/files/v3.1/cmake-3.1.0-Linux-x86_64.tar.gz | tar xvz
->>>>>>> f67cc71c
 script: 
     - mkdir -p _build && cd _build && cmake -DDEBUG=OFF ..  && make    
     - ./cmake-3.1.0-Linux-x86_64/bin/ctest -VV -S 
