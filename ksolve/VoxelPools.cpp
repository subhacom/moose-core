/***
 *    Description:  Class VoxelPool.
 *         Authors:  Upinder Bhalla <bhalla@ncbs.res.in>,
 *                  Dilawar Singh <dilawars@ncbs.res.in>
 *   Organization:  NCBS Bangalore
 *        License:  GNU GPL3
 */

#include <memory>

#include "../basecode/header.h"
#include "../basecode/SparseMatrix.h"

#ifdef USE_GSL
#include <gsl/gsl_errno.h>
#include <gsl/gsl_matrix.h>
#include <gsl/gsl_odeiv2.h>
#elif USE_BOOST_ODE
#include <boost/numeric/odeint.hpp>
using namespace boost::numeric;
#endif

#include "OdeSystem.h"
#include "VoxelPoolsBase.h"
#include "VoxelPools.h"
#include "RateTerm.h"
#include "FuncTerm.h"
#include "KinSparseMatrix.h"
#include "XferInfo.h"
#include "KsolveBase.h"
#include "Ksolve.h"
#include "Stoich.h"

//////////////////////////////////////////////////////////////
// Class definitions

VoxelPools::VoxelPools() : pLSODA(nullptr)
{
	lsodaState_ = 1;
#ifdef USE_GSL
    driver_ = 0;
#endif
}

VoxelPools::~VoxelPools()
{
    for ( unsigned int i = 0; i < rates_.size(); ++i )
        delete( rates_[i] );
#ifdef USE_GSL
    if ( driver_ )
        gsl_odeiv2_driver_free( driver_ );
#endif
}

//////////////////////////////////////////////////////////////
// Solver ops
//////////////////////////////////////////////////////////////
void VoxelPools::reinit( double dt )
{
    VoxelPoolsBase::reinit();
	lsodaState_ = 1;
#ifdef USE_GSL
    if ( !driver_ )
        return;
    gsl_odeiv2_driver_reset( driver_ );
    gsl_odeiv2_driver_reset_hstart( driver_, dt / 10.0 );
#endif

    // If method is LDODA create lSODA object and save the address of this as
    // param (void*).
    if( getMethod() == "lsoda" )
    {
        pLSODA.reset(new LSODA());
        pLSODA->param = (void *) this;
    }
}

void VoxelPools::setStoich( Stoich* s, const OdeSystem* ode )
{
    stoichPtr_ = s;
    if( ode )
    {
        epsAbs_ = ode->epsAbs;
        epsRel_ = ode->epsRel;
        method_ = ode->method;
    }

#ifdef USE_GSL
    if ( ode )
    {
        sys_ = ode->gslSys;
        if ( driver_ )
            gsl_odeiv2_driver_free( driver_ );

        driver_ = gsl_odeiv2_driver_alloc_y_new( &sys_, ode->gslStep
                  , ode->initStepSize, ode->epsAbs, ode->epsRel);
    }
#endif
    VoxelPoolsBase::reinit();
}

const string VoxelPools::getMethod( )
{
    Ksolve* k = reinterpret_cast<Ksolve*>( stoichPtr_->getKsolve().eref().data() );
    return k->getMethod( );
}

void VoxelPools::advance( const ProcInfo* p )
{
    double t = p->currTime - p->dt;
    Ksolve* k = reinterpret_cast<Ksolve*>( stoichPtr_->getKsolve().eref().data() );

    if( getMethod() == "lsoda" )
    {
		// True if first step or restart, or if diffusion. Tells LSODA to 
		// recalculate using new pool n values, which slows it down a bit. 
<<<<<<< HEAD
			/*
		if ( p->isStart() || (numVoxels_ > 1) ) 
			lsodaState_ = 1;
			*/
		lsodaState_ = 1;	/// check Dec 2022
=======
		if ( p->isStart() || (numVoxels_ > 1) ) 
			lsodaState_ = 1;
>>>>>>> c71e645a
    	size_t totVar = stoichPtr_->getNumVarPools() + stoichPtr_->getNumProxyPools();
        vector<double> yout(size()+1);
        pLSODA->lsoda_update( &VoxelPools::lsodaSys, size()
                , Svec(), yout , &t
                , p->currTime, &lsodaState_, this
                );

        // Now update the y from yout. This is different thant normal GSL or
        // BOOST based approach.
		// totVar += stoichPtr_->getNumFuncPools();
        for (size_t i = 0; i < totVar; i++)
            varS()[i] = yout[i+1];

        if( lsodaState_ == 0 )
        {
            cerr << "Error: VoxelPools::advance: LSODA integration error at time "
                 << t << "\n";
            assert(0);
        }
    }
    else
    {

#ifdef USE_GSL
        int status = gsl_odeiv2_driver_apply( driver_, &t, p->currTime, varS());
        if ( status != GSL_SUCCESS )
        {
            cerr << "Error: VoxelPools::advance: GSL integration error at time "
                << t << "\n";
            cerr << "Error info: " << status << ", " <<
                gsl_strerror( status ) << endl;
            if ( status == GSL_EMAXITER )
                cerr << "Max number of steps exceeded\n";
            else if ( status == GSL_ENOPROG )
                cerr << "Timestep has gotten too small\n";
            else if ( status == GSL_EBADFUNC )
                cerr << "Internal error\n";
            assert( 0 );
        }

#elif USE_BOOST_ODE
        // NOTE: Make sure to assing vp to BoostSys vp. In next call, it will be used by
        // updateRates func. Unlike gsl call, we can't pass extra void*  to gslFunc.
        VoxelPools* vp = reinterpret_cast< VoxelPools* >( this );

        /*-----------------------------------------------------------------------------
NOTE: 04/21/2016 11:31:42 AM

We need to call updateFuncs  here (unlike in GSL solver) because there
is no way we can update const vector_type_& y in evalRatesUsingBoost
function. In gsl implmentation one could do it, because const_cast can
take away the constantness of double*. This probably makes the call bit
cleaner.
         *-----------------------------------------------------------------------------*/
        stoichPtr_->updateFuncs( &Svec()[0], p->currTime );

        /*-----------------------------------------------------------------------------
         * Using integrate function works with with default stepper type.
         *
         *  NOTICE to developer:
         *  If you are planning your own custom typdedef of stepper_type_ (see
         *  file BoostSystem.h), the you may run into troble. Have a look at this
         *  http://boostw.boost.org/doc/libs/1_56_0/boost/numeric/odeint/integrate/integrate.hpp
         * 
         * To make numerical results comparable with "gsl" solvers,
         * by default, we pick adaptive step-size control. Use a suffix 'c' to
         * force a constant step size. The numerical accuracy of constant step
         * size solver is low.
         * More details can be found here:
         * https://www.boost.org/doc/libs/1_72_0/libs/numeric/odeint/doc/html/boost_numeric_odeint/odeint_in_detail/steppers.html
         */

        const double fixedDt = 0.1;

        if( method_ == "rk2" )
            odeint::integrate_const( rk_midpoint_stepper_type_()
                    , [this](const vector_type_& dy, vector_type_& dydt, const double t) {
                    VoxelPools::evalRates(this, dy, dydt ); 
                    }
                    , Svec()
                    , p->currTime - p->dt, p->currTime, std::min( p->dt, fixedDt )
                    );
        else if( method_ == "rk4c" )
            odeint::integrate_const( rk4_stepper_type_()
                    , [this](const vector_type_& dy, vector_type_& dydt, const double t) { 
                    VoxelPools::evalRates(this, dy, dydt );
                    }
                    , Svec()
                    , p->currTime - p->dt, p->currTime, std::min( p->dt, fixedDt )
                    );
        else if( method_ == "rk5c")
            odeint::integrate_const( rk_karp_stepper_type_()
                    , [this](const vector_type_& dy, vector_type_& dydt, const double t) { 
                    VoxelPools::evalRates(this, dy, dydt );
                    }
                    , Svec()
                    , p->currTime - p->dt, p->currTime, std::min( p->dt, fixedDt )
                    );
        else if( method_ == "rk5ck" )
            odeint::integrate_adaptive(
                    odeint::make_controlled<rk_karp_stepper_type_>( epsAbs_, epsRel_ )
                    , [this](const vector_type_& dy, vector_type_& dydt, const double t) { 
                    VoxelPools::evalRates(this, dy, dydt );
                    }
                    , Svec()
                    , p->currTime - p->dt
                    , p->currTime
                    , p->dt
                    );
        else if ("rk54c" == method_ )
            odeint::integrate_const( rk_karp_stepper_type_()
                    , [this](const vector_type_& dy, vector_type_& dydt, const double t) { 
                    VoxelPools::evalRates(this, dy, dydt );
                    }
                    , Svec()
                    , p->currTime - p->dt, p->currTime, std::min( p->dt, fixedDt )
                    );
        else if ("rk54" == method_ )
            odeint::integrate_adaptive(
                    odeint::make_controlled<rk_karp_stepper_type_>( epsAbs_, epsRel_ )
                    , [this](const vector_type_& dy, vector_type_& dydt, const double t) { 
                    VoxelPools::evalRates(this, dy, dydt );
                    }
                    , Svec()
                    , p->currTime - p->dt
                    , p->currTime
                    , p->dt
                    );
        else if ("rk5c" == method_ )
            odeint::integrate_const( rk_dopri_stepper_type_()
                    , [this](const vector_type_& dy, vector_type_& dydt, const double t) { 
                    VoxelPools::evalRates(this, dy, dydt );
                    }
                    , Svec()
                    , p->currTime - p->dt
                    , p->currTime
                    , std::min( p->dt, fixedDt )
                    );
        else if ("rk5" == method_  || "gsl" == method_)
            odeint::integrate_adaptive(
                    odeint::make_controlled<rk_dopri_stepper_type_>( epsAbs_, epsRel_ )
                    , [this](const vector_type_& dy, vector_type_& dydt, const double t) { 
                    VoxelPools::evalRates(this, dy, dydt );
                    }
                    , Svec()
                    , p->currTime - p->dt
                    , p->currTime
                    , p->dt
                    );
        else if( method_ == "rk8c" )
            odeint::integrate_const( rk_felhberg_stepper_type_()
                    , [this](const vector_type_& dy, vector_type_& dydt, const double t) { 
                    VoxelPools::evalRates(this, dy, dydt );
                    }
                    , Svec()
                    , p->currTime - p->dt, p->currTime, std::min( p->dt, fixedDt )
                    );
        else if( method_ == "rk8" )
            odeint::integrate_adaptive(
                    odeint::make_controlled<rk_felhberg_stepper_type_>( epsAbs_, epsRel_ )
                    , [this](const vector_type_& dy, vector_type_& dydt, const double t) { 
                    VoxelPools::evalRates(this, dy, dydt );
                    }
                    , Svec()
                    , p->currTime - p->dt
                    , p->currTime
                    , p->dt
                    );
        else
            odeint::integrate_adaptive(
                    odeint::make_controlled<rk_karp_stepper_type_>( epsAbs_, epsRel_ )
                    , [this](const vector_type_& dy, vector_type_& dydt, const double t) { 
                    VoxelPools::evalRates(this, dy, dydt );
                    }
                    , Svec()
                    , p->currTime - p->dt
                    , p->currTime
                    , p->dt
                    );
#endif   // USE_GSL
    }

    if ( !stoichPtr_->getAllowNegative() )   // clean out negatives
    {
        unsigned int nv = stoichPtr_->getNumVarPools();
        double* vs = varS();
        for ( unsigned int i = 0; i < nv; ++i )
        {
            if ( std::signbit(vs[i]) )
                vs[i] = 0.0;
        }
    }
}

void VoxelPools::setInitDt( double dt )
{
#ifdef USE_GSL
    gsl_odeiv2_driver_reset_hstart( driver_, dt );
#endif
}

#ifdef USE_GSL
// static func. This is the function that goes into the Gsl solver.
int VoxelPools::gslFunc( double t, const double* y, double *dydt, void* params )
{
    VoxelPools* vp = reinterpret_cast< VoxelPools* >( params );
    double* q = const_cast< double* >( y ); // Assign the func portion.
    vp->stoichPtr_->updateFuncs( q, t );
    vp->updateRates( y, dydt );
    return GSL_SUCCESS;
}

#elif USE_BOOST_ODE   // NOT GSL

void VoxelPools::evalRates( VoxelPools* vp, const vector_type_& y,  vector_type_& dydt )
{
    vp->updateRates( &y[0], &dydt[0] );
}

#endif // USE_BOOST_ODE

/* --------------------------------------------------------------------------*/
/**
 * @Synopsis  Function to pass LSODA::lsoda_update function. Since it is
 a * static function, we have to make sure void* param holds the value of
 pointer * to VoxelPools.  * * @Param t * @Param y * @Param dydt * @Param
 params Address of VoxelPools as void*.  */
/*
----------------------------------------------------------------------------*/
void VoxelPools::lsodaSys( double t, double* y, double* dydt, void* param)
{
    VoxelPools* vp = reinterpret_cast< VoxelPools* >( param );
    // Fill in the values.
	// Ensure that the buffered values are assigned to y.
   	size_t totVar = vp->stoichPtr_->getNumVarPools() + vp->stoichPtr_->getNumProxyPools();
	for( size_t ii = totVar + vp->stoichPtr_->getNumFuncPools(); ii < vp->size(); ii++ ) {
		y[ii] = vp->Svec()[ii];
	}
	
    vp->stoichPtr_->updateFuncs( y, t );
	for( size_t ii = totVar; ii < totVar + vp->stoichPtr_->getNumFuncPools(); ii++ ) {
		vp->Svec()[ii] = y[ii];
	}
    vp->updateRates( y, dydt );
}

///////////////////////////////////////////////////////////////////////
// Here are the internal reaction rate calculation functions
///////////////////////////////////////////////////////////////////////

void VoxelPools::updateAllRateTerms( const vector< RateTerm* >& rates,
        unsigned int numCoreRates )
{
    // Clear out old rates if any
    for ( unsigned int i = 0; i < rates_.size(); ++i )
        delete( rates_[i] );

    rates_.resize(rates.size());

    for ( unsigned int i = 0; i < numCoreRates; ++i )
    {
        rates_[i] = rates[i]->copyWithVolScaling( getVolume(), 1, 1 );
    }

    for ( unsigned int i = numCoreRates; i < rates.size(); ++i )
    {
        rates_[i] = rates[i]->copyWithVolScaling(  getVolume(),
                getXreacScaleSubstrates(i-numCoreRates),
                getXreacScaleProducts(i-numCoreRates) 
                );
    }
}

void VoxelPools::updateRateTerms( const vector< RateTerm* >& rates,
                                  unsigned int numCoreRates, unsigned int index )
{
    // During setup or expansion of the reac system, it is possible to
    // call this function before the rates_ term is assigned. Disable.
    if ( index >= rates_.size() )
        return;
    delete( rates_[index] );
    if ( index >= numCoreRates )
    {
        rates_[index] = rates[index]->copyWithVolScaling(
                            getVolume(),
                            getXreacScaleSubstrates(index - numCoreRates),
                            getXreacScaleProducts(index - numCoreRates ) );
    }
    else
        rates_[index] = rates[index]->copyWithVolScaling(getVolume(), 1.0, 1.0);
}

void VoxelPools::updateRates( const double* s, double* yprime ) const
{
    const KinSparseMatrix& N = stoichPtr_->getStoichiometryMatrix();
    vector< double > v( N.nColumns(), 0.0 );
    vector< double >::iterator j = v.begin();
    // totVar should include proxyPools only if this voxel uses them
    unsigned int totVar = stoichPtr_->getNumVarPools() + stoichPtr_->getNumProxyPools();
    // totVar should include proxyPools if this voxel does not use them
    unsigned int totInvar = stoichPtr_->getNumBufPools();
    assert( N.nColumns() == 0 || N.nRows() == stoichPtr_->getNumAllPools() );
    assert( N.nColumns() == rates_.size() );

    for ( auto i = rates_.cbegin(); i != rates_.end(); i++)
        *j++ = (**i)( s );
    for (unsigned int i = 0; i < totVar; ++i)
    {
        auto rate = N.computeRowRate( i, v );
        assert(! std::isnan(rate));
        *yprime++ = rate;
    }
    for (unsigned int i = 0; i < totInvar ; ++i)
        *yprime++ = 0.0;
}

/**
 * updateReacVelocities computes the velocity *v* of each reaction.
 * This is a utility function for programs like SteadyState that need
 * to analyze velocity.
 */
void VoxelPools::updateReacVelocities(const double* s, vector< double >& v) const
{
    const KinSparseMatrix& N = stoichPtr_->getStoichiometryMatrix();
    assert( N.nColumns() == rates_.size() );

    v.clear();
    v.resize( rates_.size(), 0.0 );

    vector< RateTerm* >::const_iterator i;
    vector< double >::iterator j = v.begin();

    for ( i = rates_.begin(); i != rates_.end(); i++)
    {
        *j++ = (**i)( s );
        assert(! std::isnan(*(j-1)));
    }
}

/// For debugging: Print contents of voxel pool
void VoxelPools::print() const
{
    cout << "numAllRates = " << rates_.size() <<
         ", numLocalRates= " << stoichPtr_->getNumCoreRates() << endl;
    VoxelPoolsBase::print();
}

////////////////////////////////////////////////////////////
/**
 * Handle volume updates. Inherited Virtual func.
 */
void VoxelPools::setVolumeAndDependencies( double vol )
{
    VoxelPoolsBase::setVolumeAndDependencies(vol);
    updateAllRateTerms(stoichPtr_->getRateTerms(), stoichPtr_->getNumCoreRates());
}
<|MERGE_RESOLUTION|>--- conflicted
+++ resolved
@@ -114,16 +114,8 @@
     {
 		// True if first step or restart, or if diffusion. Tells LSODA to 
 		// recalculate using new pool n values, which slows it down a bit. 
-<<<<<<< HEAD
-			/*
 		if ( p->isStart() || (numVoxels_ > 1) ) 
 			lsodaState_ = 1;
-			*/
-		lsodaState_ = 1;	/// check Dec 2022
-=======
-		if ( p->isStart() || (numVoxels_ > 1) ) 
-			lsodaState_ = 1;
->>>>>>> c71e645a
     	size_t totVar = stoichPtr_->getNumVarPools() + stoichPtr_->getNumProxyPools();
         vector<double> yout(size()+1);
         pLSODA->lsoda_update( &VoxelPools::lsodaSys, size()
