--- conflicted
+++ resolved
@@ -64,13 +64,10 @@
 	// The issue is that if the expression depends on t, we really need
 	// to update it every timestep. But then a cascading set of reacs
 	// should also be updated.
-<<<<<<< HEAD
-=======
 	// The lower commented block has all funcs updated every time step, 
 	// but this too
 	// doesn't update the cascading reacs. So this is now handled by the
 	// useClockedUpdate flag, and we use the upper block here instead.
->>>>>>> 11742ff2
 	/*
 	const vector< unsigned int >& deps = g->dependentMathExpn[ rindex ];
 	for( vector< unsigned int >::const_iterator 
